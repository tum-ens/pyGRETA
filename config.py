--- conflicted
+++ resolved
@@ -181,18 +181,6 @@
 year = str(param["year"])
 
 paths = {}
-<<<<<<< HEAD
-# Shapefiles
-PathTemp = root + "01 Raw inputs" + fs + "Maps" + fs + "Shapefiles" + fs  # + region + fs
-paths["SHP"] = PathTemp + "Europe_NUTS0_wo_Balkans_with_EEZ.shp"
-# paths["SHP"] = PathTemp + "Germany_with_EEZ.shp"
-
-# for eventual correction with the Global Wind Atlas
-paths["Countries"] = PathTemp + "Europe_NUTS0_wo_Balkans_with_EEZ.shp"
-# paths["Countries"] = PathTemp + "Germany_with_EEZ.shp"
-# paths["Countries"] = paths["SHP"]
-=======
->>>>>>> 3f955ac3
 
 # MERRA2
 paths["MERRA_IN"] = root + "01 Raw inputs" + fs + "Renewable energy" + fs + region + " " + year + fs
