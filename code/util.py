--- conflicted
+++ resolved
@@ -394,11 +394,8 @@
     """
     while True:
         # Load IRENA data and regions
-<<<<<<< HEAD
-        FLH = pd.read_csv(paths["IRENA_regression"], sep=";", decimal=",", index_col=0)
-=======
         FLH = pd.read_csv(paths["FLH_regression"], sep=';', decimal=',', index_col=0)
->>>>>>> b848a508
+        
         # load TS regression file
         TS_reg = pd.read_csv(paths[tech]["TS_regression"], sep=";", decimal=",", index_col=0, header=0)
 
@@ -407,15 +404,9 @@
         reg_nan_null = list(FLH.loc[filter_FLH].index)
 
         if len(reg_nan_null) != 0:
-<<<<<<< HEAD
             print("Missing data:" + ",".join(reg_nan_null))
             ans = input("Some regions are missing FLH data for the technology of choice. Continue ? [y]/n")
             if ans in ["", "y", "[y]"]:
-=======
-            print('Missing data:' + ', '.join(reg_nan_null))
-            ans = input("Some regions are missing FLH data for the technology of choice. Continue ? [y/n]\n")
-            if ans in ['', 'y', '[y]']:
->>>>>>> b848a508
                 break
         else:
             break
