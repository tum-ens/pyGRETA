# Configuration file for the Sphinx documentation builder.
#
# This file only contains a selection of the most common options. For a full
# list see the documentation:
# http://www.sphinx-doc.org/en/master/config

# -- Path setup --------------------------------------------------------------

# If extensions (or modules to document with autodoc) are in another directory,
# add these directories to sys.path here. If the directory is relative to the
# documentation root, use os.path.abspath to make it absolute, like shown here.
#
import os
import sys
sys.path.append(os.path.abspath('../code/'))
import sphinx_rtd_theme


# -- Project information -----------------------------------------------------

project = 'renewable-timeseries'
copyright = 'ENS 2019'
author = 'Kais Siala, Houssame Houmy'

# The full version, including alpha/beta/rc tags
release = '1.0.0'
version = release

# -- General configuration ---------------------------------------------------

# Add any Sphinx extension module names here, as strings. They can be
# extensions coming with Sphinx (named 'sphinx.ext.*') or your custom
# ones.
extensions = ['sphinx.ext.autodoc',
              "sphinx_rtd_theme",
              ]

master_doc = 'index'

<<<<<<< HEAD
=======

>>>>>>> c1b9cc89
# Add any paths that contain templates here, relative to this directory.
templates_path = ['_templates']

# List of patterns, relative to source directory, that match files and
# directories to ignore when looking for source files.
# This pattern also affects html_static_path and html_extra_path.
exclude_patterns = ['_build', 'Thumbs.db', '.DS_Store']

# -- Options for HTML output -------------------------------------------------

# The theme to use for HTML and HTML Help pages.  See the documentation for
# a list of builtin themes.
#
html_theme = "sphinx_rtd_theme"

html_theme_options = {
    'canonical_url': '',
    'analytics_id': 'UA-XXXXXXX-1',  #  Provided by Google in your dashboard
    'logo_only': False,
    'display_version': True,
    'prev_next_buttons_location': 'both',
    'style_external_links': False,
    # Toc options
    'collapse_navigation': False,
    'sticky_navigation': True,
    'navigation_depth': 4,
    'includehidden': True,
    'titles_only': False
}

# Add any paths that contain custom static files (such as style sheets) here,
# relative to this directory. They are copied after the builtin static files,
# so a file named "default.css" will overwrite the builtin "default.css".
html_static_path = []

# Modules to be ignored
autodoc_mock_imports = ["gdal", "osr", "osgeo", "numpy", "os", "glob", "psutil", "datetime",
                        "inspect", "sys", "math", "rasterio", "pandas", "scipy", "geopandas",
                        "shapely", "fiona", "hdf5storage", "multiprocessing", "itertools",
                        "h5netcdf", "cProfile", "pstats", "shutil", "pyomo", "pdb", "logging",
                        "networkx"]<|MERGE_RESOLUTION|>--- conflicted
+++ resolved
@@ -37,12 +37,9 @@
 
 master_doc = 'index'
 
-<<<<<<< HEAD
-=======
-
->>>>>>> c1b9cc89
 # Add any paths that contain templates here, relative to this directory.
 templates_path = ['_templates']
+
 
 # List of patterns, relative to source directory, that match files and
 # directories to ignore when looking for source files.
