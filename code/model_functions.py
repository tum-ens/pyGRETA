--- conflicted
+++ resolved
@@ -577,13 +577,8 @@
         * *tech* (str): Name of the technology.
         * *rasterData* (dict): Dictionary of numpy arrays containing land use types, Ross coefficients, albedo coefficients,
         and wind speed correction for every point in *reg_ind*.
-<<<<<<< HEAD
-      * *merraData* (dict): Dictionary of numpy arrays containing the weather data for every point in *reg_ind*.
-    
-=======
         * *merraData* (dict): Dictionary of numpy arrays containing the weather data for every point in *reg_ind*.
 
->>>>>>> 5d6a8b79
     :type args: list
     :return FLH: Full-load hours over the year for the technology.
     :rtype: numpy array
@@ -628,17 +623,10 @@
     :param args: List of arguments:
         * *param* (dict): Dictionary including multiple parameters such as the status bar limit, the name of the region, and
         others for calculating the hourly capacity factors.
-<<<<<<< HEAD
-      * *tech* (str): Name of the technology.
-      * *rasterData* (dict): Dictionary of numpy arrays containing the wind speed correction for every point in *reg_ind*.
-      * *merraData* (dict): Dictionary of numpy arrays containing the weather data for every point in *reg_ind*.
-    
-=======
         * *tech* (str): Name of the technology.
         * *rasterData* (dict): Dictionary of numpy arrays containing the wind speed correction for every point in *reg_ind*.
         * *merraData* (dict): Dictionary of numpy arrays containing the weather data for every point in *reg_ind*.
 
->>>>>>> 5d6a8b79
     :type args: list
 
     :return TS: Array of time series for the desired quantiles for each subregion.
