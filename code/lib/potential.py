from .physical_models import calc_CF_solar, calc_CF_windon, calc_CF_windoff
from .spatial_functions import *
import multiprocessing as mp
import sys
import numpy as np
from .util import *
#import util


def calculate_full_load_hours(paths, param, tech):
    """
    This function calculates the yearly FLH for a technology for all valid pixels in a spatial scope. Valid pixels are land pixels
    for WindOn, PV and CSP, and sea pixels for WindOff. The FLH values are calculated by summing up hourly capacity factors.

    :param paths: Dictionary of dictionaries containing the paths to the input weather data, land, sea and land use rasters, and correction rasters.
    :type paths: dict
    :param param: Dictionary of dictionaries containing the spatial scope, and technology and computation parameters.
    :type param: dict
    :param tech: Technology under study.
    :type tech: str

    :return: The raster of FLH potential is saved as mat and tif files, along with the json metadata file.
    :rtype: None
    """
    timecheck("Start")
    print("Region: " + param["region_name"])

    if tech in ["WindOn", "WindOff"]:
        print("\n" + tech + " - HUB_HEIGHTS: " + str(param[tech]["technical"]["hub_height"]))
    elif tech in ["PV"] and "orientation" in param["PV"]["technical"].keys():
        print("\n" + tech + " - Orientation: " + str(param[tech]["technical"]["orientation"]))

    nproc = param["nproc"]
    m_high = param["m_high"]
    n_high = param["n_high"]
    m_low = param["m_low"]
    n_low = param["n_low"]
    CPU_limit = np.full((1, nproc), param["CPU_limit"])
    GeoRef = param["GeoRef"]
    res_desired = param["res_desired"]
    countries_shp = param["regions_land"]
    nRegions = param["nRegions_sub"]
    regions_shp = param["regions_sub"]
    res_weather = param["res_weather"]
    Crd_all = param["Crd_all"]
    Ind = ind_merra(Crd_all, Crd_all, res_weather)[0]
    
    if tech == "WindOff":
        with rasterio.open(paths["EEZ"]) as src:
            w = src.read(1)
    else:
        with rasterio.open(paths["SUB"]) as src:
            w = src.read(1)
    
    param["Ind_nz"] = np.nonzero(np.flipud(w))

    del w    
    
    # Obtain weather and correction matrices
    merraData, rasterData = get_merra_raster_data(paths, param, tech)
        
    if tech in ["PV", "CSP"]:

        day_filter = np.nonzero(merraData["CLEARNESS"][Ind[2] - 1 : Ind[0], Ind[3] - 1 : Ind[1], :].sum(axis=(0, 1)))
        list_hours = np.arange(0, 8760)
        if nproc == 1:
            param["status_bar_limit"] = list_hours[-1]
            results = calc_FLH_solar(list_hours[day_filter], [param, tech, rasterData, merraData])
        else:
            list_hours = np.array_split(list_hours[day_filter], nproc)
            param["status_bar_limit"] = list_hours[0][-1]
            results = Pool(processes=nproc, initializer=limit_cpu, initargs=CPU_limit).starmap(
                calc_FLH_solar, product(list_hours, [[param, tech, rasterData, merraData]])
            )
         # Collecting results
        FLH_low = np.zeros((m_low, n_low))
        
        if nproc > 1:
            for p in range(len(results)):
                FLH_low = FLH_low + results[p]
                # print (np.sum(FLH_low))
        else:
<<<<<<< HEAD
            FLH[param["Ind_nz"]] = results
=======
            FLH_low = results
>>>>>>> dbfdc84d
        
        FLH_high = resizem(FLH_low, m_high, n_high)
        FLH = np.full((m_high, n_high),np.nan)

        FLH[param["Ind_nz"]]=FLH_high[param["Ind_nz"]]
        hdf5storage.writes({"FLH": FLH}, paths[tech]["FLH"], store_python_metadata=True, matlab_compatible=True)
        create_json(
            paths[tech]["FLH"],
            param,
            ["author", "comment", tech, "region_name", "subregions_name", "year", "res_desired", "res_weather"],
            paths,
            ["spatial_scope"],
        )
        print("\nfiles saved: " + paths[tech]["FLH"])

        # Save GEOTIFF files
        if param["savetiff"]:
            GeoRef = param["GeoRef"]
            array2raster(changeExt2tif(paths[tech]["FLH"]), GeoRef["RasterOrigin"], GeoRef["pixelWidth"], GeoRef["pixelHeight"], FLH)
            print("files saved:" + changeExt2tif(paths[tech]["FLH"]))
    
    elif tech in ["WindOff"]:
        list_hours = np.array_split(np.arange(0, 8760), nproc)
        param["status_bar_limit"] = list_hours[0][-1]
        results = Pool(processes=nproc, initializer=limit_cpu, initargs=CPU_limit).starmap(
            calc_FLH_windoff, product(list_hours, [[param, tech, rasterData, merraData]])
        )
        # Collecting results
        FLH = np.full((m_high, n_high), np.nan)
        FLH[param["Ind_nz"]] = 0
        if nproc > 1:
            for p in range(len(results)):
                FLH[param["Ind_nz"]] = FLH[param["Ind_nz"]] + results[p]
        else:
            FLH[param["Ind_nz"]] = results

        hdf5storage.writes({"FLH": FLH}, paths[tech]["FLH"], store_python_metadata=True, matlab_compatible=True)
        create_json(
            paths[tech]["FLH"],
            param,
            ["author", "comment", tech, "region_name", "subregions_name", "year", "res_desired", "res_weather"],
            paths,
            ["spatial_scope"],
        )
        print("\nfiles saved: " + paths[tech]["FLH"])

        # Save GEOTIFF files
        if param["savetiff"]:
            GeoRef = param["GeoRef"]
            array2raster(changeExt2tif(paths[tech]["FLH"]), GeoRef["RasterOrigin"], GeoRef["pixelWidth"], GeoRef["pixelHeight"], FLH)
            print("files saved:" + changeExt2tif(paths[tech]["FLH"]))
    
    elif tech in ["WindOn"]:
<<<<<<< HEAD
        # A_country_area = np.zeros((m_high, n_high))
        # for reg in range(0, nRegions):
            # r = calc_region(regions_shp.loc[reg], Crd_all, res_desired, GeoRef)  
            # A_country_area = A_country_area + r
        # A_country_area = np.flipud(A_country_area)
        
=======
>>>>>>> dbfdc84d
        merraData = merraData["W50M"][::-1, :, :]
        # merraData = merraData.astype(dtype=np.float16)
        rasterData = rasterData["A_cf"]
        # rasterData = rasterData.astype(dtype=np.float16)

        with rasterio.open(paths["GWA_global"]) as src:
            GWA_array = src.read(1)
        # GWA_array = GWA_array.astype(dtype=np.float16)
        GWA_array = np.power(GWA_array, 3)
        where_are_NaNs = np.isnan(GWA_array)
        GWA_array[where_are_NaNs] = 0

        # param["status_bar_limit"] = list_rows_splitted[0][-1] # ToDo: Wo we need this?

        # -------------------------------------------------------------------------------------
        # Multiprocessing by Patrick 20210615
        # FIXME Import what?
        b_xmin = hdf5storage.read("MERRA_XMIN", paths[
            "MERRA_XMIN"])  # ToDo: move into calculate_fullload_hours? # ToDo: Put outside of function?
        b_xmax = hdf5storage.read("MERRA_XMAX", paths["MERRA_XMAX"])
        b_ymin = hdf5storage.read("MERRA_YMIN", paths["MERRA_YMIN"])
        b_ymax = hdf5storage.read("MERRA_YMAX", paths["MERRA_YMAX"])

        # FIXME Import What?
        x_gwa = hdf5storage.read("GWA_X", paths["GWA_X"])
        y_gwa = hdf5storage.read("GWA_Y", paths["GWA_Y"])

        processes = []  # Store all single process of multiprocessing
        list_results = mp.RawArray('f', m_high * n_high)
        FLH = np.frombuffer(list_results, dtype=np.float32).reshape(m_high, n_high)
        FLH[:] = np.nan
        list_pixles = np.arange(n_low * m_low)  # All pixles within MERRA data

        multiprocessing = True
        if multiprocessing:
            list_pixles_splitted = np.array_split(list_pixles,
                                                  nproc)  # Splitted list acording to the number of parrallel processes
            print('# of processes: ' + str(len(list_pixles_splitted)))
            # print(list_pixles_splitted)

            for pixles in list_pixles_splitted:  # Run the 'calc_FLH_windon' for each of the splitted rows
                p = mp.Process(target=calc_FLH_windon, args=(
                    param, tech, paths, rasterData, merraData, GWA_array, b_xmin, b_xmax, b_ymin, b_ymax, x_gwa, y_gwa,
                    pixles, list_results))
                processes.append(p)

            for p in processes:
                p.start()  # Start all single processes
            print('All processes started')

            for p in processes:
                p.join()  # Wait until all processes are finished
            print('All processes finished')
        else:
            # list_pixles = np.arange(100,110)  # debuging
            # list_pixles = [np.ravel_multi_index((1, 2), (m_low, n_low))]  # debuging
            calc_FLH_windon(param, tech, paths, rasterData, merraData, GWA_array, b_xmin, b_xmax, b_ymin, b_ymax, x_gwa,
                            y_gwa, list_pixles, list_results)
            print('Calculations for all pixles done')

        # ------------------------------------------------------------------------------------

        # FLH[A_country_area==0] = float("nan")python
        FLH = np.flipud(FLH)
<<<<<<< HEAD
        FLH_w = np.full((m_high, n_high), np.nan)
        FLH_w[param["Ind_nz"]]=FLH[param["Ind_nz"]]
        hdf5storage.writes({"FLH": FLH_w}, paths[tech]["FLH"], store_python_metadata=True, matlab_compatible=True)
=======
        FLH_scope = np.full((m_high, n_high), np.nan)
        FLH_scope[param["Ind_nz"]] = FLH[param["Ind_nz"]]

        hdf5storage.writes({"FLH": FLH}, paths[tech]["FLH"], store_python_metadata=True, matlab_compatible=True)
>>>>>>> dbfdc84d

        print("\nfiles saved: " + paths[tech]["FLH"])

        GeoRef = param["GeoRef"]
        array2raster(changeExt2tif(paths[tech]["FLH"]), GeoRef["RasterOrigin"], GeoRef["pixelWidth"],
                     GeoRef["pixelHeight"], FLH_w)
        print("files saved:" + changeExt2tif(paths[tech]["FLH"]))

    timecheck("End")


def get_merra_raster_data(paths, param, tech): #ToDo clean up unnecessary things
    """
    This function returns a tuple of two dictionaries containing weather and correction rasters for specified technology.

    :param paths: Dictionary of dictionaries containing the paths to the input weather and raster data.
    :type paths: dict
    :param param: Dictionary of dictionaries containing land use, Ross coefficients, albedo, and Hellmann coefficients.
    :type param: dict
    :param tech: Technology under study.
    :type tech: str

    :return (merraData, rasterData): Dictionaries for the weather data and for the correction data.
    :rtype: tuple (dict, dict)
    """
    landuse = param["landuse"]
    merraData = {}
    rasterData = {}
    # Wind Speed Data
    merraData["W50M"] = hdf5storage.read("W50M", paths["W50M"])
    if tech in ["PV", "CSP"]:

        # Other weather Data
        # Clearness index - stored variable CLEARNESS
        merraData["CLEARNESS"] = hdf5storage.read("CLEARNESS", paths["CLEARNESS"])
        # Temperature 2m above the ground - stored variable T2M
        merraData["T2M"] = hdf5storage.read("T2M", paths["T2M"])

        # Calculate A matrices correction
        # A_lu
        with rasterio.open(paths["LU"]) as src:
            w = src.read(1)
        rasterData["A_lu"] = np.flipud(w)
        # A_Ross (Temperature coefficients for heating losses)
        rasterData["A_Ross"] = changem(rasterData["A_lu"], param["landuse"]["Ross_coeff"],
                                       param["landuse"]["type"]).astype("float16")
        # A_albedo (Reflectivity coefficients)
        rasterData["A_albedo"] = changem(rasterData["A_lu"], param["landuse"]["albedo"],
                                         param["landuse"]["type"]).astype("float16")
        # A_WS_Coef wind Speed at 2m above the ground
        A_hellmann = changem(rasterData["A_lu"], landuse["hellmann"], landuse["type"])
        rasterData["A_WindSpeed_Corr"] = ((2 / 50) ** A_hellmann).astype("float16")
        del A_hellmann

    elif tech in ["WindOn", "WindOff"]:
        reg_ind = param["Ind_nz"]
        # A_cf
        if tech == "WindOn":
            paths_corr = paths["CORR_ON"]
        else:
            paths_corr = paths["CORR_OFF"]
        with rasterio.open(paths_corr) as src:
            w = src.read(1)
        rasterData["A_cf"] = np.flipud(w).astype("float16")
        if tech == "WindOff":
            rasterData["A_cf"] = rasterData["A_cf"][tuple(reg_ind)]
        del w
    return merraData, rasterData


def calc_FLH_solar(hours, args):
    """
    This function computes the full-load hours for all valid pixels specified in *ind_nz* in *param*.
    Due to parallel processing, most of the inputs are collected in the list *args*.

    :param hours: Filtered day hour ranks in a year (from 0 to 8759).
    :type hours: numpy array

    :param args: List of arguments:
        * *param* (dict): Dictionary including multiple parameters such as the status bar limit, the name of the region,
        and others for calculating the hourly capacity factors.
        * *tech* (str): Name of the technology.
        * *rasterData* (dict): Dictionary of numpy arrays containing land use types, Ross coefficients, albedo coefficients,
        and wind speed correction for every point in *reg_ind*.
        * *merraData* (dict): Dictionary of numpy arrays containing the weather data for every point in *reg_ind*.

    :type args: list
    :return FLH: Full-load hours over the year for the technology.
    :rtype: numpy array
    """
    # Decomposing the list args
    param = args[0]
    tech = args[1]
    rasterData = args[2]
    merraData = args[3]
    m_low = param["m_low"]
    n_low = param["n_low"]

    x = np.ones((m_low,n_low))
    ind = np.nonzero(x)
    
    FLH = np.zeros((m_low, n_low))
    status = 0
    for hour in hours:
        if hour <= param["status_bar_limit"]:
            # Show progress of the simulation
            status = status + 1
            display_progress(tech + " " + param["region_name"], [len(hours), status])

        if tech == "PV":
            CF = calc_CF_solar(hour, ind, param, merraData, rasterData, tech)[0]
            
        elif tech == "CSP":
            CF = calc_CF_solar(hour, ind, param, merraData, rasterData, tech)[1]

        # Aggregates CF to obtain the yearly FLH
        CF[np.isnan(CF)] = 0
        
        FLH[ind] = FLH[ind] + CF
        
        #print(str(hour)+"_"+str(sum(FLH)))
    
    return FLH


def calc_FLH_windoff(hours, args):
    """
    This function computes the full-load hours for all valid pixels specified in *ind_nz* in *param*. Due to parallel processing,
    most of the inputs are collected in the list *args*.

    :param hours: Hour ranks in a year (from 0 to 8759).
    :type hours: numpy array
    :param args: List of arguments:
        * *param* (dict): Dictionary including multiple parameters such as the status bar limit, the name of the region, and
        others for calculating the hourly capacity factors.
        * *tech* (str): Name of the technology.
        * *rasterData* (dict): Dictionary of numpy arrays containing land use types, Ross coefficients, albedo coefficients,
        and wind speed correction for every point in *reg_ind*.
        * *merraData* (dict): Dictionary of numpy arrays containing the weather data for every point in *reg_ind*.

    :type args: list
    :return FLH: Full-load hours over the year for the technology.
    :rtype: numpy array
    """
    # Decomposing the tuple args
    param = args[0]
    tech = args[1]
    rasterData = args[2]
    merraData = args[3]
    m_high = param["m_high"]
    n_high = param["n_high"]
    reg_ind = param["Ind_nz"]

    turbine = param[tech]["technical"]

    FLH = np.zeros(rasterData["A_cf"].shape)
    status = 0
    for hour in hours:
        if hour <= param["status_bar_limit"]:
            # Show progress of the simulation
            status = status + 1
            display_progress(tech + " " + param["region_name"], [len(hours), status])

        # Calculate hourly capacity factor
        CF = calc_CF_windoff(hour, reg_ind, turbine, m_high, n_high, merraData, rasterData)

        # Aggregates CF to obtain the yearly FLH
        CF[np.isnan(CF)] = 0
        FLH = FLH + CF
    return FLH

# def calc_FLH_windon(row, args):
def calc_FLH_windon(param, tech, paths, rasterData, merraData, GWA_array, b_xmin, b_xmax, b_ymin, b_ymax, x_gwa, y_gwa,
                    pixles, list_results):
    """
    This function computes the full-load hours for all valid pixels specified in *ind_nz* in *param*. Due to parallel processing,
    most of the inputs are collected in the list *args*.

    :param hours: Hour ranks in a year (from 0 to 8759).
    :type hours: numpy array
    :param args: List of arguments:
        * *param* (dict): Dictionary including multiple parameters such as the status bar limit, the name of the region, and
        others for calculating the hourly capacity factors.
        * *tech* (str): Name of the technology.
        * *rasterData* (dict): Dictionary of numpy arrays containing land use types, Ross coefficients, albedo coefficients,
        and wind speed correction for every point in *reg_ind*.
        * *merraData* (dict): Dictionary of numpy arrays containing the weather data for every point in *reg_ind*.

    :type args: list
    :return FLH: Full-load hours over the year for the technology.
    :rtype: numpy array
    """

    # reg_ind = param["Ind_nz"]
    m_low = param["m_low"]
    n_low = param["n_low"]
    # res_weather = param["res_weather"]
    # res_desired = param["res_desired"]
    m_high = param["m_high"]
    n_high = param["n_high"]
    turbine = param[tech]["technical"]

    try:
        reRaster = np.flipud(rasterData)  # ToDo: out of loop? # Why doing this?
        FLH_np = np.frombuffer(list_results, dtype=np.float32).reshape(m_high, n_high)
        # print(pixles)
        for pixle in pixles:
            row, column = np.unravel_index(pixle,
                                           (m_low, n_low))  # Generate row and column out of the numbered position
            print('Pixle (' + str(row) + ',' + str(column) + ')')  # Print the recent computing pixle

            reMerra = redistribution_array(param, paths, merraData[row, column, :], row, column, b_xmin[row, column],
                                           b_xmax[row, column], b_ymin[row, column], b_ymax[row, column], GWA_array,
                                           x_gwa, y_gwa)
            if np.sum(reMerra):  # FIXME: Why is reMerra zero?
                hours = np.arange(8760)
                CF = calc_CF_windon(hours, turbine, reMerra,
                                    reRaster[row * 200:((row + 1) * 200), column * 250:((column + 1) * 250)])
                FLH_part = np.nansum(CF, axis=2)
            else:
                FLH_part = np.zeros([200, 250])
                print('zeros(' + str(row) + ',' + str(column) + ')')

            rows_higherResolution = np.arange(row * 200, (
                    row + 1) * 200)  # Extend the rows due to the higher resolution after redistribution Todo: use 'mm/n_high'?
            columns_higherResolution = np.arange(column * 250, (column + 1) * 250)  # same for columns
            FLH_np[np.ix_(rows_higherResolution,
                          columns_higherResolution)] = FLH_part  # Assign the computed FLH to the big FLH array

            # if np.isnan(np.sum(FLH_part)):
            #    print('Nan(' + str(row) + ',' + str(column) + ')')

    except:
        print('!!Error!!')
        e = sys.exc_info()[0]
        print(e)
    else:
        print('Succesfully finished: ' + str(pixles))


def redistribution_array(param, paths, merraData, i, j, xmin, xmax, ymin, ymax, GWA_array, x_gwa, y_gwa):
    """
    What does this function do?

    :param param:
    :type param:
    :param paths:
    :type paths:
    :param i:
    :type i:
    :param j:
    :type j:
    :param xmin:
    :type xmin:
    :param xmax:
    :type xmax:
    :param ymin:
    :type ymin:
    :param ymax:
    :type ymax:
    :param Num_pix:
    :type Num_pix:

    :return reMerra:
    :rtype: numpy array

    Aim:
        Increase the resolution of the MERRA wind data by using Global Wind Atlas data.
        For this reason, the low resolution MERRA data is redistributed by the energy distribution of the higher resolution Global Wind Atlas data

    Algorithm:
        1) Import wind data from Global Wind Atlas
        2) Select pixels that are within one MERRA pixle
        3) Convert from wind speed to energy
        4) Redistribute MERRA data

    ToDo: Where do the borders/limits come from? -> not shape file ?!?
    """

    # 1) Selection
    GWA_array_copy = GWA_array.copy()  # Create copy so that the origin array doesnt get changed
    # .astype(dtype=np.float16)
    selection_index = (xmin <= x_gwa) & (x_gwa < xmax) & (ymin <= y_gwa) & (
            y_gwa < ymax)  # Determine the pixels that are inbetween the range
    GWA_array_copy[np.invert(selection_index)] = 0  # Set pixel not covered by the shapfile to zero
    value_num_cells = np.count_nonzero(GWA_array_copy)  # Number of non-zero pixels

    coordinates_nonzero_pixels_x, coordinates_nonzero_pixels_y = selection_index.nonzero()  # Determine the coordinates of non-zero pixels in order to determine the outer rows and columns. Tuple(x,y)
    K_first = coordinates_nonzero_pixels_x[0]  # First x-coordinate of non-zero pixels
    L_first = coordinates_nonzero_pixels_y[0]  # First y-coordinate of non-zero pixels
    K_last = coordinates_nonzero_pixels_x[-1]  # Last x-coordinate of non-zero pixels
    L_last = coordinates_nonzero_pixels_y[-1]  # Last y-coordinate of non-zero pixels

    # 2) Redistribute MERRA data
    # reMerra = np.zeros([200, 250, 8760], dtype=np.float16)
    reMerra = np.zeros([200, 250, 8760])

    if np.sum(GWA_array_copy):
        i_offset = 0
        j_offset = 0

        if K_last + 1 - K_first != 200:
            if i < param["m_low"] / 2:
                i_offset = 200 - (K_last + 1 - K_first)
        if L_last + 1 - L_first != 250:
            if j < param["n_low"] / 2:
                j_offset = 250 - (L_last + 1 - L_first)

        gwa_cut_energy = GWA_array_copy[K_first:K_last + 1,
                         L_first:L_last + 1]  # Computation only for the nonzero values
        merra_cut_energy_weighting = gwa_cut_energy / np.sum(
            gwa_cut_energy)  # Compute the weighting matrix how the energy is distributed within Global Wind Atlas data
        merra_cut_speed_weighting = np.cbrt(
            merra_cut_energy_weighting)  # Convert the weighting matrix from energy to wind speeds
        merra_cut_speed_redistributed = np.repeat(merra_cut_speed_weighting[..., None], 8760,
                                                  axis=2) * merraData * np.cbrt(
            value_num_cells)  # Expand the Merra time series of this pixle weighted by energy based distribution of Global Wind Atlas
        reMerra[i_offset:i_offset + K_last + 1 - K_first, j_offset:j_offset + L_last + 1 - L_first,
        :] = merra_cut_speed_redistributed

    return reMerra


def mask_potential_maps(paths, param, tech): #ToDo optimize no. of lines
    """
    This function first reads the rasters for land use, slope, bathymetry, and protected areas for the scope. Based on user-defined assumptions on
    their suitabilities, it generates a masking raster to exclude the unsuitable pixels. Both the mask itself
    and the masked potential rasters can be saved.

    :param paths: Dictionary of dictionaries containing user-defined parameters for masking, protected areas, and landuse.
    :type paths: dict
    :param param: Dictionary of dictionaries containing the paths to the land use, protected areas, slope and bathymetry, in addition to output paths.
    :type param: dict
    :param tech: Technology under study.
    :type tech: str

    :return: The files for the mask and the masked FLH are saved as tif and mat files, along with their metadata json files.
    :rtype: None
    """
    timecheck("Start")
    mask = param[tech]["mask"]

    if tech in ["PV", "CSP"]:
        with rasterio.open(paths["PA"]) as src:
            A_protect = src.read(1)
            A_protect = np.flipud(A_protect).astype(int)  # Protection categories 0-10, to be classified
        # Exclude protection categories that are not suitable
        A_suitability_pa = changem(A_protect, mask["pa_suitability"], param["protected_areas"]["type"]).astype(float)
        A_suitability_pa = (A_suitability_pa > 0).astype(int)
        with rasterio.open(paths["LU"]) as src:
            A_lu = src.read(1)
            A_lu = np.flipud(A_lu).astype(int)  # Landuse classes 0-16, to be reclassified
        # Exclude landuse types types that are not suitable
        A_suitability_lu = changem(A_lu, mask["lu_suitability"], param["landuse"]["type"]).astype(float)
        A_suitability_lu = (A_suitability_lu > 0).astype(int)
        with rasterio.open(paths["SLOPE"]) as src:
            A_slope = src.read(1)
            A_slope = np.flipud(A_slope)  # Slope in percentage
            A_slope = (A_slope <= mask["slope"]).astype(int)
        with rasterio.open(paths["WATER_BUFFER"]) as src:
            A_notWater = src.read(1)
            A_notWater = (np.flipud(A_notWater)).astype(int)
        with rasterio.open(paths["WETLAND_BUFFER"]) as src:
            A_notWetland = src.read(1)
            A_notWetland = (np.flipud(A_notWetland)).astype(int)
        with rasterio.open(paths["SNOW_BUFFER"]) as src:
            A_notSnow = src.read(1)
            A_notSnow = (np.flipud(A_notSnow)).astype(int)
        with rasterio.open(paths["PV_PA_BUFFER"]) as src:
            A_notProtected = src.read(1)
            A_notProtected = (np.flipud(A_notProtected)).astype(int)
        with rasterio.open(paths["BOARDERS"]) as src:
            A_notBoarder = src.read(1)
            A_notBoarder = (np.flipud(A_notBoarder)).astype(int)
        with rasterio.open(paths["ROADS"]) as src:
            A_Roads = src.read(1)
            A_notRoads = (np.flipud(~A_Roads.astype(bool))).astype(int)
        with rasterio.open(paths["RAILS"]) as src:
            A_Rails = src.read(1)
            A_notRails = (np.flipud(~A_Rails.astype(bool))).astype(int)
        with rasterio.open(paths["OSM_AREAS"]) as src:
            A_osma = src.read(1)
            A_com = A_osma == 1
            A_notCommercial = (np.flipud(~A_com.astype(bool))).astype(int)
            A_ind = A_osma == 2
            A_notIndustrial = (np.flipud(~A_ind.astype(bool))).astype(int)
            A_mil = A_osma == 4
            A_notMilitary = (np.flipud(~A_mil.astype(bool))).astype(int)
            A_rec = A_osma == 6
            A_notRecreation = (np.flipud(~A_rec.astype(bool))).astype(int)
        with rasterio.open(paths["OSM_MINE_BUFFER"]) as src:
            A_min_buffered = src.read(1)
            A_min_buffered = (np.flipud(A_min_buffered)).astype(int)
        with rasterio.open(paths["PV_OSM_PARK_BUFFER"]) as src:
            A_notPark = src.read(1)
            A_notPark = (np.flipud(A_notPark)).astype(int)
        with rasterio.open(paths["PV_WSF_BUFFER"]) as src:
            A_notSettlement = src.read(1)
            A_notSettlement = (np.flipud(A_notSettlement)).astype(int)
        with rasterio.open(paths["HYDROLAKES_BUFFER"]) as src:
            A_NotLake = src.read(1)
            A_NotLake = (np.flipud(A_NotLake)).astype(int)
        with rasterio.open(paths["HYDRORIVERS_BUFFER"]) as src:
            A_NotRiver = src.read(1)
<<<<<<< HEAD
            A_NotRiver = (np.flipud(A_NotRiver)).astype(int)            
        # Irrelevant parameters
=======
            A_NotRiver = (np.flipud(A_NotRiver)).astype(int)

            # Irrelevant parameters
>>>>>>> dbfdc84d
        A_bathymetry = 1
        A_notAirport = 1

    if tech == "WindOn":
        with rasterio.open(paths["PA"]) as src:
            A_protect = src.read(1)
            A_protect = np.flipud(A_protect).astype(int)  # Protection categories 0-10, to be classified
        # Exclude protection categories that are not suitable
        A_suitability_pa = changem(A_protect, mask["pa_suitability"], param["protected_areas"]["type"]).astype(float)
        A_suitability_pa = (A_suitability_pa > 0).astype(int)
        with rasterio.open(paths["LU"]) as src:
            A_lu = src.read(1)
            A_lu = np.flipud(A_lu).astype(int)  # Landuse classes 0-16, to be reclassified
        # Exclude landuse types types that are not suitable
        A_suitability_lu = changem(A_lu, mask["lu_suitability"], param["landuse"]["type"]).astype(float)
        A_suitability_lu = (A_suitability_lu > 0).astype(int)
        with rasterio.open(paths["SLOPE"]) as src:
            A_slope = src.read(1)
            A_slope = np.flipud(A_slope)  # Slope in percentage
            A_slope = (A_slope <= mask["slope"]).astype(int)
        # with rasterio.open(paths["POP_BUFFER"]) as src:
<<<<<<< HEAD
            # A_notPopulated = src.read(1)
            # A_notPopulated = (np.flipud(A_notPopulated)).astype(int)  # Is 1 for not populated areas
=======
        #     A_notPopulated = src.read(1)
        #     A_notPopulated = (np.flipud(A_notPopulated)).astype(int)  # Is 1 for not populated areas
>>>>>>> dbfdc84d
        with rasterio.open(paths["WATER_BUFFER"]) as src:
            A_notWater = src.read(1)
            A_notWater = (np.flipud(A_notWater)).astype(int)
        with rasterio.open(paths["WETLAND_BUFFER"]) as src:
            A_notWetland = src.read(1)
            A_notWetland = (np.flipud(A_notWetland)).astype(int)
        with rasterio.open(paths["SNOW_BUFFER"]) as src:
            A_notSnow = src.read(1)
            A_notSnow = (np.flipud(A_notSnow)).astype(int)
        with rasterio.open(paths["WINDON_PA_BUFFER"]) as src:
            A_notProtected = src.read(1)
            A_notProtected = (np.flipud(A_notProtected)).astype(int)
        with rasterio.open(paths["AIRPORTS"]) as src:
            A_notAirport = src.read(1)
            A_notAirport = (np.flipud(A_notAirport)).astype(int)
        with rasterio.open(paths["BOARDERS"]) as src:
            A_notBoarder = src.read(1)
            A_notBoarder = (np.flipud(A_notBoarder)).astype(int)
        with rasterio.open(paths["ROADS"]) as src:
            A_Roads = src.read(1)
            A_notRoads = (np.flipud(~A_Roads.astype(bool))).astype(int)
        with rasterio.open(paths["RAILS"]) as src:
            A_Rails = src.read(1)
            A_notRails = (np.flipud(~A_Rails.astype(bool))).astype(int)
        with rasterio.open(paths["OSM_COM_BUFFER"]) as src:
            A_notCommercial = src.read(1)
            A_notCommercial = (np.flipud(A_notCommercial)).astype(int)
        with rasterio.open(paths["OSM_IND_BUFFER"]) as src:
            A_notIndustrial = src.read(1)
            A_notIndustrial = (np.flipud(A_notIndustrial)).astype(int)
        with rasterio.open(paths["OSM_MINE_BUFFER"]) as src:
            A_min_buffered = src.read(1)
            A_min_buffered = (np.flipud(A_min_buffered)).astype(int)
        with rasterio.open(paths["OSM_MIL_BUFFER"]) as src:
            A_notMilitary = src.read(1)
            A_notMilitary = (np.flipud(A_notMilitary)).astype(int)
        with rasterio.open(paths["WINDON_OSM_PARK_BUFFER"]) as src:
            A_notPark = src.read(1)
            A_notPark = (np.flipud(A_notPark)).astype(int)
        with rasterio.open(paths["OSM_REC_BUFFER"]) as src:
            A_notRecreation = src.read(1)
            A_notRecreation = (np.flipud(A_notRecreation)).astype(int)
        with rasterio.open(paths["WINDON_WSF_BUFFER"]) as src:
            A_notSettlement = src.read(1)
            A_notSettlement = (np.flipud(A_notSettlement)).astype(int)
        with rasterio.open(paths["HYDROLAKES_BUFFER"]) as src:
            A_NotLake = src.read(1)
            A_NotLake = (np.flipud(A_NotLake)).astype(int)
        with rasterio.open(paths["HYDRORIVERS"]) as src:
            A_Riv = src.read(1)
            A_NotRiver = (np.flipud(~A_Riv.astype(bool))).astype(int)
<<<<<<< HEAD
=======

>>>>>>> dbfdc84d
        # Irrelevant parameters
        A_bathymetry = 1

    if tech == "WindOff":
        with rasterio.open(paths["EEZ"]) as src:
            A_suitability_lu = src.read(1)
            A_suitability_lu = np.flipud(A_suitability_lu).astype(int)
        with rasterio.open(paths["PA"]) as src:
            A_protect = src.read(1)
            A_protect = np.flipud(A_protect).astype(int)  # Protection categories 0-10, to be classified
        # Exclude protection categories that are not suitable
        A_suitability_pa = changem(A_protect, mask["pa_suitability"], param["protected_areas"]["type"]).astype(float)
        A_suitability_pa = (A_suitability_pa > 0).astype(int)
        with rasterio.open(paths["BATH"]) as src:
            A_bathymetry = src.read(1)
            A_bathymetry = np.flipud(A_bathymetry)  # Bathymetry (depth) in meter
            A_bathymetry = (A_bathymetry >= mask["depth"]).astype(int)  # (boolean)
        # Irrelevant parameters
        A_slope = 1
<<<<<<< HEAD
        A_notSettlement = 1
=======
        A_notSettlement= 1
>>>>>>> dbfdc84d
        A_notWater = 1
        A_notWetland = 1
        A_notSnow = 1
        A_notProtected = 1
        A_notAirport = 1
        A_notBoarder = 1
        A_notRoads = 1
        A_notCommercial = 1
        A_notIndustrial = 1
        A_min_buffered = 1
        A_notMilitary = 1
        A_notPark = 1
        A_notRecreation = 1

    # Masking matrix for the suitable sites (pixels)
    A_mask = (
<<<<<<< HEAD
            A_suitability_pa * A_suitability_lu * A_slope * A_bathymetry 
            * A_notProtected * A_notAirport * A_notBoarder
            * A_notWater * A_notWetland * A_notSnow
            * A_notRoads * A_notRails * A_notCommercial * A_notIndustrial 
            * A_min_buffered * A_notMilitary * A_notPark * A_notRecreation
            * A_notSettlement * A_NotLake * A_NotRiver
            ).astype(float)
=======
            A_suitability_pa * A_suitability_lu * A_slope * A_bathymetry
            * A_notProtected * A_notAirport * A_notBoarder
            * A_notWater * A_notWetland * A_notSnow
            * A_notRoads * A_notRails * A_notCommercial * A_notIndustrial
            * A_min_buffered * A_notMilitary * A_notPark * A_notRecreation
            * A_notSettlement * A_NotLake * A_NotRiver
    ).astype(float)
>>>>>>> dbfdc84d

    del A_suitability_lu, A_suitability_pa, A_slope, A_bathymetry
    del A_notProtected, A_notAirport, A_notBoarder
    del A_notWater, A_notWetland, A_notSnow
    del A_notRoads, A_notRails, A_notCommercial, A_notIndustrial
<<<<<<< HEAD
    del A_min_buffered, A_notMilitary,A_notPark, A_notRecreation
    del A_notSettlement, A_NotLake,A_NotRiver
=======
    del A_min_buffered, A_notMilitary, A_notPark, A_notRecreation
    del A_notSettlement, A_NotLake, A_NotRiver
>>>>>>> dbfdc84d

    # Calculate masked FLH
    FLH = hdf5storage.read("FLH", paths[tech]["FLH"])
    FLH_mask = FLH * A_mask
    FLH_mask[FLH_mask == 0] = np.nan

    # Save HDF5 Files
    hdf5storage.writes({"A_mask": A_mask}, paths[tech]["mask"], store_python_metadata=True, matlab_compatible=True)
    print("files saved: " + paths[tech]["mask"])
    hdf5storage.writes({"FLH_mask": FLH_mask}, paths[tech]["FLH_mask"], store_python_metadata=True,
                       matlab_compatible=True)
    print("files saved: " + paths[tech]["FLH_mask"])

    create_json(
        paths[tech]["mask"],
        param,
        ["author", "comment", tech, "region_name", "year", "GeoRef", "landuse", "protected_areas"],
        paths,
        ["spatial_scope", "PA", "LU", "SLOPE", "BATH"],
    )

    # Save GEOTIFF files
    if param["savetiff"]:
        GeoRef = param["GeoRef"]
        array2raster(changeExt2tif(paths[tech]["mask"]), GeoRef["RasterOrigin"], GeoRef["pixelWidth"],
                     GeoRef["pixelHeight"], A_mask)
        print("files saved: " + changeExt2tif(paths[tech]["mask"]))

        array2raster(changeExt2tif(paths[tech]["FLH_mask"]), GeoRef["RasterOrigin"], GeoRef["pixelWidth"],
                     GeoRef["pixelHeight"], FLH_mask)
        print("files saved: " + changeExt2tif(paths[tech]["FLH_mask"]))

    timecheck("End")


def calc_gcr(Crd_all, m_high, n_high, res_desired, GCR):
    """
    This function creates a GCR weighting matrix for the desired geographic extent.
    The sizing of the PV system is conducted on a user-defined day for a shade-free exposure
    to the sun during a given number of hours.

    :param Crd_all: Desired geographic extent of the whole region (north, east, south, west).
    :type Crd_all: list
    :param m_high: Number of rows.
    :type m_high: int
    :param n_high: Number of columns.
    :type n_high: int
    :param res_desired: Resolution of the high resolution map.
    :type res_desired: list
    :param GCR: Dictionary that includes the user-defined day and the duration of the shade-free period.
    :type GCR: dict

    :return A_GCR: GCR weighting raster.
    :rtype: numpy array
    """
    # Vector of latitudes between (south) and (north), with resolution (res_should) degrees
    lat = np.arange((Crd_all[2] + res_desired[0] / 2), Crd_all[0], res_desired[0])[np.newaxis]
    lon = np.arange((Crd_all[3] + res_desired[1] / 2), Crd_all[1], res_desired[1])[np.newaxis]

    # Repeating for all longitudes/latitudes
    lat = repmat(lat.transpose(), 1, n_high)
    lon = repmat(lon, m_high, 1)

    # Solar time where shade-free exposure starts
    omegast = 12 - GCR["shadefree_period"] / 2

    # Calculation
    omega = 15 * (omegast - 12)  # Hour angle
    phi = abs(lat)  # Latitude angle

    beta = np.maximum(phi, 15)  # Tilt angle = latitude, but at least 15 degrees
    # Optimal tilt angle (loosely based on Breyer 2010)
    beta = np.minimum(np.abs(phi), 55)  # The tilt angle is preferably equal to the latitude
    range_lat = np.logical_and(np.abs(phi) >= 35, np.abs(phi) < 65)
    beta[range_lat] = (beta[range_lat] - 35) / 65 * 55 + 35  # Tilt angle does not increase very quickly
    range_lat = np.logical_and(lat >= 35, lat < 65)
    range_lon = np.logical_and(lon >= -20, lon < 30)
    beta[np.logical_and(range_lat, range_lon)] = (beta[np.logical_and(range_lat,
                                                                      range_lon)] - 35) / 65 * 45 + 35  # Europe
    range_lat = np.logical_and(lat >= 20, lat < 65)
    range_lon = np.logical_and(lon >= 75, lon < 140)
    beta[np.logical_and(range_lat, range_lon)] = (beta[np.logical_and(range_lat,
                                                                      range_lon)] - 20) / 65 * 60 + 20  # Asia/China

    if Crd_all[2] > 0:
        day = GCR["day_north"]
        # Declination angle
        delta = repmat(
            arcsind(0.3978) * sin(day * 2 * np.pi / 365.25 - 1.400 + 0.0355 * sin(day * 2 * np.pi / 365.25 - 0.0489)),
            m_high, 1)

    if Crd_all[0] < 0:
        day = GCR["day_south"]
        # Declination angle
        delta = repmat(
            arcsind(0.3978) * sin(day * 2 * np.pi / 365.25 - 1.400 + 0.0355 * sin(day * 2 * np.pi / 365.25 - 0.0489)),
            m_high, 1)

    if (Crd_all[2] * Crd_all[0]) < 0:
        lat_pos = int(np.sum(lat >= 0, axis=0)[0])
        day = GCR["day_north"]
        # Declination angle
        delta_pos = repmat(
            arcsind(0.3978) * sin(day * 2 * np.pi / 365.25 - 1.400 + 0.0355 * sin(day * 2 * np.pi / 365.25 - 0.0489)),
            lat_pos, 1)

        lat_neg = int(np.sum(lat < 0, axis=0)[0])
        day = GCR["day_south"]
        # Declination angle
        delta_neg = repmat(
            arcsind(0.3978) * sin(day * 2 * np.pi / 365.25 - 1.400 + 0.0355 * sin(day * 2 * np.pi / 365.25 - 0.0489)),
            lat_neg, 1)
        delta = np.append(delta_neg, delta_pos, axis=0)

    # Elevation angle
    alpha = arcsind(sind(delta) * sind(phi) + cosd(delta) * cosd(phi) * cosd(omega))

    # Azimuth angle
    azi = arccosd((sind(delta) * cosd(phi) - cosd(delta) * sind(phi) * cosd(omega)) / cosd(alpha))

    # The GCR
    A_GCR = 1 / (cosd(beta) + np.abs(cosd(azi)) * sind(beta) / tand(alpha))

    # Fix too large and too small values of GCR
    A_GCR[A_GCR < 0.2] = 0.2
    A_GCR[A_GCR > 0.9] = 0.9

    return A_GCR


def weight_potential_maps(paths, param, tech): #ToDo change variable names
    """
    This function weights the power potential by including assumptions on the power density and the available area.
    Therefore, it reads the rasters for land use and protected areas for the scope. Based on user-defined assumptions on
    their availabilities, it generates a weighting raster to exclude the unsuitable pixels. Both the weight itself
    and the weighted potential rasters can be saved.

    :param paths: Dictionary of dictionaries containing user-defined parameters for weighting, protected areas, and landuse.
    :type paths: dict
    :param param: Dictionary of dictionaries containing the paths to the land use, protected areas, area, in addition to output paths.
    :type param: dict
    :param tech: Technology under study.
    :type tech: str

    :return: The files for the weight and the weighted FLH are saved as tif and mat files, along with their metadata json files.
    :rtype: None
    """
    timecheck("Start")
    weight = param[tech]["weight"]
    mask = param[tech]["mask"]
    Crd_all = param["Crd_all"]
    m_high = param["m_high"]
    n_high = param["n_high"]
    res_desired = param["res_desired"]
    GeoRef = param["GeoRef"]

    if tech == "PV":
        # Ground Cover Ratio - defines spacing between PV arrays
        A_GCR = calc_gcr(Crd_all, m_high, n_high, res_desired, weight["GCR"])
    else:
        A_GCR = 1

    with rasterio.open(paths["PA"]) as src:
        A_protect = src.read(1)
        A_protect = np.flipud(A_protect).astype(int)  # Protection categories 0-10, to be classified

    # Calculate availability based on protection categories
<<<<<<< HEAD
    A_availability_pa = changem(A_protect, mask["pa_suitability"], param["protected_areas"]["type"]).astype(float)
=======
    A_availability_pa = ul.changem(A_protect, weight["pa_suitability"], param["protected_areas"]["type"]).astype(float)
>>>>>>> dbfdc84d

    with rasterio.open(paths["LU"]) as src:
        A_lu = src.read(1)
        A_lu = np.flipud(A_lu).astype(int)  # Landuse classes 0-16, to be reclassified

    # Calculate availability based on landuse types
<<<<<<< HEAD
    A_availability_lu = changem(A_lu, mask["lu_suitability"], param["landuse"]["type"]).astype(float)
=======
    A_availability_lu = ul.changem(A_lu, weight["lu_suitability"], param["landuse"]["type"]).astype(float)
>>>>>>> dbfdc84d

    # Calculate availability
    A_availability = np.minimum(A_availability_pa, A_availability_lu)
    del A_availability_pa, A_availability_lu

    # Read available areas
    A_area = hdf5storage.read("A_area", paths["AREA"])

    # Weighting matrix for the power output (technical potential) in MWp
    A_weight = A_area * A_availability * A_GCR * weight["power_density"] * weight["f_performance"]

    # Calculate weighted FLH in MWh
    FLH = hdf5storage.read("FLH", paths[tech]["FLH"])
    FLH_weight = FLH * A_weight

    # Save HDF5 Files
    hdf5storage.writes({"A_weight": A_weight}, paths[tech]["weight"], store_python_metadata=True,
                       matlab_compatible=True)
    print("files saved: " + paths[tech]["weight"])
    hdf5storage.writes({"FLH_weight": FLH_weight}, paths[tech]["FLH_weight"], store_python_metadata=True,
                       matlab_compatible=True)
    print("files saved: " + paths[tech]["FLH_weight"])
    create_json(
        paths[tech]["weight"],
        param,
        ["author", "comment", tech, "region_name", "year", "GeoRef", "landuse", "protected_areas"],
        paths,
        ["spatial_scope", "PA", "LU", "AREA"],
    )

    # Save GEOTIFF files
    if param["savetiff"]:
        array2raster(changeExt2tif(paths[tech]["weight"]), GeoRef["RasterOrigin"], GeoRef["pixelWidth"],
                     GeoRef["pixelHeight"], A_weight)
        print("files saved: " + changeExt2tif(paths[tech]["weight"]))

        array2raster(changeExt2tif(paths[tech]["FLH_weight"]), GeoRef["RasterOrigin"], GeoRef["pixelWidth"],
                     GeoRef["pixelHeight"], FLH_weight)
        print("files saved: " + changeExt2tif(paths[tech]["FLH_weight"]))
    timecheck("End")


def sampled_sorting(Raster, sampling):
    """
    This function returns a list with a defined length of sorted values sampled from a numpy array.

    :param Raster: Input raster to be sorted.
    :type Raster: numpy array
    :param sampling: Number of values to be sampled from the raster, defines length of output list.
    :type sampling: int

    :return s: List of sorted values sampled from *Raster*.
    :rtype: list
    """
    # Flatten the raster and sort raster from highest to lowest
    Sorted_FLH = np.sort(Raster.flatten(order="F"))
    Sorted_FLH = np.flipud(Sorted_FLH)

    # Loop over list with sampling increment
    s = Sorted_FLH[0]  # Highest value
    for n in np.arange(sampling, len(Sorted_FLH), sampling):
        s = np.append(s, Sorted_FLH[n])
    s = np.append(s, Sorted_FLH[-1])  # Lowest value

    return s


def report_potentials(paths, param, tech):
    """
    This function reads the FLH files and the subregion shapefile, and creates a CSV file containing various statistics:

    * Available number of pixels, before and after masking
    * Available area in in km²
    * FLH mean, median, max, min values, before and after masking
    * FLH standard deviation after masking
    * Power Potential in GW, before and after weighting
    * Energy Potential in TWh in total, after weighting, and after masking and weighting
    * Sorted sample of FLH values for each region

    :param paths: Dictionary of dictionaries containing the paths to FLH, Masking, Weighting, and Area rasters.
    :type paths: dict
    :param param: Dictionary of dictionaries containing technology parameters and sampling parameters.
    :type param: dict
    :param tech: Technology under study.
    :type tech: str

    :return: The CSV files with the report and the sorted FLH are saved directly in the desired paths, along with the corresponding metadata in JSON files.
    :rtype: None
    """
    timecheck("Start")
    # read FLH, masking, area, and weighting matrix
    FLH = hdf5storage.read("FLH", paths[tech]["FLH"])
    A_mask = hdf5storage.read("A_mask", paths[tech]["mask"])
    A_weight = hdf5storage.read("A_weight", paths[tech]["weight"])
    A_area = hdf5storage.read("A_area", paths["AREA"])
    density = param[tech]["weight"]["power_density"]

    # Check if land or see
    if tech in ["PV", "CSP", "WindOn"]:
        location = "land"
    elif tech in ["WindOff"]:
        location = "sea"

    # Initialize region masking parameters
    Crd_all = param["Crd_all"]
    GeoRef = param["GeoRef"]
    res_desired = param["res_desired"]
    nRegions = param["nRegions_sub"]
    regions_shp = param["regions_sub"]

    # Initialize regions list of sorted FLH, FLH_M, and FLH_W
    sorted_FLH_list = {}

    # Define sampling for sorted lists
    sampling = param["report_sampling"]

    # Initialize dataframe
    regions = pd.DataFrame(
        0,
        index=range(0, nRegions),
        columns=[
            "Region",
            "Available",
            "Available_Masked",
            "Available_Area_km2",
            "FLH_Mean",
            "FLH_Median",
            "FLH_Max",
            "FLH_Min",
            "FLH_Mean_Masked",
            "FLH_Median_Masked",
            "FLH_Max_Masked",
            "FLH_Min_Masked",
            "FLH_Std_Masked",
            "Power_Potential_GW",
            "Power_Potential_Weighted_GW",
            "Power_Potential_Weighted_Masked_GW",
            "Energy_Potential_TWh",
            "Energy_Potential_Weighted_TWh",
            "Energy_Potential_Weighted_Masked_TWh",
        ],
    )
    # Loop over each region
    # Display Progress
    status = 0
    display_progress("Reporting ", (nRegions, status))
    for reg in range(0, nRegions):
        # Get name of region
        regions.loc[reg, "Region"] = regions_shp.loc[reg]["NAME_SHORT"] + "_" + location
        # regions.loc[reg, "Region"] = regions_shp.loc[reg]["GID_0"] + "_" + location

        # Compute region_mask
        A_region_extended = calc_region(regions_shp.loc[reg], Crd_all, res_desired, GeoRef)

        # Sum available : available pixels
        available = np.sum(A_region_extended)
        regions.loc[reg, "Available"] = int(available)

        # Sum availabe_masked : available pixels after masking
        A_masked = A_region_extended * A_mask
        available_masked = np.nansum(A_masked)
        regions.loc[reg, "Available_Masked"] = int(available_masked)

        # Interrupt reporting of region if no available pixels
        if int(available_masked) == 0:
            regions.drop([reg], axis=0, inplace=True)
            continue

        # Interrupt reporting of region already reported (may occur due to discrepancy in borders)
        if regions.loc[reg, "Region"] in regions.loc[: reg - 1, "Region"].to_list():
            ind_prev = regions.loc[regions["Region"] == regions.loc[reg, "Region"]].index[0]
            if regions.loc[ind_prev, "Available_Masked"] > int(available_masked):
                regions.drop([reg], axis=0, inplace=True)
                continue
            else:
                regions.drop([ind_prev], axis=0, inplace=True)

        # Sum area: available area in km2
        A_area_region = A_region_extended * A_area
        Total_area = np.nansum(A_area_region) / (10 ** 6)
        regions.loc[reg, "Available_Area_km2"] = Total_area

        # Stats for FLH
        FLH_region = A_region_extended * FLH
        FLH_region[FLH_region == 0] = np.nan
        regions.loc[reg, "FLH_Mean"] = np.nanmean(FLH_region)
        regions.loc[reg, "FLH_Median"] = np.nanmedian(FLH_region)
        regions.loc[reg, "FLH_Max"] = np.nanmax(FLH_region)
        regions.loc[reg, "FLH_Min"] = np.nanmin(FLH_region)
        regions.loc[reg, "FLH_Std"] = np.nanstd(FLH_region)

        # Stats for FLH_masked
        FLH_region_masked = A_masked * FLH_region
        FLH_region_masked[FLH_region_masked == 0] = np.nan
        if int(np.nansum(FLH_region_masked)) == 0:
            continue
        regions.loc[reg, "FLH_Mean_Masked"] = np.nanmean(FLH_region_masked)
        regions.loc[reg, "FLH_Median_Masked"] = np.nanmedian(FLH_region_masked)
        regions.loc[reg, "FLH_Max_Masked"] = np.nanmax(FLH_region_masked)
        regions.loc[reg, "FLH_Min_Masked"] = np.nanmin(FLH_region_masked)
        regions.loc[reg, "FLH_Std_Masked"] = np.nanstd(FLH_region_masked)

        # Power Potential
        A_P_potential = A_area_region * density
        power_potential = np.nansum(A_P_potential)
        regions.loc[reg, "Power_Potential_GW"] = power_potential / (10 ** 3)

        # Power Potential after weighting
        A_P_W_potential = A_region_extended * A_weight
        power_potential_weighted = np.nansum(A_P_W_potential)
        regions.loc[reg, "Power_Potential_Weighted_GW"] = power_potential_weighted / (10 ** 3)

        # Power Potential after weighting and masking
        A_P_W_M_potential = A_P_W_potential * A_masked
        power_potential_weighted_masked = np.nansum(A_P_W_M_potential)
        regions.loc[reg, "Power_Potential_Weighted_Masked_GW"] = power_potential_weighted_masked / (10 ** 3)

        # Energy Potential
        A_E_potential = A_P_potential * FLH_region
        energy_potential = np.nansum(A_E_potential)
        regions.loc[reg, "Energy_Potential_TWh"] = energy_potential / (10 ** 6)

        # Energy Potential after weighting
        A_E_W_potential = FLH_region * A_weight
        energy_potential_weighted = np.nansum(A_E_W_potential)
        regions.loc[reg, "Energy_Potential_Weighted_TWh"] = energy_potential_weighted / (10 ** 6)

        # Energy Potential After weighting and masking
        A_E_W_M_potential = A_E_W_potential * A_masked
        energy_potential_weighted_masked = np.nansum(A_E_W_M_potential)
        regions.loc[reg, "Energy_Potential_Weighted_Masked_TWh"] = energy_potential_weighted_masked / (10 ** 6)

        sort = {}
        # Sorted FLH Sampling
        sorted_sampled_FLH = sampled_sorting(FLH_region[~np.isnan(FLH_region)], sampling)
        sort["FLH"] = sorted_sampled_FLH

        # Sorted FLH Sampling after masking
        sorted_sampled_FLH_masked = sampled_sorting(FLH_region_masked[~np.isnan(FLH_region_masked)], sampling)
        sort["FLH_M"] = sorted_sampled_FLH_masked

        # Sorted FLH Sampling after masking and wieghting
        FLH_region_masked_weighted = FLH_region_masked * A_weight
        FLH_region_masked_weighted[FLH_region_masked_weighted == 0] = np.nan

        sorted_sampled_FLH_masked_weighted = sampled_sorting(
            FLH_region_masked_weighted[~np.isnan(FLH_region_masked_weighted)], sampling)
        sort["FLH_M_W"] = sorted_sampled_FLH_masked_weighted

        sorted_FLH_list[regions.loc[reg, "Region"]] = sort
        # Display Progress
        status += 1
        display_progress("Reporting ", (nRegions, status))

    # Export the dataframe as CSV
    regions.to_csv(paths[tech]["Region_Stats"], sep=";", decimal=",", index=True)
    create_json(
        paths[tech]["Region_Stats"],
        param,
        ["author", "comment", tech, "region_name", "subregions_name", "year", "res_desired", "Crd_all", "GeoRef"],
        paths,
        ["spatial_scope", "subregions", "AREA", tech],
    )
    print("files saved: " + paths[tech]["Region_Stats"])

    # Save sorted lists to mat file
    for reg in sorted_FLH_list.keys():
        hdf5storage.writes(
            {
                reg + "/FLH": sorted_FLH_list[reg]["FLH"],
                reg + "/FLH_masked": sorted_FLH_list[reg]["FLH_M"],
                reg + "/FLH_masked_weighted": sorted_FLH_list[reg]["FLH_M_W"],
            },
            paths[tech]["Sorted_FLH"],
            store_python_metadata=True,
            matlab_compatible=True,
        )
    create_json(
        paths[tech]["Sorted_FLH"],
        param,
        ["author", "comment", tech, "region_name", "subregions_name", "year", "res_desired", "Crd_all", "GeoRef",
         "report_sampling"],
        paths,
        ["spatial_scope", "subregions", "AREA", tech],
    )
    print("files saved: " + paths[tech]["Sorted_FLH"])
    timecheck("End")


<<<<<<< HEAD
def generate_biomass_production(paths, param, tech):
    timecheck("Start")
    Crd_all = param["Crd_all"]
    GeoRef = param["GeoRef"]
    res_desired = param["res_desired"]
    nRegions = param["nRegions_sub"]
    regions_shp = param["regions_sub"]
=======
def generate_biomass_production(paths, param, tech): #ToDo update to new LU source
    logger.info("Start")
    Crd_all = param["Crd_all"]
    GeoRef = param["GeoRef"]
    res_desired = param["res_desired"]
>>>>>>> dbfdc84d
    nRegions_land = param["nRegions_land"]
    countries_shp = param["regions_land"]
    nproc = param["nproc"]
    CPU_limit = np.full((1, nproc), param["CPU_limit"])
<<<<<<< HEAD
    
=======

>>>>>>> dbfdc84d
    # open land use raster to read the land type
    with rasterio.open(paths["LU"]) as src:
        A_lu = src.read(1)
    A_lu = np.flipud(A_lu).astype(int)
<<<<<<< HEAD
    
=======

>>>>>>> dbfdc84d
    # open the protected areas raster to read the protected area type
    with rasterio.open(paths["PA"]) as src:
        A_protect = src.read(1)
    A_protect = np.flipud(A_protect).astype(int)
<<<<<<< HEAD
    
    # open the subregions raster to read the valid pixels within scope
    with rasterio.open(paths["SUB"]) as src:
=======

    # open the scope raster to read the valid pixels within scope
    with rasterio.open(paths["LAND"]) as src:
>>>>>>> dbfdc84d
        A_country_area = src.read(1)
    A_country_area = np.flipud(A_country_area).astype(int)

    # Extract un-protected areas
    A_Notprotected = np.zeros(A_protect.shape)
    val_include = [0, 5, 6, 7, 8, 9, 10]
    for i in val_include:
        A_i = A_protect == i
        A_Notprotected = A_Notprotected + A_i
<<<<<<< HEAD
    
    #Define the result arrays for bioenergy and bioco2 for whole scope
    A_Bioenergy = np.zeros(A_lu.shape)
    A_Bioco2 = np.zeros(A_lu.shape)

    #==========Crop Residues Biomass potential==========#
    timecheck("Crop Residues Start")
=======

    # Define the result arrays for bioenergy and bioco2 for whole scope
    A_Bioenergy = np.zeros(A_lu.shape)
    A_Bioco2 = np.zeros(A_lu.shape)

    # ==========Crop Residues Biomass potential==========#
    logger.info("Crop Residues Start")
>>>>>>> dbfdc84d
    # Calculates for each subregion (level 2 administrative region)
    list_regions = np.array_split(np.arange(0, nRegions), nproc)
    param["status_bar_limit"] = list_regions[0][-1]
    results = Pool(processes=nproc, initializer=limit_cpu, initargs=CPU_limit).starmap(
        crop_residues_potential, product(list_regions, [[param, paths, A_lu]])
    )
    # Collecting results
    if nproc > 1:
        for p in range(len(results)):
            A_Bioenergy = A_Bioenergy + results[p]["A_Bioenergy"]
            A_Bioco2 = A_Bioco2 + results[p]["A_Bioco2"]
    else:
<<<<<<< HEAD
        A_Bioenergy = results["A_Bioenergy"]
        A_Bioco2 = results["A_Bioco2"]
    timecheck("Crop Residues End")
   
   #==========Livestock Biomass potential==========#
    timecheck("Livestock Start")
    # Simple process for whole scope
    n_animal = 0 #number of animals
    for animal in param["Biomass"]["livestock"]["animal"]:
        #Extract Livestock density numbers
        with rasterio.open(paths["LS"]+animal+".tif") as src:
            A_LS_animal = src.read(1)
        A_LS_animal = np.flipud(A_LS_animal)
        
        # Take out the protected areas
        A_LS_animal = np.multiply(A_LS_animal,A_Notprotected)

        A_LS_animal = np.multiply(A_LS_animal,A_country_area)

        #Calculate Energy potential for each pixel
        energy_ls_animal = A_LS_animal * param["Biomass"]["livestock"]["rpr"][n_animal] * \
                            param["Biomass"]["livestock"]["af"][n_animal] * \
                            param["Biomass"]["livestock"]["lhv"][n_animal]
        A_Bioenergy = A_Bioenergy + energy_ls_animal

        #Calculate CO2 released for each pixel
=======
        A_Bioenergy = results["A_Bioenergy"]     # FIXME: p not resolved!
        A_Bioco2 = results["A_Bioco2"]
    logger.debug("Crop Residues End")

    # ==========Livestock Biomass potential==========#
    logger.info("Livestock Start")
    # Simple process for whole scope
    n_animal = 0  # number of animals
    for animal in param["Biomass"]["livestock"]["animal"]:
        # Extract Livestock density numbers
        with rasterio.open(paths["LS"] + animal + ".tif") as src:
            A_LS_animal = src.read(1)
        A_LS_animal = np.flipud(A_LS_animal)

        # Take out the protected areas
        A_LS_animal = np.multiply(A_LS_animal, A_Notprotected)

        A_LS_animal = np.multiply(A_LS_animal, A_country_area)

        # Calculate Energy potential for each pixel
        energy_ls_animal = A_LS_animal * param["Biomass"]["livestock"]["rpr"][n_animal] * \
                           param["Biomass"]["livestock"]["af"][n_animal] * \
                           param["Biomass"]["livestock"]["lhv"][n_animal]
        A_Bioenergy = A_Bioenergy + energy_ls_animal

        # Calculate CO2 released for each pixel
>>>>>>> dbfdc84d
        co2_ls_animal = A_LS_animal * param["Biomass"]["livestock"]["rpr"][n_animal] * \
                        param["Biomass"]["livestock"]["af"][n_animal] * \
                        param["Biomass"]["livestock"]["emission factor"]
        A_Bioco2 = A_Bioco2 + co2_ls_animal

<<<<<<< HEAD
        n_animal = n_animal+1 #call for next animal type
    timecheck("Livestock End")
    
    #==========Forest wood Biomass potential==========#
    timecheck("Forest Wood Start")
    # Extract forest areas from land type raster
    A_lu_forest = np.zeros(A_lu.shape)
    val_forest = [1,2,3,4,5] #number codes for different types of forests
    for val in val_forest:
        A_val = A_lu == val
        A_lu_forest = A_lu_forest + A_val
    A_lu_forest = np.multiply(A_lu_forest,A_country_area)

    # Read the country codes
    IRENA_dict = pd.read_csv(paths["IRENA_dict"], sep=";",index_col = ["Countries shapefile"],usecols=["Countries shapefile","IRENA"])
    
    # For each country within scope
    for country in range(0, nRegions_land):
        # Extract valid pixels within the country
        A_country_extended = calc_region(countries_shp.loc[country], Crd_all, res_desired, GeoRef)
        
        # Extract the forest pixels within the country
        A_forest_country = np.multiply(A_lu_forest, A_country_extended)
   
        # Take out the protect areas
        A_forest_country = np.multiply(A_forest_country, A_Notprotected)
        
        # Calculate the number of valid pixels now
        n_lu_forest = np.sum(A_forest_country)
        
        # Get the country alpha-2 code
        country_name = IRENA_dict["IRENA"][countries_shp.loc[country]["GID_0"]]
    
        # if there are forest pixels within country, read the annual wood production values from FAO database
        if n_lu_forest:
            production_wood = pd.read_csv(paths["Biomass_Forestry"], index_col = ["Area"],usecols=["Area","Item","Value"])
            production_wood = production_wood[production_wood.index==country_name].to_numpy()
    
            for row in range(len(production_wood[:,0])):
                if production_wood[row,0] == "Wood fuel, coniferous":
                    wood_coniferous = production_wood[row,1]
                else:
                    wood_coniferous = 0
                if production_wood[row,0] == "Wood fuel, non-coniferous":
                    wood_nonconiferous = production_wood[row,1]
                else:
                    wood_nonconiferous = 0

            #Add Bio potential from forest wood
            forest = param["Biomass"]["forest"]
        
            #Calculate Forest Bio Energy
            energy_lu_forest = A_lu_forest / n_lu_forest * \
                                (wood_coniferous*forest["density, coniferous"] + wood_nonconiferous*forest["density, non-coniferous"]) * \
                                forest["rpr"] * forest["af"] * forest["lhv"] 
            A_Bioenergy = A_Bioenergy + energy_lu_forest

            #Calculate Forest Bio CO2
            co2_lu_forest = A_lu_forest / n_lu_forest * \
                            (wood_coniferous*forest["density, coniferous"] + wood_nonconiferous*forest["density, non-coniferous"]) * \
                            forest["rpr"] * forest["af"] * forest["emission factor"] 
            A_Bioco2 = A_Bioco2 + co2_lu_forest
    
    timecheck("Forest Wood Start")
    hdf5storage.writes({"BIOMASS_ENERGY": A_Bioenergy}, paths[tech]["BIOMASS_ENERGY"], store_python_metadata=True, matlab_compatible=True)
    create_json(
=======
        n_animal = n_animal + 1  # call for next animal type
    logger.debug("Livestock End")

    # ==========Forest wood Biomass potential==========#
    logger.info("Forest Wood Start")
    # Extract forest areas from land type raster
    A_lu_forest = np.zeros(A_lu.shape)
    val_forest = [1, 2, 3, 4, 5]  # number codes for different types of forests
    for val in val_forest:
        A_val = A_lu == val
        A_lu_forest = A_lu_forest + A_val
    A_lu_forest = np.multiply(A_lu_forest, A_country_area)

    # Read the country codes
    IRENA_dict = pd.read_csv(paths["IRENA_dict"], sep=";", index_col=["Countries shapefile"],
                             usecols=["Countries shapefile", "IRENA"])

    # For each country within scope
    for country in range(0, nRegions_land):
        # Extract valid pixels within the country
        A_country_extended = sf.calc_region(countries_shp.loc[country], Crd_all, res_desired, GeoRef)

        # Extract the forest pixels within the country
        A_forest_country = np.multiply(A_lu_forest, A_country_extended)

        # Take out the protect areas
        A_forest_country = np.multiply(A_forest_country, A_Notprotected)

        # Calculate the number of valid pixels now
        n_lu_forest = np.sum(A_forest_country)

        # Get the country alpha-2 code
        country_name = IRENA_dict["IRENA"][countries_shp.loc[country]["GID_0"]]

        # if there are forest pixels within country, read the annual wood production values from FAO database
        if n_lu_forest:
            production_wood = pd.read_csv(paths["Biomass_Forestry"], index_col=["Area"],
                                          usecols=["Area", "Item", "Value"])
            production_wood = production_wood[production_wood.index == country_name].to_numpy()

            for row in range(len(production_wood[:, 0])):
                if production_wood[row, 0] == "Wood fuel, coniferous":
                    wood_coniferous = production_wood[row, 1]
                else:
                    wood_coniferous = 0
                if production_wood[row, 0] == "Wood fuel, non-coniferous":
                    wood_nonconiferous = production_wood[row, 1]
                else:
                    wood_nonconiferous = 0

            # Add Bio potential from forest wood
            forest = param["Biomass"]["forest"]

            # Calculate Forest Bio Energy
            energy_lu_forest = A_lu_forest / n_lu_forest * \
                               (wood_coniferous * forest["density, coniferous"] + wood_nonconiferous * forest[
                                   "density, non-coniferous"]) * \
                               forest["rpr"] * forest["af"] * forest["lhv"]
            A_Bioenergy = A_Bioenergy + energy_lu_forest

            # Calculate Forest Bio CO2
            co2_lu_forest = A_lu_forest / n_lu_forest * \
                            (wood_coniferous * forest["density, coniferous"] + wood_nonconiferous * forest[
                                "density, non-coniferous"]) * \
                            forest["rpr"] * forest["af"] * forest["emission factor"]
            A_Bioco2 = A_Bioco2 + co2_lu_forest

    logger.info("Forest Wood Start")
    hdf5storage.writes({"BIOMASS_ENERGY": A_Bioenergy}, paths[tech]["BIOMASS_ENERGY"], store_python_metadata=True,
                       matlab_compatible=True)
    ul.create_json(
>>>>>>> dbfdc84d
        paths[tech]["BIOMASS_ENERGY"],
        param,
        ["author", "comment", tech, "region_name", "subregions_name", "year", "res_desired", "res_weather"],
        paths,
        ["spatial_scope"],
    )
<<<<<<< HEAD
    print("\nfiles saved: " + paths[tech]["BIOMASS_ENERGY"])

    # Save GEOTIFF files
    if param["savetiff"]:
        GeoRef = param["GeoRef"]
        array2raster(changeExt2tif(paths[tech]["BIOMASS_ENERGY"]), GeoRef["RasterOrigin"], GeoRef["pixelWidth"], GeoRef["pixelHeight"], A_Bioenergy)
        print("files saved:" + changeExt2tif(paths[tech]["BIOMASS_ENERGY"]))
    
    hdf5storage.writes({"BIOMASS_CO2": A_Bioco2}, paths[tech]["BIOMASS_CO2"], store_python_metadata=True, matlab_compatible=True)
    create_json(
=======
    logger.info("files saved: " + paths[tech]["BIOMASS_ENERGY"])

    sf.array2raster(paths["BIOMASS_ENERGY"], GeoRef["RasterOrigin"], GeoRef["pixelWidth"], GeoRef["pixelHeight"],
                 A_Bioenergy)
    logger.info("files saved: " + paths["BIOMASS_ENERGY"])
    ul.create_json(paths["BIOMASS_ENERGY"], param,
                ["region_name", "landuse", "Biomass", "Crd_all", "res_desired", "GeoRef"], paths,
                ["LU", "BIOMASS_ENERGY"])

    hdf5storage.writes({"BIOMASS_CO2": A_Bioco2}, paths[tech]["BIOMASS_CO2"], store_python_metadata=True,
                       matlab_compatible=True)
    ul.create_json(
>>>>>>> dbfdc84d
        paths[tech]["BIOMASS_CO2"],
        param,
        ["author", "comment", tech, "region_name", "subregions_name", "year", "res_desired", "res_weather"],
        paths,
        ["spatial_scope"],
    )
<<<<<<< HEAD
    print("\nfiles saved: " + paths[tech]["BIOMASS_CO2"])

    # Save GEOTIFF files
    if param["savetiff"]:
        GeoRef = param["GeoRef"]
        array2raster(changeExt2tif(paths[tech]["BIOMASS_CO2"]), GeoRef["RasterOrigin"], GeoRef["pixelWidth"], GeoRef["pixelHeight"], A_Bioco2)
        print("files saved:" + changeExt2tif(paths[tech]["BIOMASS_CO2"]))
           
    timecheck("End")


def report_biomass_potentials (paths, param, tech):
    
    timecheck("Start")
    # read FLH, masking, area, and weighting matrix
    A_Bioenergy = hdf5storage.read("BIOMASS_ENERGY", paths[tech]["BIOMASS_ENERGY"])
    A_Bioco2 = hdf5storage.read("BIOMASS_CO2", paths[tech]["BIOMASS_CO2"])

    # Initialize region masking parameters
    Crd_all = param["Crd_all"]
    GeoRef = param["GeoRef"]
    res_desired = param["res_desired"]
    nRegions_land = param["nRegions_land"]
    countries_shp = param["regions_land"]

    # Initialize dataframe
    countries = pd.DataFrame(
        0,
        index=range(0, nRegions_land),
        columns=[
            "Country",
            "Bio_Energy_Potential_TWh",
            "Bio_CO2_emissions_million_tons"
        ],
    )
    # Loop over each region
    # Display Progress
    status = 0
    display_progress("Reporting ", (nRegions_land, status))
    for reg in range(0, nRegions_land):
        # Get name of Country
        countries.loc[reg, "Country"] = countries_shp.loc[reg]["GID_0"]

        # Compute region_mask
        A_country_extended = calc_region(countries_shp.loc[reg], Crd_all, res_desired, GeoRef)

        # Energy Potential
        A_E_potential = A_Bioenergy * A_country_extended
        energy_potential = np.nansum(A_E_potential)
        countries.loc[reg, "Bio_Energy_Potential_TWh"] = energy_potential / (10 ** 6)
        
        # Interrupt reporting of region if no available energy
        if int(energy_potential) == 0:
            countries.drop([reg], axis=0, inplace=True)
            continue
        # Interrupt reporting of region already reported (may occur due to discrepancy in borders)
        if countries.loc[reg, "Country"] in countries.loc[: reg - 1, "Country"].to_list():
            ind_prev = countries.loc[countries["Country"] == countries.loc[reg, "Country"]].index[0]
            if countries.loc[ind_prev, "Bio_Energy_Potential_TWh"] > int(energy_potential):
                countries.drop([reg], axis=0, inplace=True)
                continue
            else:
                countries.drop([ind_prev], axis=0, inplace=True)    
        
        A_CO2_emissions = A_Bioco2 * A_country_extended
        CO2_emissions = np.nansum(A_CO2_emissions)
        countries.loc[reg, "Bio_CO2_emissions_million_tons"] = CO2_emissions / (10 ** 9)
                
        # Display Progress
        status += 1
        display_progress("Reporting ", (nRegions_land, status))

    # Export the dataframe as CSV
    countries.to_csv(paths[tech]["Region_Stats"], sep=";", decimal=",", index=True)
    create_json(
        paths[tech]["Region_Stats"],
        param,
        ["author", "comment", tech, "region_name", "subregions_name", "year", "res_desired", "Crd_all", "GeoRef"],
        paths,
        ["spatial_scope", "subregions", "AREA", tech],
    )
    print("files saved: " + paths[tech]["Region_Stats"])
    timecheck("End")


def crop_residues_potential(regions, args):
    timecheck ("Start")
=======
    logger.info("files saved: " + paths[tech]["BIOMASS_CO2"])

    sf.array2raster(paths["BIOMASS_CO2"], GeoRef["RasterOrigin"], GeoRef["pixelWidth"], GeoRef["pixelHeight"], A_Bioco2)
    logger.info("files saved: " + paths["BIOMASS_CO2"])
    ul.create_json(paths["BIOMASS_CO2"], param, ["region_name", "landuse", "Biomass", "Crd_all", "res_desired", "GeoRef"],
                paths, ["LU", "BIOMASS_CO2"])

    logger.debug("End")


# def country_region(regions, args):
#     param = args[0]
#     paths = args[1]
#     regions_shp = args[2]
#     Crd_all = args[3]
#     res_desired = args[4]
#     GeoRef = args[5]
#
#     m_high = param["m_high"]
#     n_high = param["n_high"]
#
#     A_country_area = np.zeros([m_high, n_high])
#     status = 0
#     for reg in regions:
#         if reg <= param["status_bar_limit"]:
#             # Show progress of the simulation
#             status = status + 1
#             ul.display_progress("Country Area Pixels " + param["region_name"], [len(regions), status])
#
#         A_region_extended = sf.calc_region(regions_shp.loc[reg], Crd_all, res_desired, GeoRef)
#         A_country_area = A_country_area + A_region_extended
#
#     return A_country_area


def crop_residues_potential(regions, args):
    logger.info("Start")
>>>>>>> dbfdc84d
    param = args[0]
    paths = args[1]
    A_lu = args[2]

    Crd_all = param["Crd_all"]
    GeoRef = param["GeoRef"]
    res_desired = param["res_desired"]
    nRegions = param["nRegions_sub"]
    regions_shp = param["regions_sub"]
    m_high = param["m_high"]
    n_high = param["n_high"]

    A_Bioenergy = np.zeros([m_high, n_high])
    A_Bioco2 = np.zeros([m_high, n_high])

    status = 0
    # for each region in the scope
    for reg in regions:
        if reg <= param["status_bar_limit"]:
            # Show progress of the simulation
            status = status + 1
<<<<<<< HEAD
            display_progress("Crop Residues " + param["region_name"], [len(regions), status])
        
        # Extract the pixels within the region
        A_region_extended = calc_region(regions_shp.loc[reg], Crd_all, res_desired, GeoRef)
=======
            ul.display_progress("Crop Residues " + param["region_name"], [len(regions), status])

        A_region_extended = sf.calc_region(regions_shp.loc[reg], Crd_all, res_desired, GeoRef)
>>>>>>> dbfdc84d

        A_lu_crop = A_lu == param["landuse"]["type_croplands"]
        A_lu_veg = A_lu == param["landuse"]["type_vegetation"]

        A_lu_crop = np.multiply(A_lu_crop, A_region_extended)
        n_lu_crop = np.sum(A_lu_crop)
        # print (n_lu_crop)
        A_lu_veg = np.multiply(A_lu_veg, A_region_extended)
        n_lu_veg = np.sum(A_lu_veg)
        # print (n_lu_veg)

        if n_lu_crop or n_lu_veg:
            region_code = regions_shp.loc[reg]["GID_2"][:-2]
            if len(region_code) == 11:
                region_code = region_code[0:3] + region_code[4:7] + region_code[8:]
            elif len(region_code) == 10:
                if region_code[7] == ".":
                    region_code = region_code[0:3] + region_code[4:7] + "0" + region_code[8:]
                else:
                    region_code = region_code[0:3] + "0" + region_code[4:6] + region_code[7:]
            elif len(region_code) == 9:
                if region_code[7] == ".":
                    region_code = region_code[0:3] + region_code[4:7] + "00" + region_code[8:]
                elif region_code[6] == ".":
                    region_code = region_code[0:3] + "0" + region_code[4:6] + "0" + region_code[7:]
                else:
                    region_code = region_code[0:3] + "00" + region_code[4] + region_code[6:]
            elif len(region_code) == 8:
                if region_code[6] == ".":
                    region_code = region_code[0:3] + "0" + region_code[4:6] + "00" + region_code[7:]
                else:
                    region_code = region_code[0:3] + "00" + region_code[4] + "0" + region_code[6:]
            else:
                region_code = region_code[0:3] + "00" + region_code[4] + "00" + region_code[6:]
            # print (region_code)
            bio_energy = 0
            bio_co2 = 0
            for crop in param["Biomass"]["agriculture"]["crops"]:
                production_crop = pd.read_csv(paths["Biomass_Crops"] + crop + ".csv", index_col=["agromap_area_2"],
                                              usecols=["agromap_area_2", "Production"])
                production_crop = production_crop.dropna()
                if region_code in production_crop.index:
                    production_crop = production_crop[production_crop.index == region_code]
                    for residue in param["Biomass"]["agriculture"]["residue"][crop]:
                        if isinstance(production_crop["Production"].iloc[0], str):
                            bio_energy = bio_energy + float(production_crop["Production"].iloc[0].replace(',', '')) * \
                                         param["Biomass"]["agro_rpr"][crop][residue] * \
                                         param["Biomass"]["agro_af"][crop][residue] * \
                                         param["Biomass"]["agro_lhv"][crop][residue]
                            bio_co2 = bio_co2 + float(production_crop["Production"].iloc[0].replace(',', '')) * \
                                      param["Biomass"]["agro_rpr"][crop][residue] * param["Biomass"]["agro_af"][crop][
                                          residue] * param["Biomass"]["agro_emission factor"]
                        else:
                            bio_energy = bio_energy + float(production_crop["Production"].iloc[0]) * \
                                         param["Biomass"]["agro_rpr"][crop][residue] * \
                                         param["Biomass"]["agro_af"][crop][residue] * \
                                         param["Biomass"]["agro_lhv"][crop][residue]
                            bio_co2 = bio_co2 + float(production_crop["Production"].iloc[0]) * \
                                      param["Biomass"]["agro_rpr"][crop][residue] * param["Biomass"]["agro_af"][crop][
                                          residue] * param["Biomass"]["agro_emission factor"]

            energy_lu_crop = A_lu_crop * 2 * bio_energy / (2 * n_lu_crop + n_lu_veg)
            energy_lu_veg = A_lu_veg * bio_energy / (2 * n_lu_crop + n_lu_veg)

            co2_lu_crop = A_lu_crop * 2 * bio_co2 / (2 * n_lu_crop + n_lu_veg)
            co2_lu_veg = A_lu_veg * bio_co2 / (2 * n_lu_crop + n_lu_veg)

            energy_reg = energy_lu_crop + energy_lu_veg
            A_Bioenergy = A_Bioenergy + energy_reg

            co2_reg = co2_lu_crop + co2_lu_veg
            A_Bioco2 = A_Bioco2 + co2_reg
    
    Bioresults = dict()
    Bioresults["A_Bioenergy"] = A_Bioenergy
    Bioresults["A_Bioco2"] = A_Bioco2
<<<<<<< HEAD
    timecheck ("End")
=======

    logger.debug("End")

>>>>>>> dbfdc84d
    return Bioresults


def report_biomass_potentials(paths, param, tech):
    logger.info("Start")
    # read FLH, masking, area, and weighting matrix
    A_Bioenergy = hdf5storage.read("BIOMASS_ENERGY", paths[tech]["BIOMASS_ENERGY"])
    A_Bioco2 = hdf5storage.read("BIOMASS_CO2", paths[tech]["BIOMASS_CO2"])

    # Initialize region masking parameters
    Crd_all = param["Crd_all"]
    GeoRef = param["GeoRef"]
    res_desired = param["res_desired"]
    nRegions_land = param["nRegions_land"]
    countries_shp = param["regions_land"]

    # Initialize dataframe
    countries = pd.DataFrame(
        0,
        index=range(0, nRegions_land),
        columns=[
            "Country",
            "Bio_Energy_Potential_TWh",
            "Bio_CO2_emissions_million_tons"
        ],
    )
    # Loop over each region
    # Display Progress
    status = 0
    ul.display_progress("Reporting ", (nRegions_land, status))
    for reg in range(0, nRegions_land):
        # Get name of Country
        countries.loc[reg, "Country"] = countries_shp.loc[reg]["GID_0"]

        # Compute region_mask
        A_country_extended = sf.calc_region(countries_shp.loc[reg], Crd_all, res_desired, GeoRef)

        # Energy Potential
        A_E_potential = A_Bioenergy * A_country_extended
        energy_potential = np.nansum(A_E_potential)
        countries.loc[reg, "Bio_Energy_Potential_TWh"] = energy_potential / (10 ** 6)

        # Interrupt reporting of region if no available energy
        if int(energy_potential) == 0:
            countries.drop([reg], axis=0, inplace=True)
            continue
        # Interrupt reporting of region already reported (may occur due to discrepancy in borders)
        if countries.loc[reg, "Country"] in countries.loc[: reg - 1, "Country"].to_list():
            ind_prev = countries.loc[countries["Country"] == countries.loc[reg, "Country"]].index[0]
            if countries.loc[ind_prev, "Bio_Energy_Potential_TWh"] > int(energy_potential):
                countries.drop([reg], axis=0, inplace=True)
                continue
            else:
                countries.drop([ind_prev], axis=0, inplace=True)

        A_CO2_emissions = A_Bioco2 * A_country_extended
        CO2_emissions = np.nansum(A_CO2_emissions)
        countries.loc[reg, "Bio_CO2_emissions_million_tons"] = CO2_emissions / (10 ** 9)

        # Display Progress
        status += 1
        ul.display_progress("Reporting ", (nRegions_land, status))

    # Export the dataframe as CSV
    countries.to_csv(paths[tech]["Region_Stats"], sep=";", decimal=",", index=True)
    ul.create_json(
        paths[tech]["Region_Stats"],
        param,
        ["author", "comment", tech, "region_name", "subregions_name", "year", "res_desired", "Crd_all", "GeoRef"],
        paths,
        ["spatial_scope", "subregions", "AREA", tech],
    )
    logger.info("files saved: " + paths[tech]["Region_Stats"])
    logger.debug("End")


def club_biomass(paths, param):
    Crd_all = param["Crd_all"]
    GeoRef = param["GeoRef"]
    res_desired = param["res_desired"]

    Bioenergy = rasterio.open(paths["BIOMASS_ENERGY"])
    A_Bioenergy = Bioenergy.read(1)
    A_Bioenergy_rows, A_Bioenergy_cols = A_Bioenergy.shape

    West = rasterio.open(paths["West"])
    A_West = West.read(1)
    A_West_rows, A_West_cols = A_West.shape
    ind_West = ind_exact_points([West.xy(0, 0, offset='ul')[1], West.xy(0, 0, offset='ul')[0]], Crd_all, res_desired)
    A_Bioenergy[A_Bioenergy_rows - ind_West[0]:A_Bioenergy_rows - ind_West[0] + A_West_rows,
    ind_West[1]:ind_West[1] + A_West_cols] = A_Bioenergy[A_Bioenergy_rows - ind_West[0]:A_Bioenergy_rows - ind_West[
        0] + A_West_rows, ind_West[1]:ind_West[1] + A_West_cols] + A_West

    North = rasterio.open(paths["North"])
    A_North = North.read(1)
    A_North_rows, A_North_cols = A_North.shape
    ind_North = ind_exact_points([North.xy(0, 0, offset='ul')[1], North.xy(0, 0, offset='ul')[0]], Crd_all, res_desired)
    A_Bioenergy[A_Bioenergy_rows - ind_North[0]:A_Bioenergy_rows - ind_North[0] + A_North_rows,
    ind_North[1]:ind_North[1] + A_North_cols] = A_Bioenergy[
                                                A_Bioenergy_rows - ind_North[0]:A_Bioenergy_rows - ind_North[
                                                    0] + A_North_rows,
                                                ind_North[1]:ind_North[1] + A_North_cols] + A_North

    East = rasterio.open(paths["East"])
    A_East = East.read(1)
    A_East_rows, A_East_cols = A_East.shape
    ind_East = ind_exact_points([East.xy(0, 0, offset='ul')[1], East.xy(0, 0, offset='ul')[0]], Crd_all, res_desired)
    A_Bioenergy[A_Bioenergy_rows - ind_East[0]:A_Bioenergy_rows - ind_East[0] + A_East_rows,
    ind_East[1]:ind_East[1] + A_East_cols] = A_Bioenergy[A_Bioenergy_rows - ind_East[0]:A_Bioenergy_rows - ind_East[
        0] + A_East_rows, ind_East[1]:ind_East[1] + A_East_cols] + A_East

    South = rasterio.open(paths["South"])
    A_South = South.read(1)
    A_South_rows, A_South_cols = A_South.shape
    ind_South = ind_exact_points([South.xy(0, 0, offset='ul')[1], South.xy(0, 0, offset='ul')[0]], Crd_all, res_desired)
    A_Bioenergy[A_Bioenergy_rows - ind_South[0]:A_Bioenergy_rows - ind_South[0] + A_South_rows,
    ind_South[1]:ind_South[1] + A_South_cols] = A_Bioenergy[
                                                A_Bioenergy_rows - ind_South[0]:A_Bioenergy_rows - ind_South[
                                                    0] + A_South_rows,
                                                ind_South[1]:ind_South[1] + A_South_cols] + A_South

    A_Bioenergy = np.flipud(A_Bioenergy)
    array2raster(paths["CLUB_CO2"], GeoRef["RasterOrigin"], GeoRef["pixelWidth"], GeoRef["pixelHeight"], A_Bioenergy)
    print("files saved: " + paths["CLUB_CO2"])
    create_json(paths["CLUB_CO2"], param, ["region_name", "landuse", "Biomass", "Crd_all", "res_desired", "GeoRef"],
                paths, ["LU", "BIOMASS_ENERGY"])<|MERGE_RESOLUTION|>--- conflicted
+++ resolved
@@ -1,13 +1,16 @@
-from .physical_models import calc_CF_solar, calc_CF_windon, calc_CF_windoff
-from .spatial_functions import *
+from . import physical_models as pm
+from . import spatial_functions as sf
+from . import util as ul
+from .log import logger
 import multiprocessing as mp
-import sys
+import itertools as it
+import pandas as pd
 import numpy as np
-from .util import *
-#import util
-
-
-def calculate_full_load_hours(paths, param, tech):
+import traceback
+import rasterio
+import hdf5storage
+
+def calculate_full_load_hours(paths, param, tech, multiprocessing):
     """
     This function calculates the yearly FLH for a technology for all valid pixels in a spatial scope. Valid pixels are land pixels
     for WindOn, PV and CSP, and sea pixels for WindOff. The FLH values are calculated by summing up hourly capacity factors.
@@ -18,17 +21,17 @@
     :type param: dict
     :param tech: Technology under study.
     :type tech: str
-
+    :param multiprocessing: Determines if the computation uses multiprocessing (True/False)
+    :type multiprocessing: bool
     :return: The raster of FLH potential is saved as mat and tif files, along with the json metadata file.
     :rtype: None
     """
-    timecheck("Start")
-    print("Region: " + param["region_name"])
+    logger.info("Start - Region: " + param["region_name"])
 
     if tech in ["WindOn", "WindOff"]:
-        print("\n" + tech + " - HUB_HEIGHTS: " + str(param[tech]["technical"]["hub_height"]))
+        logger.info(tech + " - HUB_HEIGHTS: " + str(param[tech]["technical"]["hub_height"]))
     elif tech in ["PV"] and "orientation" in param["PV"]["technical"].keys():
-        print("\n" + tech + " - Orientation: " + str(param[tech]["technical"]["orientation"]))
+        logger.info(tech + " - Orientation: " + str(param[tech]["technical"]["orientation"]))
 
     nproc = param["nproc"]
     m_high = param["m_high"]
@@ -36,20 +39,15 @@
     m_low = param["m_low"]
     n_low = param["n_low"]
     CPU_limit = np.full((1, nproc), param["CPU_limit"])
-    GeoRef = param["GeoRef"]
-    res_desired = param["res_desired"]
-    countries_shp = param["regions_land"]
-    nRegions = param["nRegions_sub"]
-    regions_shp = param["regions_sub"]
     res_weather = param["res_weather"]
     Crd_all = param["Crd_all"]
-    Ind = ind_merra(Crd_all, Crd_all, res_weather)[0]
+    Ind = sf.ind_merra(Crd_all, Crd_all, res_weather)[0]
     
     if tech == "WindOff":
         with rasterio.open(paths["EEZ"]) as src:
             w = src.read(1)
     else:
-        with rasterio.open(paths["SUB"]) as src:
+        with rasterio.open(paths["LAND"]) as src:
             w = src.read(1)
     
     param["Ind_nz"] = np.nonzero(np.flipud(w))
@@ -69,8 +67,8 @@
         else:
             list_hours = np.array_split(list_hours[day_filter], nproc)
             param["status_bar_limit"] = list_hours[0][-1]
-            results = Pool(processes=nproc, initializer=limit_cpu, initargs=CPU_limit).starmap(
-                calc_FLH_solar, product(list_hours, [[param, tech, rasterData, merraData]])
+            results = mp.Pool(processes=nproc, initializer=ul.limit_cpu, initargs=CPU_limit).starmap(
+                calc_FLH_solar, it.product(list_hours, [[param, tech, rasterData, merraData]])
             )
          # Collecting results
         FLH_low = np.zeros((m_low, n_low))
@@ -80,37 +78,33 @@
                 FLH_low = FLH_low + results[p]
                 # print (np.sum(FLH_low))
         else:
-<<<<<<< HEAD
-            FLH[param["Ind_nz"]] = results
-=======
             FLH_low = results
->>>>>>> dbfdc84d
         
-        FLH_high = resizem(FLH_low, m_high, n_high)
+        FLH_high = ul.resizem(FLH_low, m_high, n_high)
         FLH = np.full((m_high, n_high),np.nan)
 
         FLH[param["Ind_nz"]]=FLH_high[param["Ind_nz"]]
         hdf5storage.writes({"FLH": FLH}, paths[tech]["FLH"], store_python_metadata=True, matlab_compatible=True)
-        create_json(
+        ul.create_json(
             paths[tech]["FLH"],
             param,
             ["author", "comment", tech, "region_name", "subregions_name", "year", "res_desired", "res_weather"],
             paths,
-            ["spatial_scope"],
+            ["subregions"],
         )
-        print("\nfiles saved: " + paths[tech]["FLH"])
+        logger.info("files saved: " + paths[tech]["FLH"])
 
         # Save GEOTIFF files
         if param["savetiff"]:
             GeoRef = param["GeoRef"]
-            array2raster(changeExt2tif(paths[tech]["FLH"]), GeoRef["RasterOrigin"], GeoRef["pixelWidth"], GeoRef["pixelHeight"], FLH)
-            print("files saved:" + changeExt2tif(paths[tech]["FLH"]))
+            sf.array2raster(ul.changeExt2tif(paths[tech]["FLH"]), GeoRef["RasterOrigin"], GeoRef["pixelWidth"], GeoRef["pixelHeight"], FLH)
+            logger.info("files saved:" + ul.changeExt2tif(paths[tech]["FLH"]))
     
     elif tech in ["WindOff"]:
         list_hours = np.array_split(np.arange(0, 8760), nproc)
         param["status_bar_limit"] = list_hours[0][-1]
-        results = Pool(processes=nproc, initializer=limit_cpu, initargs=CPU_limit).starmap(
-            calc_FLH_windoff, product(list_hours, [[param, tech, rasterData, merraData]])
+        results = mp.Pool(processes=nproc, initializer=ul.limit_cpu, initargs=CPU_limit).starmap(
+            calc_FLH_windoff, it.product(list_hours, [[param, tech, rasterData, merraData]])
         )
         # Collecting results
         FLH = np.full((m_high, n_high), np.nan)
@@ -122,42 +116,34 @@
             FLH[param["Ind_nz"]] = results
 
         hdf5storage.writes({"FLH": FLH}, paths[tech]["FLH"], store_python_metadata=True, matlab_compatible=True)
-        create_json(
+        ul.create_json(
             paths[tech]["FLH"],
             param,
             ["author", "comment", tech, "region_name", "subregions_name", "year", "res_desired", "res_weather"],
             paths,
-            ["spatial_scope"],
+            ["subregions"],
         )
-        print("\nfiles saved: " + paths[tech]["FLH"])
+        logger.info("files saved: " + paths[tech]["FLH"])
 
         # Save GEOTIFF files
         if param["savetiff"]:
             GeoRef = param["GeoRef"]
-            array2raster(changeExt2tif(paths[tech]["FLH"]), GeoRef["RasterOrigin"], GeoRef["pixelWidth"], GeoRef["pixelHeight"], FLH)
-            print("files saved:" + changeExt2tif(paths[tech]["FLH"]))
+            sf.array2raster(ul.changeExt2tif(paths[tech]["FLH"]), GeoRef["RasterOrigin"], GeoRef["pixelWidth"], GeoRef["pixelHeight"], FLH)
+            logger.info("files saved:" + ul.changeExt2tif(paths[tech]["FLH"]))
     
     elif tech in ["WindOn"]:
-<<<<<<< HEAD
-        # A_country_area = np.zeros((m_high, n_high))
-        # for reg in range(0, nRegions):
-            # r = calc_region(regions_shp.loc[reg], Crd_all, res_desired, GeoRef)  
-            # A_country_area = A_country_area + r
-        # A_country_area = np.flipud(A_country_area)
-        
-=======
->>>>>>> dbfdc84d
         merraData = merraData["W50M"][::-1, :, :]
-        # merraData = merraData.astype(dtype=np.float16)
+
         rasterData = rasterData["A_cf"]
-        # rasterData = rasterData.astype(dtype=np.float16)
+        #rasterData = rasterData.astype(dtype=np.float32)
 
         with rasterio.open(paths["GWA_global"]) as src:
             GWA_array = src.read(1)
-        # GWA_array = GWA_array.astype(dtype=np.float16)
-        GWA_array = np.power(GWA_array, 3)
-        where_are_NaNs = np.isnan(GWA_array)
-        GWA_array[where_are_NaNs] = 0
+        GWA_array[np.isnan(GWA_array)] = 0
+
+        #merraData = merraData.astype(dtype=np.float32)
+        GWA_array = GWA_array.astype(dtype=np.float16)
+        #rasterData = rasterData.astype(dtype=np.float32)
 
         # param["status_bar_limit"] = list_rows_splitted[0][-1] # ToDo: Wo we need this?
 
@@ -180,56 +166,51 @@
         FLH[:] = np.nan
         list_pixles = np.arange(n_low * m_low)  # All pixles within MERRA data
 
-        multiprocessing = True
+        # multiprocessing = True  # debuging
         if multiprocessing:
-            list_pixles_splitted = np.array_split(list_pixles,
-                                                  nproc)  # Splitted list acording to the number of parrallel processes
-            print('# of processes: ' + str(len(list_pixles_splitted)))
-            # print(list_pixles_splitted)
+            list_pixles_splitted = np.array_split(list_pixles,nproc)  # Splitted list acording to the number of parrallel processes
+            logger.info('# of processes: ' + str(len(list_pixles_splitted)))
+            logger.debug(list_pixles_splitted)
 
             for pixles in list_pixles_splitted:  # Run the 'calc_FLH_windon' for each of the splitted rows
                 p = mp.Process(target=calc_FLH_windon, args=(
-                    param, tech, paths, rasterData, merraData, GWA_array, b_xmin, b_xmax, b_ymin, b_ymax, x_gwa, y_gwa,
+                    param, tech, rasterData, merraData, GWA_array, b_xmin, b_xmax, b_ymin, b_ymax, x_gwa, y_gwa,
                     pixles, list_results))
                 processes.append(p)
 
+            logger.debug('Starting processes for wind computation')
             for p in processes:
                 p.start()  # Start all single processes
-            print('All processes started')
+            logger.info('All processes started')
 
             for p in processes:
                 p.join()  # Wait until all processes are finished
-            print('All processes finished')
+            logger.info('All processes finished')
         else:
-            # list_pixles = np.arange(100,110)  # debuging
+            # list_pixles = np.arange(100,102)  # debuging
             # list_pixles = [np.ravel_multi_index((1, 2), (m_low, n_low))]  # debuging
-            calc_FLH_windon(param, tech, paths, rasterData, merraData, GWA_array, b_xmin, b_xmax, b_ymin, b_ymax, x_gwa,
+            logger.debug(list_pixles)
+            calc_FLH_windon(param, tech, rasterData, merraData, GWA_array, b_xmin, b_xmax, b_ymin, b_ymax, x_gwa,
                             y_gwa, list_pixles, list_results)
-            print('Calculations for all pixles done')
+            logger.info('Calculations for all pixles done')
 
         # ------------------------------------------------------------------------------------
 
         # FLH[A_country_area==0] = float("nan")python
         FLH = np.flipud(FLH)
-<<<<<<< HEAD
-        FLH_w = np.full((m_high, n_high), np.nan)
-        FLH_w[param["Ind_nz"]]=FLH[param["Ind_nz"]]
-        hdf5storage.writes({"FLH": FLH_w}, paths[tech]["FLH"], store_python_metadata=True, matlab_compatible=True)
-=======
         FLH_scope = np.full((m_high, n_high), np.nan)
         FLH_scope[param["Ind_nz"]] = FLH[param["Ind_nz"]]
 
         hdf5storage.writes({"FLH": FLH}, paths[tech]["FLH"], store_python_metadata=True, matlab_compatible=True)
->>>>>>> dbfdc84d
-
-        print("\nfiles saved: " + paths[tech]["FLH"])
+
+        logger.info("\nfiles saved: " + paths[tech]["FLH"])
 
         GeoRef = param["GeoRef"]
-        array2raster(changeExt2tif(paths[tech]["FLH"]), GeoRef["RasterOrigin"], GeoRef["pixelWidth"],
-                     GeoRef["pixelHeight"], FLH_w)
-        print("files saved:" + changeExt2tif(paths[tech]["FLH"]))
-
-    timecheck("End")
+        sf.array2raster(ul.changeExt2tif(paths[tech]["FLH"]), GeoRef["RasterOrigin"], GeoRef["pixelWidth"],
+                     GeoRef["pixelHeight"], FLH)
+        logger.info("files saved:" +ul.changeExt2tif(paths[tech]["FLH"]))
+
+    logger.debug("End")
 
 
 def get_merra_raster_data(paths, param, tech): #ToDo clean up unnecessary things
@@ -265,13 +246,13 @@
             w = src.read(1)
         rasterData["A_lu"] = np.flipud(w)
         # A_Ross (Temperature coefficients for heating losses)
-        rasterData["A_Ross"] = changem(rasterData["A_lu"], param["landuse"]["Ross_coeff"],
+        rasterData["A_Ross"] = ul.changem(rasterData["A_lu"], param["landuse"]["Ross_coeff"],
                                        param["landuse"]["type"]).astype("float16")
         # A_albedo (Reflectivity coefficients)
-        rasterData["A_albedo"] = changem(rasterData["A_lu"], param["landuse"]["albedo"],
+        rasterData["A_albedo"] = ul.changem(rasterData["A_lu"], param["landuse"]["albedo"],
                                          param["landuse"]["type"]).astype("float16")
         # A_WS_Coef wind Speed at 2m above the ground
-        A_hellmann = changem(rasterData["A_lu"], landuse["hellmann"], landuse["type"])
+        A_hellmann = ul.changem(rasterData["A_lu"], landuse["hellmann"], landuse["type"])
         rasterData["A_WindSpeed_Corr"] = ((2 / 50) ** A_hellmann).astype("float16")
         del A_hellmann
 
@@ -328,20 +309,18 @@
         if hour <= param["status_bar_limit"]:
             # Show progress of the simulation
             status = status + 1
-            display_progress(tech + " " + param["region_name"], [len(hours), status])
+            ul.display_progress(tech + " " + param["region_name"], [len(hours), status])
 
         if tech == "PV":
-            CF = calc_CF_solar(hour, ind, param, merraData, rasterData, tech)[0]
+            CF = pm.calc_CF_solar(hour, ind, param, merraData, rasterData, tech)[0]
             
         elif tech == "CSP":
-            CF = calc_CF_solar(hour, ind, param, merraData, rasterData, tech)[1]
+            CF = pm.calc_CF_solar(hour, ind, param, merraData, rasterData, tech)[1]
 
         # Aggregates CF to obtain the yearly FLH
         CF[np.isnan(CF)] = 0
         
         FLH[ind] = FLH[ind] + CF
-        
-        #print(str(hour)+"_"+str(sum(FLH)))
     
     return FLH
 
@@ -382,18 +361,19 @@
         if hour <= param["status_bar_limit"]:
             # Show progress of the simulation
             status = status + 1
-            display_progress(tech + " " + param["region_name"], [len(hours), status])
+            ul.display_progress(tech + " " + param["region_name"], [len(hours), status])
 
         # Calculate hourly capacity factor
-        CF = calc_CF_windoff(hour, reg_ind, turbine, m_high, n_high, merraData, rasterData)
+        CF = pm.calc_CF_windoff(hour, reg_ind, turbine, m_high, n_high, merraData, rasterData)
 
         # Aggregates CF to obtain the yearly FLH
         CF[np.isnan(CF)] = 0
         FLH = FLH + CF
     return FLH
 
+
 # def calc_FLH_windon(row, args):
-def calc_FLH_windon(param, tech, paths, rasterData, merraData, GWA_array, b_xmin, b_xmax, b_ymin, b_ymax, x_gwa, y_gwa,
+def calc_FLH_windon(param, tech, rasterData, merraData, GWA_array, b_xmin, b_xmax, b_ymin, b_ymax, x_gwa, y_gwa,
                     pixles, list_results):
     """
     This function computes the full-load hours for all valid pixels specified in *ind_nz* in *param*. Due to parallel processing,
@@ -414,61 +394,60 @@
     :rtype: numpy array
     """
 
-    # reg_ind = param["Ind_nz"]
+    logger.debug('Process started - Pixles: (' + str(pixles) + ')')
+
     m_low = param["m_low"]
     n_low = param["n_low"]
-    # res_weather = param["res_weather"]
-    # res_desired = param["res_desired"]
     m_high = param["m_high"]
     n_high = param["n_high"]
     turbine = param[tech]["technical"]
 
-    try:
-        reRaster = np.flipud(rasterData)  # ToDo: out of loop? # Why doing this?
-        FLH_np = np.frombuffer(list_results, dtype=np.float32).reshape(m_high, n_high)
-        # print(pixles)
-        for pixle in pixles:
-            row, column = np.unravel_index(pixle,
-                                           (m_low, n_low))  # Generate row and column out of the numbered position
-            print('Pixle (' + str(row) + ',' + str(column) + ')')  # Print the recent computing pixle
-
-            reMerra = redistribution_array(param, paths, merraData[row, column, :], row, column, b_xmin[row, column],
-                                           b_xmax[row, column], b_ymin[row, column], b_ymax[row, column], GWA_array,
-                                           x_gwa, y_gwa)
+    reRaster = np.flipud(rasterData)  # ToDo: out of loop? # Why doing this?
+    FLH_np = np.frombuffer(list_results, dtype=np.float32).reshape(m_high, n_high)
+
+    for pixle in pixles:
+        row, column = np.unravel_index(pixle, (m_low, n_low))  # Generate row and column out of the numbered position
+        logger.debug('Pixle (' + str(row) + ',' + str(column) + ')')  # Print the recent computing pixle
+        try:
+            reMerra = redistribution_array(param, merraData[row, column, :], row, column, b_xmin[row, column], b_xmax[row, column], b_ymin[row, column], b_ymax[row, column], GWA_array, x_gwa, y_gwa)
+            logger.debug('reMerra (' + str(row) + ',' + str(column) + ')')
+
             if np.sum(reMerra):  # FIXME: Why is reMerra zero?
-                hours = np.arange(8760)
-                CF = calc_CF_windon(hours, turbine, reMerra,
-                                    reRaster[row * 200:((row + 1) * 200), column * 250:((column + 1) * 250)])
-                FLH_part = np.nansum(CF, axis=2)
+                FLH_part = np.zeros([200, 250])
+                for hour in np.arange(8760):
+                    FLH_part += pm.calc_CF_windon(hour, turbine, reMerra,reRaster[row * 200:((row + 1) * 200), column * 250:((column + 1) * 250)])
+                # # Does the same as above but needs more virtual memory (RAM)
+                # hours = np.arange(8760)
+                # CF = calc_CF_windon(hours, turbine, reMerra,
+                #                     reRaster[row * 200:((row + 1) * 200), column * 250:((column + 1) * 250)])
+                # FLH_part = np.nansum(CF, axis=2)
             else:
                 FLH_part = np.zeros([200, 250])
-                print('zeros(' + str(row) + ',' + str(column) + ')')
-
-            rows_higherResolution = np.arange(row * 200, (
-                    row + 1) * 200)  # Extend the rows due to the higher resolution after redistribution Todo: use 'mm/n_high'?
+                logger.debug('zeros(' + str(row) + ',' + str(column) + ')')
+
+            rows_higherResolution = np.arange(row * 200, (row + 1) * 200)  # Extend the rows due to the higher resolution after redistribution Todo: use 'mm/n_high'?
             columns_higherResolution = np.arange(column * 250, (column + 1) * 250)  # same for columns
+            logger.debug('Write on FLH_np (' + str(row) + ',' + str(column) + ')')
             FLH_np[np.ix_(rows_higherResolution,
                           columns_higherResolution)] = FLH_part  # Assign the computed FLH to the big FLH array
-
-            # if np.isnan(np.sum(FLH_part)):
-            #    print('Nan(' + str(row) + ',' + str(column) + ')')
-
-    except:
-        print('!!Error!!')
-        e = sys.exc_info()[0]
-        print(e)
-    else:
-        print('Succesfully finished: ' + str(pixles))
-
-
-def redistribution_array(param, paths, merraData, i, j, xmin, xmax, ymin, ymax, GWA_array, x_gwa, y_gwa):
+            logger.debug('Wrote on FLH_np (' + str(row) + ',' + str(column) + ')')
+        except:
+            traceback.print_exc()
+            logger.error('Error on pixle (' + str(row) + ',' + str(column) + ')')
+
+    logger.info('Done: ' + str(pixles))
+
+
+
+
+def redistribution_array(param, merraData, i, j, xmin, xmax, ymin, ymax, GWA_array, x_gwa, y_gwa):
     """
     What does this function do?
 
     :param param:
     :type param:
-    :param paths:
-    :type paths:
+    :param merraData:
+    :type merraData:
     :param i:
     :type i:
     :param j:
@@ -481,8 +460,12 @@
     :type ymin:
     :param ymax:
     :type ymax:
-    :param Num_pix:
-    :type Num_pix:
+    :param GWA_array:
+    :type GWA_array:
+    :param x_gwa:
+    :type x_gwa:
+    :param y_gwa:
+    :type y_gwa:
 
     :return reMerra:
     :rtype: numpy array
@@ -500,9 +483,11 @@
     ToDo: Where do the borders/limits come from? -> not shape file ?!?
     """
 
+    logger.debug('start redistribution')
+
     # 1) Selection
-    GWA_array_copy = GWA_array.copy()  # Create copy so that the origin array doesnt get changed
-    # .astype(dtype=np.float16)
+    GWA_array_copy = GWA_array.astype(dtype=np.float32).copy()  # Create copy so that the origin array doesnt get changed
+    # GWA_array_copy = GWA_array.astype(dtype=np.float16).copy()
     selection_index = (xmin <= x_gwa) & (x_gwa < xmax) & (ymin <= y_gwa) & (
             y_gwa < ymax)  # Determine the pixels that are inbetween the range
     GWA_array_copy[np.invert(selection_index)] = 0  # Set pixel not covered by the shapfile to zero
@@ -515,9 +500,8 @@
     L_last = coordinates_nonzero_pixels_y[-1]  # Last y-coordinate of non-zero pixels
 
     # 2) Redistribute MERRA data
-    # reMerra = np.zeros([200, 250, 8760], dtype=np.float16)
-    reMerra = np.zeros([200, 250, 8760])
-
+    #reMerra = np.zeros([200, 250, 8760], dtype=np.float16)
+    reMerra = np.zeros([200, 250, 8760], dtype = np.float32)
     if np.sum(GWA_array_copy):
         i_offset = 0
         j_offset = 0
@@ -529,17 +513,16 @@
             if j < param["n_low"] / 2:
                 j_offset = 250 - (L_last + 1 - L_first)
 
-        gwa_cut_energy = GWA_array_copy[K_first:K_last + 1,
-                         L_first:L_last + 1]  # Computation only for the nonzero values
-        merra_cut_energy_weighting = gwa_cut_energy / np.sum(
-            gwa_cut_energy)  # Compute the weighting matrix how the energy is distributed within Global Wind Atlas data
-        merra_cut_speed_weighting = np.cbrt(
-            merra_cut_energy_weighting)  # Convert the weighting matrix from energy to wind speeds
+        gwa_cut_wind = GWA_array_copy[K_first:K_last + 1, L_first:L_last + 1]  # Computation only for the nonzero values
+
+        gwa_cut_energy = np.power(gwa_cut_wind, 3)
+        merra_cut_energy_weighting = gwa_cut_energy / np.sum(gwa_cut_energy)  # Compute the weighting matrix how the energy is distributed within Global Wind Atlas data
+        merra_cut_speed_weighting = np.cbrt(merra_cut_energy_weighting)  # Convert the weighting matrix from energy to wind speeds
         merra_cut_speed_redistributed = np.repeat(merra_cut_speed_weighting[..., None], 8760,
                                                   axis=2) * merraData * np.cbrt(
             value_num_cells)  # Expand the Merra time series of this pixle weighted by energy based distribution of Global Wind Atlas
-        reMerra[i_offset:i_offset + K_last + 1 - K_first, j_offset:j_offset + L_last + 1 - L_first,
-        :] = merra_cut_speed_redistributed
+
+        reMerra[i_offset:i_offset + K_last + 1 - K_first, j_offset:j_offset + L_last + 1 - L_first,:] = merra_cut_speed_redistributed
 
     return reMerra
 
@@ -560,7 +543,7 @@
     :return: The files for the mask and the masked FLH are saved as tif and mat files, along with their metadata json files.
     :rtype: None
     """
-    timecheck("Start")
+    logger.info("Start")
     mask = param[tech]["mask"]
 
     if tech in ["PV", "CSP"]:
@@ -568,13 +551,13 @@
             A_protect = src.read(1)
             A_protect = np.flipud(A_protect).astype(int)  # Protection categories 0-10, to be classified
         # Exclude protection categories that are not suitable
-        A_suitability_pa = changem(A_protect, mask["pa_suitability"], param["protected_areas"]["type"]).astype(float)
+        A_suitability_pa = ul.changem(A_protect, mask["pa_suitability"], param["protected_areas"]["type"]).astype(float)
         A_suitability_pa = (A_suitability_pa > 0).astype(int)
         with rasterio.open(paths["LU"]) as src:
             A_lu = src.read(1)
             A_lu = np.flipud(A_lu).astype(int)  # Landuse classes 0-16, to be reclassified
         # Exclude landuse types types that are not suitable
-        A_suitability_lu = changem(A_lu, mask["lu_suitability"], param["landuse"]["type"]).astype(float)
+        A_suitability_lu = ul.changem(A_lu, mask["lu_suitability"], param["landuse"]["type"]).astype(float)
         A_suitability_lu = (A_suitability_lu > 0).astype(int)
         with rasterio.open(paths["SLOPE"]) as src:
             A_slope = src.read(1)
@@ -625,14 +608,9 @@
             A_NotLake = (np.flipud(A_NotLake)).astype(int)
         with rasterio.open(paths["HYDRORIVERS_BUFFER"]) as src:
             A_NotRiver = src.read(1)
-<<<<<<< HEAD
-            A_NotRiver = (np.flipud(A_NotRiver)).astype(int)            
-        # Irrelevant parameters
-=======
             A_NotRiver = (np.flipud(A_NotRiver)).astype(int)
 
             # Irrelevant parameters
->>>>>>> dbfdc84d
         A_bathymetry = 1
         A_notAirport = 1
 
@@ -641,26 +619,21 @@
             A_protect = src.read(1)
             A_protect = np.flipud(A_protect).astype(int)  # Protection categories 0-10, to be classified
         # Exclude protection categories that are not suitable
-        A_suitability_pa = changem(A_protect, mask["pa_suitability"], param["protected_areas"]["type"]).astype(float)
+        A_suitability_pa = ul.changem(A_protect, mask["pa_suitability"], param["protected_areas"]["type"]).astype(float)
         A_suitability_pa = (A_suitability_pa > 0).astype(int)
         with rasterio.open(paths["LU"]) as src:
             A_lu = src.read(1)
             A_lu = np.flipud(A_lu).astype(int)  # Landuse classes 0-16, to be reclassified
         # Exclude landuse types types that are not suitable
-        A_suitability_lu = changem(A_lu, mask["lu_suitability"], param["landuse"]["type"]).astype(float)
+        A_suitability_lu = ul.changem(A_lu, mask["lu_suitability"], param["landuse"]["type"]).astype(float)
         A_suitability_lu = (A_suitability_lu > 0).astype(int)
         with rasterio.open(paths["SLOPE"]) as src:
             A_slope = src.read(1)
             A_slope = np.flipud(A_slope)  # Slope in percentage
             A_slope = (A_slope <= mask["slope"]).astype(int)
         # with rasterio.open(paths["POP_BUFFER"]) as src:
-<<<<<<< HEAD
-            # A_notPopulated = src.read(1)
-            # A_notPopulated = (np.flipud(A_notPopulated)).astype(int)  # Is 1 for not populated areas
-=======
         #     A_notPopulated = src.read(1)
         #     A_notPopulated = (np.flipud(A_notPopulated)).astype(int)  # Is 1 for not populated areas
->>>>>>> dbfdc84d
         with rasterio.open(paths["WATER_BUFFER"]) as src:
             A_notWater = src.read(1)
             A_notWater = (np.flipud(A_notWater)).astype(int)
@@ -712,10 +685,7 @@
         with rasterio.open(paths["HYDRORIVERS"]) as src:
             A_Riv = src.read(1)
             A_NotRiver = (np.flipud(~A_Riv.astype(bool))).astype(int)
-<<<<<<< HEAD
-=======
-
->>>>>>> dbfdc84d
+
         # Irrelevant parameters
         A_bathymetry = 1
 
@@ -727,7 +697,7 @@
             A_protect = src.read(1)
             A_protect = np.flipud(A_protect).astype(int)  # Protection categories 0-10, to be classified
         # Exclude protection categories that are not suitable
-        A_suitability_pa = changem(A_protect, mask["pa_suitability"], param["protected_areas"]["type"]).astype(float)
+        A_suitability_pa = ul.changem(A_protect, mask["pa_suitability"], param["protected_areas"]["type"]).astype(float)
         A_suitability_pa = (A_suitability_pa > 0).astype(int)
         with rasterio.open(paths["BATH"]) as src:
             A_bathymetry = src.read(1)
@@ -735,11 +705,7 @@
             A_bathymetry = (A_bathymetry >= mask["depth"]).astype(int)  # (boolean)
         # Irrelevant parameters
         A_slope = 1
-<<<<<<< HEAD
-        A_notSettlement = 1
-=======
         A_notSettlement= 1
->>>>>>> dbfdc84d
         A_notWater = 1
         A_notWetland = 1
         A_notSnow = 1
@@ -756,15 +722,6 @@
 
     # Masking matrix for the suitable sites (pixels)
     A_mask = (
-<<<<<<< HEAD
-            A_suitability_pa * A_suitability_lu * A_slope * A_bathymetry 
-            * A_notProtected * A_notAirport * A_notBoarder
-            * A_notWater * A_notWetland * A_notSnow
-            * A_notRoads * A_notRails * A_notCommercial * A_notIndustrial 
-            * A_min_buffered * A_notMilitary * A_notPark * A_notRecreation
-            * A_notSettlement * A_NotLake * A_NotRiver
-            ).astype(float)
-=======
             A_suitability_pa * A_suitability_lu * A_slope * A_bathymetry
             * A_notProtected * A_notAirport * A_notBoarder
             * A_notWater * A_notWetland * A_notSnow
@@ -772,19 +729,13 @@
             * A_min_buffered * A_notMilitary * A_notPark * A_notRecreation
             * A_notSettlement * A_NotLake * A_NotRiver
     ).astype(float)
->>>>>>> dbfdc84d
 
     del A_suitability_lu, A_suitability_pa, A_slope, A_bathymetry
     del A_notProtected, A_notAirport, A_notBoarder
     del A_notWater, A_notWetland, A_notSnow
     del A_notRoads, A_notRails, A_notCommercial, A_notIndustrial
-<<<<<<< HEAD
-    del A_min_buffered, A_notMilitary,A_notPark, A_notRecreation
-    del A_notSettlement, A_NotLake,A_NotRiver
-=======
     del A_min_buffered, A_notMilitary, A_notPark, A_notRecreation
     del A_notSettlement, A_NotLake, A_NotRiver
->>>>>>> dbfdc84d
 
     # Calculate masked FLH
     FLH = hdf5storage.read("FLH", paths[tech]["FLH"])
@@ -793,31 +744,31 @@
 
     # Save HDF5 Files
     hdf5storage.writes({"A_mask": A_mask}, paths[tech]["mask"], store_python_metadata=True, matlab_compatible=True)
-    print("files saved: " + paths[tech]["mask"])
+    logger.info("files saved: " + paths[tech]["mask"])
     hdf5storage.writes({"FLH_mask": FLH_mask}, paths[tech]["FLH_mask"], store_python_metadata=True,
                        matlab_compatible=True)
-    print("files saved: " + paths[tech]["FLH_mask"])
-
-    create_json(
+    logger.info("files saved: " + paths[tech]["FLH_mask"])
+
+    ul.create_json(
         paths[tech]["mask"],
         param,
         ["author", "comment", tech, "region_name", "year", "GeoRef", "landuse", "protected_areas"],
         paths,
-        ["spatial_scope", "PA", "LU", "SLOPE", "BATH"],
+        ["subregions", "PA", "LU", "SLOPE", "BATH"],
     )
 
     # Save GEOTIFF files
     if param["savetiff"]:
         GeoRef = param["GeoRef"]
-        array2raster(changeExt2tif(paths[tech]["mask"]), GeoRef["RasterOrigin"], GeoRef["pixelWidth"],
+        sf.array2raster(ul.changeExt2tif(paths[tech]["mask"]), GeoRef["RasterOrigin"], GeoRef["pixelWidth"],
                      GeoRef["pixelHeight"], A_mask)
-        print("files saved: " + changeExt2tif(paths[tech]["mask"]))
-
-        array2raster(changeExt2tif(paths[tech]["FLH_mask"]), GeoRef["RasterOrigin"], GeoRef["pixelWidth"],
+        logger.info("files saved: " + ul.changeExt2tif(paths[tech]["mask"]))
+
+        sf.array2raster(ul.changeExt2tif(paths[tech]["FLH_mask"]), GeoRef["RasterOrigin"], GeoRef["pixelWidth"],
                      GeoRef["pixelHeight"], FLH_mask)
-        print("files saved: " + changeExt2tif(paths[tech]["FLH_mask"]))
-
-    timecheck("End")
+        logger.info("files saved: " + ul.changeExt2tif(paths[tech]["FLH_mask"]))
+
+    logger.debug("End")
 
 
 def calc_gcr(Crd_all, m_high, n_high, res_desired, GCR):
@@ -845,8 +796,8 @@
     lon = np.arange((Crd_all[3] + res_desired[1] / 2), Crd_all[1], res_desired[1])[np.newaxis]
 
     # Repeating for all longitudes/latitudes
-    lat = repmat(lat.transpose(), 1, n_high)
-    lon = repmat(lon, m_high, 1)
+    lat = ul.repmat(lat.transpose(), 1, n_high)
+    lon = ul.repmat(lon, m_high, 1)
 
     # Solar time where shade-free exposure starts
     omegast = 12 - GCR["shadefree_period"] / 2
@@ -872,41 +823,41 @@
     if Crd_all[2] > 0:
         day = GCR["day_north"]
         # Declination angle
-        delta = repmat(
-            arcsind(0.3978) * sin(day * 2 * np.pi / 365.25 - 1.400 + 0.0355 * sin(day * 2 * np.pi / 365.25 - 0.0489)),
+        delta = ul.repmat(
+            ul.arcsind(0.3978) * ul.sin(day * 2 * np.pi / 365.25 - 1.400 + 0.0355 * ul.sin(day * 2 * np.pi / 365.25 - 0.0489)),
             m_high, 1)
 
     if Crd_all[0] < 0:
         day = GCR["day_south"]
         # Declination angle
-        delta = repmat(
-            arcsind(0.3978) * sin(day * 2 * np.pi / 365.25 - 1.400 + 0.0355 * sin(day * 2 * np.pi / 365.25 - 0.0489)),
+        delta = ul.repmat(
+            ul.arcsind(0.3978) * ul.sin(day * 2 * np.pi / 365.25 - 1.400 + 0.0355 * ul.sin(day * 2 * np.pi / 365.25 - 0.0489)),
             m_high, 1)
 
     if (Crd_all[2] * Crd_all[0]) < 0:
         lat_pos = int(np.sum(lat >= 0, axis=0)[0])
         day = GCR["day_north"]
         # Declination angle
-        delta_pos = repmat(
-            arcsind(0.3978) * sin(day * 2 * np.pi / 365.25 - 1.400 + 0.0355 * sin(day * 2 * np.pi / 365.25 - 0.0489)),
+        delta_pos = ul.repmat(
+            ul.arcsind(0.3978) * ul.sin(day * 2 * np.pi / 365.25 - 1.400 + 0.0355 * ul.sin(day * 2 * np.pi / 365.25 - 0.0489)),
             lat_pos, 1)
 
         lat_neg = int(np.sum(lat < 0, axis=0)[0])
         day = GCR["day_south"]
         # Declination angle
-        delta_neg = repmat(
-            arcsind(0.3978) * sin(day * 2 * np.pi / 365.25 - 1.400 + 0.0355 * sin(day * 2 * np.pi / 365.25 - 0.0489)),
+        delta_neg = ul.repmat(
+            ul.arcsind(0.3978) * ul.sin(day * 2 * np.pi / 365.25 - 1.400 + 0.0355 * ul.sin(day * 2 * np.pi / 365.25 - 0.0489)),
             lat_neg, 1)
         delta = np.append(delta_neg, delta_pos, axis=0)
 
     # Elevation angle
-    alpha = arcsind(sind(delta) * sind(phi) + cosd(delta) * cosd(phi) * cosd(omega))
+    alpha = ul.arcsind(ul.sind(delta) * ul.sind(phi) + ul.cosd(delta) * ul.cosd(phi) * ul.cosd(omega))
 
     # Azimuth angle
-    azi = arccosd((sind(delta) * cosd(phi) - cosd(delta) * sind(phi) * cosd(omega)) / cosd(alpha))
+    azi = ul.arccosd((ul.sind(delta) * ul.cosd(phi) - ul.cosd(delta) * ul.sind(phi) * ul.cosd(omega)) / ul.cosd(alpha))
 
     # The GCR
-    A_GCR = 1 / (cosd(beta) + np.abs(cosd(azi)) * sind(beta) / tand(alpha))
+    A_GCR = 1 / (ul.cosd(beta) + np.abs(ul.cosd(azi)) * ul.sind(beta) / ul.tand(alpha))
 
     # Fix too large and too small values of GCR
     A_GCR[A_GCR < 0.2] = 0.2
@@ -932,9 +883,8 @@
     :return: The files for the weight and the weighted FLH are saved as tif and mat files, along with their metadata json files.
     :rtype: None
     """
-    timecheck("Start")
+    logger.info("Start")
     weight = param[tech]["weight"]
-    mask = param[tech]["mask"]
     Crd_all = param["Crd_all"]
     m_high = param["m_high"]
     n_high = param["n_high"]
@@ -952,22 +902,14 @@
         A_protect = np.flipud(A_protect).astype(int)  # Protection categories 0-10, to be classified
 
     # Calculate availability based on protection categories
-<<<<<<< HEAD
-    A_availability_pa = changem(A_protect, mask["pa_suitability"], param["protected_areas"]["type"]).astype(float)
-=======
     A_availability_pa = ul.changem(A_protect, weight["pa_suitability"], param["protected_areas"]["type"]).astype(float)
->>>>>>> dbfdc84d
 
     with rasterio.open(paths["LU"]) as src:
         A_lu = src.read(1)
         A_lu = np.flipud(A_lu).astype(int)  # Landuse classes 0-16, to be reclassified
 
     # Calculate availability based on landuse types
-<<<<<<< HEAD
-    A_availability_lu = changem(A_lu, mask["lu_suitability"], param["landuse"]["type"]).astype(float)
-=======
     A_availability_lu = ul.changem(A_lu, weight["lu_suitability"], param["landuse"]["type"]).astype(float)
->>>>>>> dbfdc84d
 
     # Calculate availability
     A_availability = np.minimum(A_availability_pa, A_availability_lu)
@@ -986,28 +928,28 @@
     # Save HDF5 Files
     hdf5storage.writes({"A_weight": A_weight}, paths[tech]["weight"], store_python_metadata=True,
                        matlab_compatible=True)
-    print("files saved: " + paths[tech]["weight"])
+    logger.info("files saved: " + paths[tech]["weight"])
     hdf5storage.writes({"FLH_weight": FLH_weight}, paths[tech]["FLH_weight"], store_python_metadata=True,
                        matlab_compatible=True)
-    print("files saved: " + paths[tech]["FLH_weight"])
-    create_json(
+    logger.info("files saved: " + paths[tech]["FLH_weight"])
+    ul.create_json(
         paths[tech]["weight"],
         param,
         ["author", "comment", tech, "region_name", "year", "GeoRef", "landuse", "protected_areas"],
         paths,
-        ["spatial_scope", "PA", "LU", "AREA"],
+        ["subregions", "PA", "LU", "AREA"],
     )
 
     # Save GEOTIFF files
     if param["savetiff"]:
-        array2raster(changeExt2tif(paths[tech]["weight"]), GeoRef["RasterOrigin"], GeoRef["pixelWidth"],
+        sf.array2raster(ul.changeExt2tif(paths[tech]["weight"]), GeoRef["RasterOrigin"], GeoRef["pixelWidth"],
                      GeoRef["pixelHeight"], A_weight)
-        print("files saved: " + changeExt2tif(paths[tech]["weight"]))
-
-        array2raster(changeExt2tif(paths[tech]["FLH_weight"]), GeoRef["RasterOrigin"], GeoRef["pixelWidth"],
+        logger.info("files saved: " + ul.changeExt2tif(paths[tech]["weight"]))
+
+        sf.array2raster(ul.changeExt2tif(paths[tech]["FLH_weight"]), GeoRef["RasterOrigin"], GeoRef["pixelWidth"],
                      GeoRef["pixelHeight"], FLH_weight)
-        print("files saved: " + changeExt2tif(paths[tech]["FLH_weight"]))
-    timecheck("End")
+        logger.info("files saved: " + ul.changeExt2tif(paths[tech]["FLH_weight"]))
+    logger.debug("End")
 
 
 def sampled_sorting(Raster, sampling):
@@ -1057,7 +999,7 @@
     :return: The CSV files with the report and the sorted FLH are saved directly in the desired paths, along with the corresponding metadata in JSON files.
     :rtype: None
     """
-    timecheck("Start")
+    logger.info("Start")
     # read FLH, masking, area, and weighting matrix
     FLH = hdf5storage.read("FLH", paths[tech]["FLH"])
     A_mask = hdf5storage.read("A_mask", paths[tech]["mask"])
@@ -1075,8 +1017,8 @@
     Crd_all = param["Crd_all"]
     GeoRef = param["GeoRef"]
     res_desired = param["res_desired"]
-    nRegions = param["nRegions_sub"]
-    regions_shp = param["regions_sub"]
+    nRegions = param["nRegions_land"]
+    regions_shp = param["regions_land"]
 
     # Initialize regions list of sorted FLH, FLH_M, and FLH_W
     sorted_FLH_list = {}
@@ -1113,14 +1055,14 @@
     # Loop over each region
     # Display Progress
     status = 0
-    display_progress("Reporting ", (nRegions, status))
+    ul.display_progress("Reporting ", (nRegions, status))
     for reg in range(0, nRegions):
         # Get name of region
-        regions.loc[reg, "Region"] = regions_shp.loc[reg]["NAME_SHORT"] + "_" + location
-        # regions.loc[reg, "Region"] = regions_shp.loc[reg]["GID_0"] + "_" + location
+        #regions.loc[reg, "Region"] = regions_shp.loc[reg]["NAME_SHORT"] + "_" + location
+        regions.loc[reg, "Region"] = regions_shp.loc[reg]["GID_0"] + "_" + location
 
         # Compute region_mask
-        A_region_extended = calc_region(regions_shp.loc[reg], Crd_all, res_desired, GeoRef)
+        A_region_extended = sf.calc_region(regions_shp.loc[reg], Crd_all, res_desired, GeoRef)
 
         # Sum available : available pixels
         available = np.sum(A_region_extended)
@@ -1220,18 +1162,18 @@
         sorted_FLH_list[regions.loc[reg, "Region"]] = sort
         # Display Progress
         status += 1
-        display_progress("Reporting ", (nRegions, status))
+        ul.display_progress("Reporting ", (nRegions, status))
 
     # Export the dataframe as CSV
     regions.to_csv(paths[tech]["Region_Stats"], sep=";", decimal=",", index=True)
-    create_json(
+    ul.create_json(
         paths[tech]["Region_Stats"],
         param,
         ["author", "comment", tech, "region_name", "subregions_name", "year", "res_desired", "Crd_all", "GeoRef"],
         paths,
-        ["spatial_scope", "subregions", "AREA", tech],
+        ["subregions", "subregions", "AREA", tech],
     )
-    print("files saved: " + paths[tech]["Region_Stats"])
+    logger.info("files saved: " + paths[tech]["Region_Stats"])
 
     # Save sorted lists to mat file
     for reg in sorted_FLH_list.keys():
@@ -1245,64 +1187,40 @@
             store_python_metadata=True,
             matlab_compatible=True,
         )
-    create_json(
+    ul.create_json(
         paths[tech]["Sorted_FLH"],
         param,
         ["author", "comment", tech, "region_name", "subregions_name", "year", "res_desired", "Crd_all", "GeoRef",
          "report_sampling"],
         paths,
-        ["spatial_scope", "subregions", "AREA", tech],
+        ["subregions", "subregions", "AREA", tech],
     )
-    print("files saved: " + paths[tech]["Sorted_FLH"])
-    timecheck("End")
-
-
-<<<<<<< HEAD
-def generate_biomass_production(paths, param, tech):
-    timecheck("Start")
-    Crd_all = param["Crd_all"]
-    GeoRef = param["GeoRef"]
-    res_desired = param["res_desired"]
-    nRegions = param["nRegions_sub"]
-    regions_shp = param["regions_sub"]
-=======
+    logger.info("files saved: " + paths[tech]["Sorted_FLH"])
+    logger.debug("End")
+
+
 def generate_biomass_production(paths, param, tech): #ToDo update to new LU source
     logger.info("Start")
     Crd_all = param["Crd_all"]
     GeoRef = param["GeoRef"]
     res_desired = param["res_desired"]
->>>>>>> dbfdc84d
     nRegions_land = param["nRegions_land"]
     countries_shp = param["regions_land"]
     nproc = param["nproc"]
     CPU_limit = np.full((1, nproc), param["CPU_limit"])
-<<<<<<< HEAD
-    
-=======
-
->>>>>>> dbfdc84d
+
     # open land use raster to read the land type
     with rasterio.open(paths["LU"]) as src:
         A_lu = src.read(1)
     A_lu = np.flipud(A_lu).astype(int)
-<<<<<<< HEAD
-    
-=======
-
->>>>>>> dbfdc84d
+
     # open the protected areas raster to read the protected area type
     with rasterio.open(paths["PA"]) as src:
         A_protect = src.read(1)
     A_protect = np.flipud(A_protect).astype(int)
-<<<<<<< HEAD
-    
-    # open the subregions raster to read the valid pixels within scope
-    with rasterio.open(paths["SUB"]) as src:
-=======
 
     # open the scope raster to read the valid pixels within scope
     with rasterio.open(paths["LAND"]) as src:
->>>>>>> dbfdc84d
         A_country_area = src.read(1)
     A_country_area = np.flipud(A_country_area).astype(int)
 
@@ -1312,15 +1230,6 @@
     for i in val_include:
         A_i = A_protect == i
         A_Notprotected = A_Notprotected + A_i
-<<<<<<< HEAD
-    
-    #Define the result arrays for bioenergy and bioco2 for whole scope
-    A_Bioenergy = np.zeros(A_lu.shape)
-    A_Bioco2 = np.zeros(A_lu.shape)
-
-    #==========Crop Residues Biomass potential==========#
-    timecheck("Crop Residues Start")
-=======
 
     # Define the result arrays for bioenergy and bioco2 for whole scope
     A_Bioenergy = np.zeros(A_lu.shape)
@@ -1328,12 +1237,11 @@
 
     # ==========Crop Residues Biomass potential==========#
     logger.info("Crop Residues Start")
->>>>>>> dbfdc84d
     # Calculates for each subregion (level 2 administrative region)
     list_regions = np.array_split(np.arange(0, nRegions), nproc)
     param["status_bar_limit"] = list_regions[0][-1]
-    results = Pool(processes=nproc, initializer=limit_cpu, initargs=CPU_limit).starmap(
-        crop_residues_potential, product(list_regions, [[param, paths, A_lu]])
+    results = mp.Pool(processes=nproc, initializer=ul.limit_cpu, initargs=CPU_limit).starmap(
+        crop_residues_potential, it.product(list_regions, [[param, paths, A_lu]])
     )
     # Collecting results
     if nproc > 1:
@@ -1341,34 +1249,6 @@
             A_Bioenergy = A_Bioenergy + results[p]["A_Bioenergy"]
             A_Bioco2 = A_Bioco2 + results[p]["A_Bioco2"]
     else:
-<<<<<<< HEAD
-        A_Bioenergy = results["A_Bioenergy"]
-        A_Bioco2 = results["A_Bioco2"]
-    timecheck("Crop Residues End")
-   
-   #==========Livestock Biomass potential==========#
-    timecheck("Livestock Start")
-    # Simple process for whole scope
-    n_animal = 0 #number of animals
-    for animal in param["Biomass"]["livestock"]["animal"]:
-        #Extract Livestock density numbers
-        with rasterio.open(paths["LS"]+animal+".tif") as src:
-            A_LS_animal = src.read(1)
-        A_LS_animal = np.flipud(A_LS_animal)
-        
-        # Take out the protected areas
-        A_LS_animal = np.multiply(A_LS_animal,A_Notprotected)
-
-        A_LS_animal = np.multiply(A_LS_animal,A_country_area)
-
-        #Calculate Energy potential for each pixel
-        energy_ls_animal = A_LS_animal * param["Biomass"]["livestock"]["rpr"][n_animal] * \
-                            param["Biomass"]["livestock"]["af"][n_animal] * \
-                            param["Biomass"]["livestock"]["lhv"][n_animal]
-        A_Bioenergy = A_Bioenergy + energy_ls_animal
-
-        #Calculate CO2 released for each pixel
-=======
         A_Bioenergy = results["A_Bioenergy"]     # FIXME: p not resolved!
         A_Bioco2 = results["A_Bioco2"]
     logger.debug("Crop Residues End")
@@ -1395,80 +1275,11 @@
         A_Bioenergy = A_Bioenergy + energy_ls_animal
 
         # Calculate CO2 released for each pixel
->>>>>>> dbfdc84d
         co2_ls_animal = A_LS_animal * param["Biomass"]["livestock"]["rpr"][n_animal] * \
                         param["Biomass"]["livestock"]["af"][n_animal] * \
                         param["Biomass"]["livestock"]["emission factor"]
         A_Bioco2 = A_Bioco2 + co2_ls_animal
 
-<<<<<<< HEAD
-        n_animal = n_animal+1 #call for next animal type
-    timecheck("Livestock End")
-    
-    #==========Forest wood Biomass potential==========#
-    timecheck("Forest Wood Start")
-    # Extract forest areas from land type raster
-    A_lu_forest = np.zeros(A_lu.shape)
-    val_forest = [1,2,3,4,5] #number codes for different types of forests
-    for val in val_forest:
-        A_val = A_lu == val
-        A_lu_forest = A_lu_forest + A_val
-    A_lu_forest = np.multiply(A_lu_forest,A_country_area)
-
-    # Read the country codes
-    IRENA_dict = pd.read_csv(paths["IRENA_dict"], sep=";",index_col = ["Countries shapefile"],usecols=["Countries shapefile","IRENA"])
-    
-    # For each country within scope
-    for country in range(0, nRegions_land):
-        # Extract valid pixels within the country
-        A_country_extended = calc_region(countries_shp.loc[country], Crd_all, res_desired, GeoRef)
-        
-        # Extract the forest pixels within the country
-        A_forest_country = np.multiply(A_lu_forest, A_country_extended)
-   
-        # Take out the protect areas
-        A_forest_country = np.multiply(A_forest_country, A_Notprotected)
-        
-        # Calculate the number of valid pixels now
-        n_lu_forest = np.sum(A_forest_country)
-        
-        # Get the country alpha-2 code
-        country_name = IRENA_dict["IRENA"][countries_shp.loc[country]["GID_0"]]
-    
-        # if there are forest pixels within country, read the annual wood production values from FAO database
-        if n_lu_forest:
-            production_wood = pd.read_csv(paths["Biomass_Forestry"], index_col = ["Area"],usecols=["Area","Item","Value"])
-            production_wood = production_wood[production_wood.index==country_name].to_numpy()
-    
-            for row in range(len(production_wood[:,0])):
-                if production_wood[row,0] == "Wood fuel, coniferous":
-                    wood_coniferous = production_wood[row,1]
-                else:
-                    wood_coniferous = 0
-                if production_wood[row,0] == "Wood fuel, non-coniferous":
-                    wood_nonconiferous = production_wood[row,1]
-                else:
-                    wood_nonconiferous = 0
-
-            #Add Bio potential from forest wood
-            forest = param["Biomass"]["forest"]
-        
-            #Calculate Forest Bio Energy
-            energy_lu_forest = A_lu_forest / n_lu_forest * \
-                                (wood_coniferous*forest["density, coniferous"] + wood_nonconiferous*forest["density, non-coniferous"]) * \
-                                forest["rpr"] * forest["af"] * forest["lhv"] 
-            A_Bioenergy = A_Bioenergy + energy_lu_forest
-
-            #Calculate Forest Bio CO2
-            co2_lu_forest = A_lu_forest / n_lu_forest * \
-                            (wood_coniferous*forest["density, coniferous"] + wood_nonconiferous*forest["density, non-coniferous"]) * \
-                            forest["rpr"] * forest["af"] * forest["emission factor"] 
-            A_Bioco2 = A_Bioco2 + co2_lu_forest
-    
-    timecheck("Forest Wood Start")
-    hdf5storage.writes({"BIOMASS_ENERGY": A_Bioenergy}, paths[tech]["BIOMASS_ENERGY"], store_python_metadata=True, matlab_compatible=True)
-    create_json(
-=======
         n_animal = n_animal + 1  # call for next animal type
     logger.debug("Livestock End")
 
@@ -1540,25 +1351,12 @@
     hdf5storage.writes({"BIOMASS_ENERGY": A_Bioenergy}, paths[tech]["BIOMASS_ENERGY"], store_python_metadata=True,
                        matlab_compatible=True)
     ul.create_json(
->>>>>>> dbfdc84d
         paths[tech]["BIOMASS_ENERGY"],
         param,
         ["author", "comment", tech, "region_name", "subregions_name", "year", "res_desired", "res_weather"],
         paths,
         ["spatial_scope"],
     )
-<<<<<<< HEAD
-    print("\nfiles saved: " + paths[tech]["BIOMASS_ENERGY"])
-
-    # Save GEOTIFF files
-    if param["savetiff"]:
-        GeoRef = param["GeoRef"]
-        array2raster(changeExt2tif(paths[tech]["BIOMASS_ENERGY"]), GeoRef["RasterOrigin"], GeoRef["pixelWidth"], GeoRef["pixelHeight"], A_Bioenergy)
-        print("files saved:" + changeExt2tif(paths[tech]["BIOMASS_ENERGY"]))
-    
-    hdf5storage.writes({"BIOMASS_CO2": A_Bioco2}, paths[tech]["BIOMASS_CO2"], store_python_metadata=True, matlab_compatible=True)
-    create_json(
-=======
     logger.info("files saved: " + paths[tech]["BIOMASS_ENERGY"])
 
     sf.array2raster(paths["BIOMASS_ENERGY"], GeoRef["RasterOrigin"], GeoRef["pixelWidth"], GeoRef["pixelHeight"],
@@ -1571,102 +1369,12 @@
     hdf5storage.writes({"BIOMASS_CO2": A_Bioco2}, paths[tech]["BIOMASS_CO2"], store_python_metadata=True,
                        matlab_compatible=True)
     ul.create_json(
->>>>>>> dbfdc84d
         paths[tech]["BIOMASS_CO2"],
         param,
         ["author", "comment", tech, "region_name", "subregions_name", "year", "res_desired", "res_weather"],
         paths,
         ["spatial_scope"],
     )
-<<<<<<< HEAD
-    print("\nfiles saved: " + paths[tech]["BIOMASS_CO2"])
-
-    # Save GEOTIFF files
-    if param["savetiff"]:
-        GeoRef = param["GeoRef"]
-        array2raster(changeExt2tif(paths[tech]["BIOMASS_CO2"]), GeoRef["RasterOrigin"], GeoRef["pixelWidth"], GeoRef["pixelHeight"], A_Bioco2)
-        print("files saved:" + changeExt2tif(paths[tech]["BIOMASS_CO2"]))
-           
-    timecheck("End")
-
-
-def report_biomass_potentials (paths, param, tech):
-    
-    timecheck("Start")
-    # read FLH, masking, area, and weighting matrix
-    A_Bioenergy = hdf5storage.read("BIOMASS_ENERGY", paths[tech]["BIOMASS_ENERGY"])
-    A_Bioco2 = hdf5storage.read("BIOMASS_CO2", paths[tech]["BIOMASS_CO2"])
-
-    # Initialize region masking parameters
-    Crd_all = param["Crd_all"]
-    GeoRef = param["GeoRef"]
-    res_desired = param["res_desired"]
-    nRegions_land = param["nRegions_land"]
-    countries_shp = param["regions_land"]
-
-    # Initialize dataframe
-    countries = pd.DataFrame(
-        0,
-        index=range(0, nRegions_land),
-        columns=[
-            "Country",
-            "Bio_Energy_Potential_TWh",
-            "Bio_CO2_emissions_million_tons"
-        ],
-    )
-    # Loop over each region
-    # Display Progress
-    status = 0
-    display_progress("Reporting ", (nRegions_land, status))
-    for reg in range(0, nRegions_land):
-        # Get name of Country
-        countries.loc[reg, "Country"] = countries_shp.loc[reg]["GID_0"]
-
-        # Compute region_mask
-        A_country_extended = calc_region(countries_shp.loc[reg], Crd_all, res_desired, GeoRef)
-
-        # Energy Potential
-        A_E_potential = A_Bioenergy * A_country_extended
-        energy_potential = np.nansum(A_E_potential)
-        countries.loc[reg, "Bio_Energy_Potential_TWh"] = energy_potential / (10 ** 6)
-        
-        # Interrupt reporting of region if no available energy
-        if int(energy_potential) == 0:
-            countries.drop([reg], axis=0, inplace=True)
-            continue
-        # Interrupt reporting of region already reported (may occur due to discrepancy in borders)
-        if countries.loc[reg, "Country"] in countries.loc[: reg - 1, "Country"].to_list():
-            ind_prev = countries.loc[countries["Country"] == countries.loc[reg, "Country"]].index[0]
-            if countries.loc[ind_prev, "Bio_Energy_Potential_TWh"] > int(energy_potential):
-                countries.drop([reg], axis=0, inplace=True)
-                continue
-            else:
-                countries.drop([ind_prev], axis=0, inplace=True)    
-        
-        A_CO2_emissions = A_Bioco2 * A_country_extended
-        CO2_emissions = np.nansum(A_CO2_emissions)
-        countries.loc[reg, "Bio_CO2_emissions_million_tons"] = CO2_emissions / (10 ** 9)
-                
-        # Display Progress
-        status += 1
-        display_progress("Reporting ", (nRegions_land, status))
-
-    # Export the dataframe as CSV
-    countries.to_csv(paths[tech]["Region_Stats"], sep=";", decimal=",", index=True)
-    create_json(
-        paths[tech]["Region_Stats"],
-        param,
-        ["author", "comment", tech, "region_name", "subregions_name", "year", "res_desired", "Crd_all", "GeoRef"],
-        paths,
-        ["spatial_scope", "subregions", "AREA", tech],
-    )
-    print("files saved: " + paths[tech]["Region_Stats"])
-    timecheck("End")
-
-
-def crop_residues_potential(regions, args):
-    timecheck ("Start")
-=======
     logger.info("files saved: " + paths[tech]["BIOMASS_CO2"])
 
     sf.array2raster(paths["BIOMASS_CO2"], GeoRef["RasterOrigin"], GeoRef["pixelWidth"], GeoRef["pixelHeight"], A_Bioco2)
@@ -1704,7 +1412,6 @@
 
 def crop_residues_potential(regions, args):
     logger.info("Start")
->>>>>>> dbfdc84d
     param = args[0]
     paths = args[1]
     A_lu = args[2]
@@ -1721,21 +1428,13 @@
     A_Bioco2 = np.zeros([m_high, n_high])
 
     status = 0
-    # for each region in the scope
     for reg in regions:
         if reg <= param["status_bar_limit"]:
             # Show progress of the simulation
             status = status + 1
-<<<<<<< HEAD
-            display_progress("Crop Residues " + param["region_name"], [len(regions), status])
-        
-        # Extract the pixels within the region
-        A_region_extended = calc_region(regions_shp.loc[reg], Crd_all, res_desired, GeoRef)
-=======
             ul.display_progress("Crop Residues " + param["region_name"], [len(regions), status])
 
         A_region_extended = sf.calc_region(regions_shp.loc[reg], Crd_all, res_desired, GeoRef)
->>>>>>> dbfdc84d
 
         A_lu_crop = A_lu == param["landuse"]["type_croplands"]
         A_lu_veg = A_lu == param["landuse"]["type_vegetation"]
@@ -1808,17 +1507,12 @@
 
             co2_reg = co2_lu_crop + co2_lu_veg
             A_Bioco2 = A_Bioco2 + co2_reg
-    
     Bioresults = dict()
     Bioresults["A_Bioenergy"] = A_Bioenergy
     Bioresults["A_Bioco2"] = A_Bioco2
-<<<<<<< HEAD
-    timecheck ("End")
-=======
 
     logger.debug("End")
 
->>>>>>> dbfdc84d
     return Bioresults
 
 
@@ -1907,7 +1601,7 @@
     West = rasterio.open(paths["West"])
     A_West = West.read(1)
     A_West_rows, A_West_cols = A_West.shape
-    ind_West = ind_exact_points([West.xy(0, 0, offset='ul')[1], West.xy(0, 0, offset='ul')[0]], Crd_all, res_desired)
+    ind_West = sf.ind_exact_points([West.xy(0, 0, offset='ul')[1], West.xy(0, 0, offset='ul')[0]], Crd_all, res_desired)
     A_Bioenergy[A_Bioenergy_rows - ind_West[0]:A_Bioenergy_rows - ind_West[0] + A_West_rows,
     ind_West[1]:ind_West[1] + A_West_cols] = A_Bioenergy[A_Bioenergy_rows - ind_West[0]:A_Bioenergy_rows - ind_West[
         0] + A_West_rows, ind_West[1]:ind_West[1] + A_West_cols] + A_West
@@ -1915,7 +1609,7 @@
     North = rasterio.open(paths["North"])
     A_North = North.read(1)
     A_North_rows, A_North_cols = A_North.shape
-    ind_North = ind_exact_points([North.xy(0, 0, offset='ul')[1], North.xy(0, 0, offset='ul')[0]], Crd_all, res_desired)
+    ind_North = sf.ind_exact_points([North.xy(0, 0, offset='ul')[1], North.xy(0, 0, offset='ul')[0]], Crd_all, res_desired)
     A_Bioenergy[A_Bioenergy_rows - ind_North[0]:A_Bioenergy_rows - ind_North[0] + A_North_rows,
     ind_North[1]:ind_North[1] + A_North_cols] = A_Bioenergy[
                                                 A_Bioenergy_rows - ind_North[0]:A_Bioenergy_rows - ind_North[
@@ -1925,7 +1619,7 @@
     East = rasterio.open(paths["East"])
     A_East = East.read(1)
     A_East_rows, A_East_cols = A_East.shape
-    ind_East = ind_exact_points([East.xy(0, 0, offset='ul')[1], East.xy(0, 0, offset='ul')[0]], Crd_all, res_desired)
+    ind_East = sf.ind_exact_points([East.xy(0, 0, offset='ul')[1], East.xy(0, 0, offset='ul')[0]], Crd_all, res_desired)
     A_Bioenergy[A_Bioenergy_rows - ind_East[0]:A_Bioenergy_rows - ind_East[0] + A_East_rows,
     ind_East[1]:ind_East[1] + A_East_cols] = A_Bioenergy[A_Bioenergy_rows - ind_East[0]:A_Bioenergy_rows - ind_East[
         0] + A_East_rows, ind_East[1]:ind_East[1] + A_East_cols] + A_East
@@ -1933,7 +1627,7 @@
     South = rasterio.open(paths["South"])
     A_South = South.read(1)
     A_South_rows, A_South_cols = A_South.shape
-    ind_South = ind_exact_points([South.xy(0, 0, offset='ul')[1], South.xy(0, 0, offset='ul')[0]], Crd_all, res_desired)
+    ind_South = sf.ind_exact_points([South.xy(0, 0, offset='ul')[1], South.xy(0, 0, offset='ul')[0]], Crd_all, res_desired)
     A_Bioenergy[A_Bioenergy_rows - ind_South[0]:A_Bioenergy_rows - ind_South[0] + A_South_rows,
     ind_South[1]:ind_South[1] + A_South_cols] = A_Bioenergy[
                                                 A_Bioenergy_rows - ind_South[0]:A_Bioenergy_rows - ind_South[
@@ -1941,7 +1635,7 @@
                                                 ind_South[1]:ind_South[1] + A_South_cols] + A_South
 
     A_Bioenergy = np.flipud(A_Bioenergy)
-    array2raster(paths["CLUB_CO2"], GeoRef["RasterOrigin"], GeoRef["pixelWidth"], GeoRef["pixelHeight"], A_Bioenergy)
-    print("files saved: " + paths["CLUB_CO2"])
-    create_json(paths["CLUB_CO2"], param, ["region_name", "landuse", "Biomass", "Crd_all", "res_desired", "GeoRef"],
+    sf.array2raster(paths["CLUB_CO2"], GeoRef["RasterOrigin"], GeoRef["pixelWidth"], GeoRef["pixelHeight"], A_Bioenergy)
+    logger.info("files saved: " + paths["CLUB_CO2"])
+    ul.create_json(paths["CLUB_CO2"], param, ["region_name", "landuse", "Biomass", "Crd_all", "res_desired", "GeoRef"],
                 paths, ["LU", "BIOMASS_ENERGY"])