--- conflicted
+++ resolved
@@ -9,45 +9,6 @@
 from numpy.matlib import repmat, sin, cos
 import hdf5storage
 
-<<<<<<< HEAD
-
-# def calc_clearness(merraData, reg, Ind):
-# HoM = hourofmonth()
-# days = HoM[-1] // 24
-
-# m = Ind[:, :, 0] - Ind[:, :, 2] + 1  # #rows
-# n = Ind[:, :, 1] - Ind[:, :, 3] + 1  # #cols
-
-# # Using MERRA data, find the monthly average daily clearness index CLR_MEAN
-# # and the yearly maximum daily clearness index CLR_MAX
-
-# CLR_MEAN = np.zeros((m[1, reg], n[1, reg], 12))
-# GHI_MERRA_h = merraData["SWGDN"]
-# TOA_MERRA_h = merraData["SWTDN"]
-
-# GHI_MERRA_day = np.zeros((m[0, reg], n[0, reg], days))
-# TOA_MERRA_day = np.zeros((m[0, reg], n[0, reg], days))
-
-# for dayofyear in range(0, days):
-# GHI_MERRA_day[:, :, dayofyear] = np.sum(GHI_MERRA_h[:, :, 24 * (dayofyear - 1):24 * dayofyear], 2)
-# TOA_MERRA_day[:, :, dayofyear] = np.sum(TOA_MERRA_h[:, :, 24 * (dayofyear - 1):24 * dayofyear], 2)
-# np.seterr(divide='ignore', invalid='ignore')  # Repress Invalid value or division by zero error
-# CLR_MAX = np.nanmax(np.divide(GHI_MERRA_h, TOA_MERRA_h), axis=2)
-# print(CLR_MAX)
-# CLR_MAX = resizem(CLR_MAX, m[1, reg], n[1, reg])
-
-# CLR_MEAN[:, :, 0] = \
-# resizem(np.nanmean(GHI_MERRA_day[:, :, 0: HoM[0] // 24] / TOA_MERRA_day[:, :, 0:HoM[0] // 24], 2), m[1, reg],
-# n[1, reg])
-
-# for month in range(1, 12):
-# CLR_MEAN[:, :, month] = \
-# resizem(np.nanmean((GHI_MERRA_day[:, :, HoM[month-1] // 24:HoM[month] // 24] /
-# TOA_MERRA_day[:, :, HoM[month-1] // 24:HoM[month] // 24]), 2), m[1, reg], n[1, reg])
-# return CLR_MEAN, CLR_MAX
-
-=======
->>>>>>> 5dbbce9d
 
 def calc_CF_solar(hour, reg, param, merraData, rasterData, calc_type):
     Ind = param["Ind"]
@@ -58,28 +19,11 @@
         m = param["m"]
         n = param["n"]
 
-<<<<<<< HEAD
-        # Load MERRA data
-        GHI_MERRA_h = merraData["SWGDN"][:, :, hour]
-        if np.sum(GHI_MERRA_h) == 0:  # During Night time
-            CF_pv = np.zeros((m[1, reg], n[1, reg]))
-            CF_csp = np.zeros((m[1, reg], n[1, reg]))
-            return CF_pv, CF_csp
-        else:
-            # import pdb; pdb.set_trace()
-            # Load MERRA data, increase its resolution, and fit it to the extent
-            GHI_MERRA_h = resizem(GHI_MERRA_h, m[1, reg], n[1, reg])
-            TOA_MERRA_h = merraData["SWTDN"][:, :, hour]
-            TOA_MERRA_h = resizem(TOA_MERRA_h, m[1, reg], n[1, reg])
-            TEMP_h = merraData["T2M"][:, :, hour]
-            TEMP_h = resizem(TEMP_h, m[1, reg], n[1, reg]) - 273.15  # Convert to Celsius
-=======
         # Load MERRA data, increase its resolution, and fit it to the extent
         CLEARNESS_h = merraData["CLEARNESS"][:, :, hour]
         CLEARNESS_h = resizem(CLEARNESS_h, m[1, reg], n[1, reg])
         TEMP_h = merraData["T2M"][:, :, hour]
         TEMP_h = resizem(TEMP_h, m[1, reg], n[1, reg]) - 273.15  # Convert to Celsius
->>>>>>> 5dbbce9d
         # Compute the angles
         A_phi, A_omega, A_delta, A_alpha, A_beta, A_azimuth, A_orientation, sunrise, sunset = \
             angles(hour, reg, Crd[reg, :], m[1, reg], n[1, reg], res)
@@ -87,22 +31,6 @@
         A_albedo = rasterData["A_albedo"]
         A_Ross = rasterData["A_Ross"]
     elif calc_type == 'Points':
-<<<<<<< HEAD
-        Locations = param["Locations"]  # TO BE SAVED
-        Locations[:, 2:4] = repmat(Crd[-1, 2:4], np.size(Locations, 0), 1)
-        Locations_ind_low = ind_merra_low(crd_merra_low(Locations, res), res)
-        Locations_ind_high = np.squeeze(Ind[3:, reg, :]) - repmat(np.squeeze(Ind[1, reg, 2:4]).T,
-                                                                  np.size(Locations, 0), 2) + 1
-        # Load MERRA2 data for the desired points
-        GHI_MERRA_h = merraData["file_pv"]["SWGDN"][:, :, hour]
-        GHI_MERRA_h = GHI_MERRA_h[np.ix_(Locations_ind_low[:, 0] - 1, Locations_ind_low[:, 1] - 1)]
-        GHI_MERRA_h = np.diagonal(GHI_MERRA_h)
-        TOA_MERRA_h = merraData["file_toa"]["SWTDN"][:, :, hour]
-        TOA_MERRA_h = TOA_MERRA_h[np.ix_(Locations_ind_low[:, 0] - 1, Locations_ind_low[:, 1] - 1)]
-        TOA_MERRA_h = np.diagonal(TOA_MERRA_h)
-        TEMP_h = merraData["file_t"]["T2M"][:, :, hour]
-        TEMP_h = TEMP_h[np.ix_(Locations_ind_low[:, 0] - 1, Locations_ind_low[:, 1] - 1)] - 273.15  # Convert to Celsius
-=======
         Crd_Locations = param["Crd_Locations"]
         Ind_Locations = param["Ind_Locations"]
         # Load MERRA2 data for the desired points
@@ -111,22 +39,13 @@
         CLEARNESS_h = np.diagonal(CLEARNESS_h)
         TEMP_h = merraData["T2M"][:, :, hour]
         TEMP_h = TEMP_h[np.ix_(np.squeeze(Ind_Locations[0, reg, :, 0])-1, np.squeeze(Ind_Locations[0, reg, :, 1])-1)] - 273.15  # Convert to Celsius
->>>>>>> 5dbbce9d
         TEMP_h = np.diagonal(TEMP_h)
         # Compute the angles
         A_phi, A_omega, A_delta, A_alpha, A_beta, A_azimuth, A_orientation, sunrise, sunset = angles(hour, np.squeeze(Crd_Locations[reg, :, :]))
         # Other vectors
-<<<<<<< HEAD
-        # CLR_MAX = CLR_MAX[np.ix_(Locations_ind_high[:, 0]-1, Locations_ind_high[:, 1]-1)]
-        # CLR_MAX = np.diagonal(CLR_MAX)
-        A_albedo = rasterData["A_albedo"][np.ix_(Locations_ind_high[:, 0] - 1, Locations_ind_high[:, 1] - 1)]
-        A_albedo = np.diagonal(A_albedo)
-        A_Ross = rasterData["A_Ross"][np.ix_(Locations_ind_high[:, 0] - 1, Locations_ind_high[:, 1] - 1)]
-=======
         A_albedo = rasterData["A_albedo"][np.ix_(np.squeeze(Ind_Locations[0, reg, :, 0])-1, np.squeeze(Ind_Locations[0, reg, :, 1])-1)]
         A_albedo = np.diagonal(A_albedo)
         A_Ross = rasterData["A_Ross"][np.ix_(np.squeeze(Ind_Locations[0, reg, :, 0])-1, np.squeeze(Ind_Locations[0, reg, :, 1])-1)]
->>>>>>> 5dbbce9d
         A_Ross = np.diagonal(A_Ross)
 
     if pv["tracking"] == 1:
@@ -144,15 +63,6 @@
     # Compute the hourly TOA radiation
     TOA_h = toa_hourly(A_alpha, hour)
 
-<<<<<<< HEAD
-    # Compute the clearness index
-    CLEARNESS = np.zeros(GHI_MERRA_h.shape)
-    np.divide(GHI_MERRA_h, TOA_MERRA_h, out=CLEARNESS, where=TOA_MERRA_h != 0)
-    # CLEARNESS = GHI_MERRA_h / TOA_MERRA_h
-    # CLEARNESS[np.isnan(CLEARNESS)] = 0
-
-=======
->>>>>>> 5dbbce9d
     # Compute the ratio of diffuse radiation
     RATIO = global2diff(CLEARNESS_h, A_alpha.shape)
 
@@ -376,13 +286,8 @@
         lon = Locations[:, 1].T  # east = west
         m = len(lat)
         n = len(lon)
-<<<<<<< HEAD
-    N = np.floor(hour / 24) + 1
-    hourofday = hour - (N - 1) * 24 + 0.5
-=======
     N = hour // 24 + 1
     hourofday = hour % 24 + 0.5
->>>>>>> 5dbbce9d
 
     # Calculation
     # Latitude angle
@@ -589,18 +494,12 @@
 
     return A_ratio
 
-<<<<<<< HEAD
-
-def calc_CF_wind(w50m_h, rasterData, turbine, tech):
-    # This function calculates the capacity factor for a given wind speed at 50m
-=======
 def calc_CF_wind(hour, reg, turbine, m, n, merraData, rasterData):
     ''' This function calculates the capacity factor for a given wind speed at 50m'''
 	
     # Load MERRA data, increase its resolution, and fit it to the extent
     w50m_h = resizem(merraData["W50M"][:, :, hour], m[1, reg], n[1, reg])
 	
->>>>>>> 5dbbce9d
     # Calculate the wind speed a the desired height
     w_new_h = w50m_h * rasterData["A_cf"]
     del w50m_h
@@ -626,30 +525,6 @@
 def calc_FLH_wind(hours, args):
     # Decomposing the tuple args
     reg = args[0]
-<<<<<<< HEAD
-    nRegions = args[1]
-    region_name = args[2]
-    Ind = args[3]
-    Crd = args[4]
-    res = args[5]
-    merraData = args[6]
-    rasterData = args[7]
-    m = args[8]
-    n = args[9]
-    W50M = args[10]
-    turbine = args[11]
-    tech = args[12]
-
-    merraData = {}
-    with h5py.File(paths["U50M"]) as f:
-        U50M = np.array(f["U50M"][:]).T
-    with h5py.File(paths["V50M"]) as f:
-        V50M = np.array(f["V50M"][:]).T
-    merraData["W50M"] = abs(U50M + (1j * V50M))
-    del U50M, V50M
-    merraData["W50M"] = merraData["W50M"][Ind[0, reg, 2] - 1:Ind[0, reg, 0], Ind[0, reg, 3] - 1:Ind[0, reg, 1], :]
-
-=======
     paths = args[1]
     param = args[2]
     nRegions = args[3]
@@ -677,7 +552,6 @@
     merraData["W50M"] = hdf5storage.read('W50M', paths["W50M"])
     merraData["W50M"] = merraData["W50M"][Ind[0, reg, 2]-1:Ind[0, reg, 0], Ind[0, reg, 3]-1:Ind[0, reg, 1], :]
 	
->>>>>>> 5dbbce9d
     # Calculate A matrices
     # A_cf
     with rasterio.open(paths["CORR"]) as src:
@@ -689,20 +563,6 @@
 
     TS = np.zeros((8760, 1))
     FLH = np.zeros((m[1, reg], n[1, reg]))
-<<<<<<< HEAD
-
-    for hour in hours:
-        # Show progress of the simulation
-        print(str(reg) + '/' + str(nRegions - 1) + ' ' + region_name + ' ' + str(hour + 1))
-
-        # Load MERRA data, increase its resolution, and fit it to the extent
-        w50m_h = resizem(W50M[Ind[0, reg, 2] - 1:Ind[0, reg, 0], Ind[0, reg, 3] - 1:Ind[0, reg, 1], hour],
-                         m[1, reg], n[1, reg])
-        # Calculate hourly capacity factor
-        CF = WindFunc.calc_CF_wind(w50m_h, rasterData, turbine, tech)
-        # Aggregates CF to obtain the yearly FLH
-
-=======
     status = 0
     for hour in hours:
         if hour <= param["status_bar_limit"]:
@@ -716,7 +576,6 @@
         CF = calc_CF_wind(hour, reg, turbine, m, n, merraData, rasterData)
         
         # Aggregates CF to obtain the yearly FLH
->>>>>>> 5dbbce9d
         CF = CF * rasterData["A_region"]
         CF[np.isnan(CF)] = 0
         FLH = FLH + CF
