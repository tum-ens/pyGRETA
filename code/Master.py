--- conflicted
+++ resolved
@@ -1439,12 +1439,9 @@
         print("Orientations to be used for the regression: ", combinations)
     
     # Create IRENA file for regression
-<<<<<<< HEAD
+
     if not os.path.isfile(paths["IRENA_regression"]):
         clean_IRENA_regression(param, paths)
-=======
-    clean_IRENA_regression(param, paths)
->>>>>>> 8bc5d5fc
 
     # Load IRENA data and regions
     irena = pd.read_csv(paths["IRENA_regression"], sep=';', decimal=',', index_col=0)
@@ -1457,16 +1454,10 @@
     # load TS regression file
     TS_reg = pd.read_csv(paths["TS_regression"], sep=';', decimal=',', index_col=0, header=[0, 1])
     param["TS_regression"] = TS_reg
-
-<<<<<<< HEAD
+    
+    # Find intersection between IRENA and shapefile Subregions 
     list_regions = sorted(param["regions_sub"]["NAME_SHORT"].values.tolist())
     list_regions = sorted(list(set(list_regions).intersection(set(irena.index))))
-=======
-    # Find intersection between EMHIRES and IRENA
-    list_regions = sorted(list(irena_regions.intersection(irena_regions, emhires_regions)))
-    #list_regions = sorted(param["regions_sub"]["NAME_SHORT"].values.tolist())
-    del emhires_regions, irena_regions
->>>>>>> 8bc5d5fc
 
     # Summary Variables
     summary = None
@@ -1625,43 +1616,29 @@
 if __name__ == '__main__':
 
     paths, param = initialization()
-    # generate_weather_files(paths, param)
-    # clean_weather_data(paths, param)
-    # generate_landsea(paths, param)  # Land and Sea
-    # generate_subregions(paths, param)  # Subregions
-    # generate_area(paths, param)
-    # generate_landuse(paths, param)  # Landuse
-    # generate_bathymetry(paths, param)  # Bathymetry
-    # generate_topography(paths, param)  # Topography
-    # generate_slope(paths, param)  # Slope
-    # generate_population(paths, param)  # Population
-    # generate_protected_areas(paths, param)  # Protected areas
-    # generate_buffered_population(paths, param)  # Buffered Population
-<<<<<<< HEAD
-    # generate_wind_correction(paths, param)  # Correction factors for wind speeds
-    #
-    # for tech in param["technology"]:
-    #     print("Tech: " + tech)
-    #     calculate_FLH(paths, param, tech)
-    #     masking(paths, param, tech)
-    #     weighting(paths, param, tech)
-    #     reporting(paths, param, tech)
-    #     find_locations_quantiles(paths, param, tech)
-    #     generate_time_series(paths, param, tech)
-=======
-    # generate_area(paths, param)
-    # generate_wind_correction(paths, param)  # Correction factors for wind speeds
+    generate_weather_files(paths, param)
+    clean_weather_data(paths, param)
+    generate_landsea(paths, param)  # Land and Sea
+    generate_subregions(paths, param)  # Subregions
+    generate_area(paths, param)
+    generate_landuse(paths, param)  # Landuse
+    generate_bathymetry(paths, param)  # Bathymetry
+    generate_topography(paths, param)  # Topography
+    generate_slope(paths, param)  # Slope
+    generate_population(paths, param)  # Population
+    generate_protected_areas(paths, param)  # Protected areas
+    generate_buffered_population(paths, param)  # Buffered Population
+    generate_area(paths, param)
+    
     for tech in param["technology"]:
         print("Tech: " + tech)
-        # calculate_FLH(paths, param, tech)
+        calculate_FLH(paths, param, tech)
         masking(paths, param, tech)
         weighting(paths, param, tech)
         reporting(paths, param, tech)
-        # find_locations_quantiles(paths, param, tech)
-        # generate_time_series(paths, param, tech)
->>>>>>> 8bc5d5fc
-    
-    # Only for countries in Europe as subregions
+        find_locations_quantiles(paths, param, tech)
+        generate_time_series(paths, param, tech)
+    # Only for countries present in IRENA FLH report
     for tech in param["technology"]:
         print("Tech: " + tech)
         regression_coefficients(paths, param, tech)
