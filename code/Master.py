--- conflicted
+++ resolved
@@ -1629,23 +1629,13 @@
     
     for tech in param["technology"]:
         print("Tech: " + tech)
-<<<<<<< HEAD
-        calculate_FLH(paths, param, tech)
-        masking(paths, param, tech)
-=======
         # calculate_FLH(paths, param, tech)
         # masking(paths, param, tech)
->>>>>>> 6cff74f3
         weighting(paths, param, tech)
         reporting(paths, param, tech)
         find_locations_quantiles(paths, param, tech)
         generate_time_series(paths, param, tech)
-<<<<<<< HEAD
     # Only for countries present in IRENA FLH report
-=======
-    
-    # Only for countries in Europe as subregions
->>>>>>> 6cff74f3
     for tech in param["technology"]:
         print("Tech: " + tech)
         regression_coefficients(paths, param, tech)
