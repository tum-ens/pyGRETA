--- conflicted
+++ resolved
@@ -105,37 +105,11 @@
     # res: resolution of MERRA data & desired resolution in lat/lon
     # Shadefree_period: duration of the shade-free period
 
-<<<<<<< HEAD
-def weighting(FLH_all, weight, landuse, paths, technology, windtechnology, Crd, n, res, pa_table):
-    if technology == 'PV' or technology == 'CSP':
-        return weightingtemp(FLH_all, weight, landuse, paths, technology, Crd, n, res, pa_table)
-    elif technology == 'Wind':
-        on = [0, 0, 0]
-        off = [0, 0, 0]
-        if 'Onshore' in windtechnology:
-            # Onshore landuse and weighting parameters
-            w = weight["Onshore"]
-            landuse.update(landuse["Onshore"])
-            landuse["tech"] = "Onshore"
-
-            on[0], on[1], on[2] = weightingtemp(FLH_all, w, landuse, paths, technology, Crd, n, res, pa_table)
-        if 'Offshore' in windtechnology:
-            # Offshore landuse and weighting parameters
-            w = weight["Offshore"]
-            landuse.update(landuse["Offshore"])
-            landuse["tech"] = "Offshore"
-
-            off[0], off[1], on[2] = weightingtemp(FLH_all, w, landuse, paths, technology, Crd, n, res, pa_table)
-        # Summing up the results if both technologies are considered
-        return (on[0] + off[0]), (on[1] + off[1]), (on[2] + off[2])
-
-=======
     # Vector of latitudes between (south) and (north), with resolution (res_should) degrees
     lat = np.arange((Crd[0, 2] + res[1, 0] / 2), (Crd[0, 0] - res[1, 0] / 2), res[1, 0])[np.newaxis].T
 
     # Solar time where shade-free exposure starts
     omegast = 12 - GCR["shadefree_period"] / 2
->>>>>>> 5dbbce9d
 
     # Calculation
     omega = 15 * (omegast - 12)  # Hour angle
@@ -221,12 +195,6 @@
     return A_area
 
 
-<<<<<<< HEAD
-# ## Miscellaneous Functions
-
-
-=======
->>>>>>> 5dbbce9d
 def create_buffer(A_lu, buffer_pixel_amount):
     # A_lu matrix element values range from 0 to 16:
     # 0   -- Water
@@ -302,76 +270,4 @@
     down = np.append(np.zeros((buffer_pixed_amount, A_lu.shape[1])), A_lu[:-buffer_pixed_amount, :], axis=0)
     shifted_down = A_lu + down
     shifted_down = shifted_down != 0
-<<<<<<< HEAD
-    return shifted_down
-
-
-def calc_gcr(Crd, res, GCR):
-    # This code creates a GCR wieghing matrix for the deisred geographic extent. The sizing of the PV system is
-    # conducted on Dec 22 for a shade-free exposure to the Sun during a given number of hours.
-    # INPUTS:
-    # north_, east_, south_, west_: desired geographic extent
-    # res: resolution of MERRA data & desired resolution in lat/lon
-    # Shadefree_period: duration of the shade-free period
-
-    # Initialisation
-    Ind = ind_merra_high(Crd, res)  # Range indices for high resolution matrices, superposed to MERRA data
-    m = Ind[:, 0] - Ind[:, 2] + 1  # number of rows for the high resolution matrix over MERRA
-    n = Ind[:, 1] - Ind[:, 3] + 1  # number of cols for the high resolution matrix over MERRA
-
-    # Vector of latitudes between (south) and (north), with resolution (res_should) degrees
-    lat = np.arange((Crd[0, 2] + res[1, 0] / 2), (Crd[0, 0] - res[1, 0] / 2), res[1, 0])[np.newaxis].T
-
-    # Solar time where shade-free exposure starts
-    omegast = 12 - GCR["shadefree_period"] / 2
-
-    # Calculation
-    omega = 15 * (omegast - 12)  # Hour angle
-    phi = abs(lat)  # Latitude angle
-
-    beta = np.maximum(phi, 15)  # Tilt angle = latitude, but at least 15 degrees
-
-    if Crd[0, 2] > 0:
-        day = GCR["day_north"]
-        # Declination angle
-        delta = repmat(arcsind(0.3978) * sin(
-            day * 2 * np.pi / 365.25 - 1.400 + 0.0355 * sin(day * 2 * np.pi / 365.25 - 0.0489)), int(m), 1)
-
-    if Crd[0, 0] < 0:
-        day = GCR["day_south"]
-        # Declination angle
-        delta = repmat(arcsind(0.3978) * sin(
-            day * 2 * np.pi / 365.25 - 1.400 + 0.0355 * sin(day * 2 * np.pi / 365.25 - 0.0489)), int(m), 1)
-
-    if (Crd[0, 2] * Crd[0, 0]) < 0:
-        lat_pos = np.sum((lat > 0).astype(int))
-        day = GCR["day_north"]
-        # Declination angle
-        delta_pos = repmat(arcsind(0.3978) * sin(
-            day * 2 * np.pi / 365.25 - 1.400 + 0.0355 * sin(day * 2 * np.pi / 365.25 - 0.0489)), lat_pos, 1)
-
-        lat_neg = np.sum((lat < 0).astype(int))
-        day = GCR["day_south"]
-        # Declination angle
-        delta_neg = repmat(arcsind(0.3978) * sin(
-            day * 2 * np.pi / 365.25 - 1.400 + 0.0355 * sin(day * 2 * np.pi / 365.25 - 0.0489)), lat_neg, 1)
-        delta = np.append(delta_neg, delta_pos, axis=0)
-
-    # Elevation angle
-    alpha = arcsind(sind(delta) * sind(phi) + cosd(delta) * cosd(phi) * cosd(omega))
-
-    # Azimuth angle
-    azi = arccosd((sind(delta) * cosd(phi) - cosd(delta) * sind(phi) * cosd(omega)) / cosd(alpha))
-
-    # The GCR applies for each line, independently from the longitude
-    A_GCR = repmat((1 / (cosd(beta) + np.abs(cosd(azi)) * sind(beta) / tand(alpha))), 1, int(n))
-
-    # Fix too large and too small values of GCR
-    A_GCR[A_GCR < 0.2] = 0.2
-    A_GCR[A_GCR > 0.9] = 0.9
-
-    return A_GCR
-
-=======
-    return shifted_down
->>>>>>> 5dbbce9d
+    return shifted_down