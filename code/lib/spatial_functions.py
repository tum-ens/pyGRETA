from .util import *


def define_spatial_scope(scope_shp):
    """
    This function reads the spatial scope shapefile and returns its bounding box.

    :param scope_shp: Spatial scope shapefile.
    :type scope_shp: Geopandas dataframe

    :return box: List of the bounding box coordinates.
    :rtype: list
    """
    scope_shp = scope_shp.to_crs({"init": "epsg:4326"})
    r = scope_shp.total_bounds
    box = r[::-1][np.newaxis]
    return box


def crd_merra(Crd_regions, res_weather):
    """
    This function calculates coordinates of the bounding box covering MERRA-2 data.

    :param Crd_regions: Coordinates of the bounding boxes of the regions.
    :type Crd_regions: numpy array
    :param res_weather: Weather data resolution.
    :type res_weather: list

    :return Crd: Coordinates of the bounding box covering MERRA-2 data for each region.
    :rtype: numpy array
    """
    Crd = np.array(
        [
            np.ceil((Crd_regions[:, 0] + res_weather[0] / 2) / res_weather[0]) * res_weather[0] - res_weather[0] / 2,
            np.ceil(Crd_regions[:, 1] / res_weather[1]) * res_weather[1],
            #np.ceil((Crd_regions[:, 1] + res_weather[1] / 2) / res_weather[1]) * res_weather[1] - res_weather[1] / 2,
            np.floor((Crd_regions[:, 2] + res_weather[0] / 2) / res_weather[0]) * res_weather[0] - res_weather[0] / 2,
            np.floor(Crd_regions[:, 3] / res_weather[1]) * res_weather[1],
            #np.floor((Crd_regions[:, 3] + res_weather[1] / 2) / res_weather[1]) * res_weather[1] - res_weather[1] / 2,
        ]
    )
    Crd = Crd.T
    return Crd


def crd_exact_points(Ind_points, Crd_all, res):
    """
    This function converts indices of points in high resolution rasters into longitude and latitude coordinates.

    :param Ind_points: Tuple of arrays of indices in the vertical and horizontal axes.
    :type Ind_points: tuple of arrays
    :param Crd_all: Array of coordinates of the bounding box of the spatial scope.
    :type Crd_all: numpy array
    :param res: Data resolution in the vertical and horizontal dimensions.
    :type res: list
    
    :return Crd_points: Coordinates of the points in the vertical and horizontal dimensions.
    :rtype: list of arrays
    """
    Crd_points = [Ind_points[0] * res[0] + Crd_all[2] + res[0] / 2, Ind_points[1] * res[1] + Crd_all[3] + res[1] / 2]
    return Crd_points


def ind_exact_points(Crd_points, Crd_all, res):
    """
    This function converts latitude and longitude of points in high resolution rasters into indices.

    :param Crd_points: Coordinates of the points in the vertical and horizontal dimensions.
    :type Crd_points: tuple of arrays
    :param Crd_all: Array of coordinates of the bounding box of the spatial scope.
    :type Crd_all: numpy array
    :param res: Data resolution in the vertical and horizontal dimensions.
    :type res: list

    :return Ind_points: Tuple of arrays of indices in the vertical and horizontal axes.
    :rtype: list of arrays
    """
    Ind_points = [np.around((Crd_points[0] - Crd_all[2]) / res[0]).astype(int), np.around((Crd_points[1] - Crd_all[3]) / res[1]).astype(int)]
    return Ind_points


def subset(A, param):
    """
    This function retrieves a subset of the global MERRA-2 coverage based on weather resolution and the
    bounding box coordinates of the spatial scope.

    :param A: Weather data on a global scale.
    :type A: numpy array
    :param param: Dictionary of parameters containing MERRA-2 coverage and the name of the region.
    :type param: dict

    :return subset: The subset of the weather data contained in the bounding box of *spatial_scope*.
    :rtype: numpy array
    """
    if param["MERRA_coverage"] == "World" and param["region_name"] != "World":
        crd = param["Crd_all"]
        res = param["res_weather"]
        southlim = int(math.floor((crd[2] + res[0] / 10 + 90 + res[0] / 2) / res[0]))
        northlim = int(math.ceil((crd[0] - res[0] / 10 + 90 + res[0] / 2) / res[0]))
        westlim = int(math.floor((crd[3] + res[1] / 10 + 180 + res[1] / 2) / res[1]))
        eastlim = int(math.ceil((crd[1] - res[1] / 10 + 180) / res[1]))
        subset = A[:, southlim:northlim, westlim:eastlim]
    else:
        subset = A
    return subset


def ind_merra(Crd, Crd_all, res):
    """
    This function converts longitude and latitude coordinates into indices within the spatial scope of MERRA-2 data.

    :param Crd: Coordinates to be converted into indices.
    :type Crd: numpy array
    :param Crd_all: Coordinates of the bounding box of the spatial scope.
    :type Crd_all: numpy array
    :param res: Resolution of the data, for which the indices are produced.
    :type res: list
    
    :return Ind: Indices within the spatial scope of MERRA-2 data.
    :rtype: numpy array
    """
    if len(Crd.shape) == 1:
        Crd = Crd[np.newaxis]
    Ind = np.array(
        [
            (Crd[:, 0] - Crd_all[2]) / res[0],
            (Crd[:, 1] - Crd_all[3]) / res[1],
            (Crd[:, 2] - Crd_all[2]) / res[0] + 1,
            (Crd[:, 3] - Crd_all[3]) / res[1] + 1,
        ]
    )
    Ind = np.transpose(Ind).astype(int)
    return Ind


def ind_global(Crd, res_desired):
    """
    This function converts longitude and latitude coordinates into indices on a global data scope, where the origin is at (-90, -180).

    :param Crd: Coordinates to be converted into indices.
    :type Crd: numpy array
    :param res_desired: Desired resolution in the vertical and horizontal dimensions.
    :type res_desired: list
    
    :return Ind: Indices on a global data scope.
    :rtype: numpy array
    """
    if len(Crd.shape) == 1:
        Crd = Crd[np.newaxis]
    Ind = np.array(
        [
            np.round((90 - Crd[:, 0]) / res_desired[0]) + 1,
            np.round((180 + Crd[:, 1]) / res_desired[1]),
            np.round((90 - Crd[:, 2]) / res_desired[0]),
            np.round((180 + Crd[:, 3]) / res_desired[1]) + 1,
        ]
    )
    Ind = np.transpose(Ind.astype(int))
    return Ind


def calc_geotiff(Crd_all, res_desired):
    """
    This function returns a dictionary containing the georeferencing parameters for geotiff creation,
    based on the desired extent and resolution.

    :param Crd_all: Coordinates of the bounding box of the spatial scope.
    :type Crd_all: numpy array
    :param res_desired: Desired data resolution in the vertical and horizontal dimensions.
    :type res_desired: list

    :return GeoRef: Georeference dictionary containing *RasterOrigin*, *RasterOrigin_alt*, *pixelWidth*, and *pixelHeight*.
    :rtype: dict
    """
    GeoRef = {
        "RasterOrigin": [Crd_all[3], Crd_all[0]],
        "RasterOrigin_alt": [Crd_all[3], Crd_all[2]],
        "pixelWidth": res_desired[1],
        "pixelHeight": -res_desired[0],
    }
    return GeoRef


def calc_region(region, Crd_reg, res_desired, GeoRef):
    """
    This function reads the region geometry, and returns a masking raster equal to 1 for pixels within and 0 outside of
    the region.

    :param region: Region geometry
    :type region: Geopandas series
    :param Crd_reg: Coordinates of the region
    :type Crd_reg: list
    :param res_desired: Desired high resolution of the output raster
    :type res_desired: list
    :param GeoRef: Georeference dictionary containing *RasterOrigin*, *RasterOrigin_alt*, *pixelWidth*, and *pixelHeight*.
    :type GeoRef: dict

    :return A_region: Masking raster of the region.
    :rtype: numpy array
    """
    latlim = Crd_reg[2] - Crd_reg[0]
    lonlim = Crd_reg[3] - Crd_reg[1]
    M = int(math.fabs(latlim) / res_desired[0])
    N = int(math.fabs(lonlim) / res_desired[1])
    A_region = np.ones((M, N))
    origin = [Crd_reg[3], Crd_reg[2]]

    if region.geometry.geom_type == "MultiPolygon":
        features = [feature for feature in region.geometry]
    else:
        features = [region.geometry]
    west = origin[0]
    south = origin[1]
    profile = {
        "driver": "GTiff",
        "height": M,
        "width": N,
        "count": 1,
        "dtype": rasterio.float64,
        "crs": "EPSG:4326",
        "transform": rasterio.transform.from_origin(west, south, GeoRef["pixelWidth"], GeoRef["pixelHeight"]),
    }

    with MemoryFile() as memfile:
        with memfile.open(**profile) as f:
            f.write(A_region, 1)
            out_image, out_transform = mask.mask(f, features, crop=False, nodata=0, all_touched=False, filled=True)
        A_region = out_image[0]

    return A_region


def array2raster(newRasterfn, rasterOrigin, pixelWidth, pixelHeight, array):
    """
    This function saves array to geotiff raster format based on EPSG 4326.

    :param newRasterfn: Output path of the raster.
    :type newRasterfn: string
    :param rasterOrigin: Latitude and longitude of the Northwestern corner of the raster.
    :type rasterOrigin: list of two floats
    :param pixelWidth:  Pixel width (might be negative).
    :type pixelWidth: integer
    :param pixelHeight: Pixel height (might be negative).
    :type pixelHeight: integer
    :param array: Array to be converted into a raster.
    :type array: numpy array

    :return: The raster file will be saved in the desired path *newRasterfn*.
    :rtype: None
    """
    cols = array.shape[1]
    rows = array.shape[0]
    originX = rasterOrigin[0]
    originY = rasterOrigin[1]

    driver = gdal.GetDriverByName("GTiff")
    outRaster = driver.Create(newRasterfn, cols, rows, 1, gdal.GDT_Float64, ["COMPRESS=PACKBITS"])
    outRaster.SetGeoTransform((originX, pixelWidth, 0, originY, 0, pixelHeight))
    outRasterSRS = osr.SpatialReference()
    outRasterSRS.ImportFromEPSG(4326)
    outRaster.SetProjection(outRasterSRS.ExportToWkt())
    outband = outRaster.GetRasterBand(1)
    outband.WriteArray(np.flipud(array))
    outband.FlushCache()
    outband = None


def aggregate_x_dim(array, res_data, res_desired, aggfun):
    """
    description
    """
    if aggfun == "category":
        array2 = array.reshape(-1, int(res_desired[1] / res_data[1]))
        array2 = np.array([np.bincount(b).argmax() for b in array2]).reshape(array.shape[0], int(array.shape[1]/(res_desired[1] / res_data[1])))
    else:
        array2 = array.reshape(array.shape[0], int(array.shape[1]/(res_desired[1] / res_data[1])), -1)
        if aggfun == "mean":
            array2 = np.mean(array2, 2)
        elif aggfun == "sum":
            array2 = np.sum(array2, 2)
    return array2


def aggregate_y_dim(array, res_data, res_desired, aggfun):
    """
    description
    """
    if aggfun == "category":
        array2 = array.transpose().reshape(-1, int(res_desired[0] / res_data[0]))
        array2 = np.array([np.bincount(b).argmax() for b in array2]).reshape(int(array.shape[0]/(res_desired[0] / res_data[0])), array.shape[1], order="F")
    else:
        array2 = array.transpose().reshape(array.shape[1], int(array.shape[0]/(res_desired[0] / res_data[0])), -1)
        if aggfun == "mean":
            array2 = np.mean(array2, 2).transpose()
        elif aggfun == "sum":
            array2 = np.sum(array2, 2).transpose()
    return array2


def adjust_resolution(array, res_data, res_desired, aggfun=None):
    """
    description
    """
    if ((res_data[1] % res_desired[1] < 1e-10) and (res_data[1] > res_desired[1])): # data is coarse on x dimension (columns)
        array = resizem(array, array.shape[0], int(array.shape[1]*(res_data[1] / res_desired[1])))
        if aggfun == "sum":
            array = array / (res_data[1] % res_desired[1])
    if ((res_desired[1] % res_data[1] < 1e-10) and (res_desired[1] > res_data[1])): # data is too detailed on x dimension
        array = aggregate_x_dim(array, res_data, res_desired, aggfun)
    if ((res_data[0] % res_desired[0] < 1e-10) and (res_data[0] > res_desired[0])): # data is coarse on y dimension (rows)
        array = resizem(array, int(array.shape[0]*(res_data[0] / res_desired[0])), array.shape[1])
        if aggfun == "sum":
            array = array / (res_data[0] % res_desired[0])
    if ((res_desired[0] % res_data[0] < 1e-10) and (res_desired[0] > res_data[0])): # data is too detailed on y dimension
        array = aggregate_y_dim(array, res_data, res_desired, aggfun)
    return array
    
<<<<<<< HEAD
    
def recalc_lu_resolution(array, res_data, res_desired, array1, m_low, n_low):
=======
# ToDo check if they are needed now
def recalc_lu_resolution(array, res_data, res_desired, lua):
>>>>>>> dbfdc84d
    
    # array1 = np.zeros([int(array.shape[0]*res_data[0]/res_desired[0]),int(array.shape[1]*res_data[1]/res_desired[1])])
    # array1[:] = np.NaN
    for m in range(m_low):
        for n in range(n_low):
            for i in range(0,200,6):
                for j in range(0,250,6):
                    array1[i,j] = array[int(i*5/6),int(j*5/6)] #first row, first column
                    array1[i,j+1] = array[int(i*5/6),int(j*5/6)+1] 
                    array1[i+1,j] = array[int(i*5/6)+1,int(j*5/6)]
                    array1[i+1,j+1] = array[int(i*5/6)+1,int(j*5/6)+1]
                    
                    array1[i,j+4] = array[int(i*5/6),int(j*5/6)+3] 
                    array1[i,j+5] = array[int(i*5/6),int(j*5/6)+4] 
                    array1[i+1,j+4] = array[int(i*5/6)+1,int(j*5/6)+3]
                    array1[i+1,j+5] = array[int(i*5/6)+1,int(j*5/6)+4]
                    
                    array1[i+4,j] = array[int(i*5/6)+3,int(j*5/6)]
                    array1[i+4,j+1] = array[int(i*5/6)+3,int(j*5/6)+1]
                    array1[i+5,j] = array[int(i*5/6)+4,int(j*5/6)]
                    array1[i+5,j+1] = array[int(i*5/6)+4,int(j*5/6)+1]
                    
                    array1[i+4,j+4] = array[int(i*5/6)+3,int(j*5/6)+3]
                    array1[i+4,j+5] = array[int(i*5/6)+3,int(j*5/6)+4]
                    array1[i+5,j+4] = array[int(i*5/6)+4,int(j*5/6)+3]
                    array1[i+5,j+5] = array[int(i*5/6)+4,int(j*5/6)+4]
                    
                    array1[i,j+2] = array[int(i*5/6),int(j*5/6)+2]
                    array1[i,j+3] = array[int(i*5/6),int(j*5/6)+2]
                    array1[i+1,j+2] = array[int(i*5/6)+1,int(j*5/6)+2]
                    array1[i+1,j+3] = array[int(i*5/6)+1,int(j*5/6)+2]
                    array1[i+2,j] = array[int(i*5/6)+2,int(j*5/6)]
                    array1[i+3,j] = array[int(i*5/6)+2,int(j*5/6)]
                    array1[i+2,j+1] = array[int(i*5/6)+2,int(j*5/6)+1]
                    array1[i+3,j+1] = array[int(i*5/6)+2,int(j*5/6)+1]
                    
                    array1[i+2,j+2] = array[int(i*5/6)+2,int(j*5/6)+2]
                    array1[i+2,j+3] = array[int(i*5/6)+2,int(j*5/6)+2]
                    array1[i+3,j+2] = array[int(i*5/6)+2,int(j*5/6)+2]
                    array1[i+3,j+3] = array[int(i*5/6)+2,int(j*5/6)+2]
                    
                    array1[i+2,j+4] = array[int(i*5/6)+2,int(j*5/6)+3]
                    array1[i+3,j+4] = array[int(i*5/6)+2,int(j*5/6)+3]
                    array1[i+2,j+5] = array[int(i*5/6)+2,int(j*5/6)+4]
                    array1[i+3,j+5] = array[int(i*5/6)+2,int(j*5/6)+4]
                    array1[i+4,j+2] = array[int(i*5/6)+3,int(j*5/6)+2]
                    array1[i+4,j+3] = array[int(i*5/6)+3,int(j*5/6)+2]
                    array1[i+5,j+2] = array[int(i*5/6)+4,int(j*5/6)+2]
                    array1[i+5,j+3] = array[int(i*5/6)+4,int(j*5/6)+2]
                                   
    return array1
    
def recalc_topo_resolution(array, res_data, res_desired):
    
    array1 = np.zeros([int(array.shape[0]*res_data[0]/res_desired[0]),int(array.shape[1]*res_data[1]/res_desired[1])])
    array1[:] = np.NaN
    for i in range(0,array.shape[0],3):
        for j in range(0,array.shape[1],3):
            array1[int(i*5/3),int(j*5/3)] = array[i,j] #first row, first column
            array1[int(i*5/3),int(j*5/3)+2] = array[i,j+1] 
            array1[int(i*5/3),int(j*5/3)+4] = array[i,j+2]
            
            array1[int(i*5/3)+2,int(j*5/3)] = array[i+1,j] #third row, first column
            array1[int(i*5/3)+2,int(j*5/3)+2] = array[i+1,j+1] 
            array1[int(i*5/3)+2,int(j*5/3)+4] = array[i+1,j+2]
            
            array1[int(i*5/3)+4,int(j*5/3)] = array[i+2,j] #fifth row, first column
            array1[int(i*5/3)+4,int(j*5/3)+2] = array[i+2,j+1] 
            array1[int(i*5/3)+4,int(j*5/3)+4] = array[i+2,j+2]

            array1[int(i*5/3),int(j*5/3)+1] = np.mean([array1[int(i*5/3),int(j*5/3)],array1[int(i*5/3),int(j*5/3)+2]],dtype=np.float64)
            array1[int(i*5/3),int(j*5/3)+3] = np.mean([array1[int(i*5/3),int(j*5/3)+2],array1[int(i*5/3),int(j*5/3)+4]],dtype=np.float64)
                            
            array1[int(i*5/3)+1,int(j*5/3)] = np.mean([array1[int(i*5/3),int(j*5/3)],array1[int(i*5/3)+2,int(j*5/3)]],dtype=np.float64)
            array1[int(i*5/3)+1,int(j*5/3)+2] = np.mean([array1[int(i*5/3),int(j*5/3)+2],array1[int(i*5/3)+2,int(j*5/3)+2]],dtype=np.float64)
            array1[int(i*5/3)+1,int(j*5/3)+4] = np.mean([array1[int(i*5/3),int(j*5/3)+4],array1[int(i*5/3)+2,int(j*5/3)+4]],dtype=np.float64)
                          
            array1[int(i*5/3)+2,int(j*5/3)+1] = np.mean([array1[int(i*5/3)+2,int(j*5/3)],array1[int(i*5/3)+2,int(j*5/3)+2]],dtype=np.float64)
            array1[int(i*5/3)+2,int(j*5/3)+3] = np.mean([array1[int(i*5/3)+2,int(j*5/3)+2],array1[int(i*5/3)+2,int(j*5/3)+4]],dtype=np.float64)
                            
            array1[int(i*5/3)+3,int(j*5/3)] = np.mean([array1[int(i*5/3)+2,int(j*5/3)],array1[int(i*5/3)+4,int(j*5/3)]],dtype=np.float64)
            array1[int(i*5/3)+3,int(j*5/3)+2] = np.mean([array1[int(i*5/3)+2,int(j*5/3)+2],array1[int(i*5/3)+4,int(j*5/3)+2]],dtype=np.float64)
            array1[int(i*5/3)+3,int(j*5/3)+4] = np.mean([array1[int(i*5/3)+2,int(j*5/3)+4],array1[int(i*5/3)+4,int(j*5/3)+4]],dtype=np.float64)
                            
            array1[int(i*5/3)+4,int(j*5/3)+1] = np.mean([array1[int(i*5/3)+4,int(j*5/3)],array1[int(i*5/3)+4,int(j*5/3)+2]],dtype=np.float64)
            array1[int(i*5/3)+4,int(j*5/3)+3] = np.mean([array1[int(i*5/3)+4,int(j*5/3)+2],array1[int(i*5/3)+4,int(j*5/3)+4]],dtype=np.float64)
            
            array1[int(i*5/3)+1,int(j*5/3)+1] = np.mean([array1[int(i*5/3)+1,int(j*5/3)],array1[int(i*5/3)+1,int(j*5/3)+2],array1[int(i*5/3),int(j*5/3)+1],array1[int(i*5/3)+2,int(j*5/3)+1]],dtype=np.float64)
            array1[int(i*5/3)+1,int(j*5/3)+3] = np.mean([array1[int(i*5/3)+1,int(j*5/3)+2],array1[int(i*5/3)+1,int(j*5/3)+4],array1[int(i*5/3),int(j*5/3)+3],array1[int(i*5/3)+2,int(j*5/3)+3]],dtype=np.float64)
            
            array1[int(i*5/3)+3,int(j*5/3)+1] = np.mean([array1[int(i*5/3)+3,int(j*5/3)],array1[int(i*5/3)+3,int(j*5/3)+2],array1[int(i*5/3)+2,int(j*5/3)+1],array1[int(i*5/3)+4,int(j*5/3)+1]],dtype=np.float64)
            array1[int(i*5/3)+3,int(j*5/3)+3] = np.mean([array1[int(i*5/3)+3,int(j*5/3)+2],array1[int(i*5/3)+3,int(j*5/3)+4],array1[int(i*5/3)+2,int(j*5/3)+3],array1[int(i*5/3)+4,int(j*5/3)+3]],dtype=np.float64)
                
    return array1
    

def recalc_bath_resolution(array, res_data, res_desired):
    
    array1 = np.zeros([int(array.shape[0]*res_data[0]/res_desired[0]),int(array.shape[1]*res_data[1]/res_desired[1])])
    array1[:] = np.NaN
    for i in range(0,array.shape[0],3):
        for j in range(0,array.shape[1],3):
            #print (str(i)+"_"+str(j))
            array1[int(i*20/3):int(i*20/3)+6,int(j*20/3):int(j*20/3)+6] = array[i,j] #first row, first column
            array1[int(i*20/3):int(i*20/3)+6,int(j*20/3)+7:int(j*20/3)+13] = array[i,j+1] 
            array1[int(i*20/3):int(i*20/3)+6,int(j*20/3)+14:int(j*20/3)+20] = array[i,j+2]
            
            array1[int(i*20/3)+7:int(i*20/3)+13,int(j*20/3):int(j*20/3)+6] = array[i+1,j] #third row, first column
            array1[int(i*20/3)+7:int(i*20/3)+13,int(j*20/3)+7:int(j*20/3)+13] = array[i+1,j+1] 
            array1[int(i*20/3)+7:int(i*20/3)+13,int(j*20/3)+14:int(j*20/3)+20] = array[i+1,j+2]
            
            array1[int(i*20/3)+14:int(i*20/3)+20,int(j*20/3):int(j*20/3)+6] = array[i+2,j] #fifth row, first column
            array1[int(i*20/3)+14:int(i*20/3)+20,int(j*20/3)+7:int(j*20/3)+13] = array[i+2,j+1] 
            array1[int(i*20/3)+14:int(i*20/3)+20,int(j*20/3)+14:int(j*20/3)+20] = array[i+2,j+2]

            array1[int(i*20/3):int(i*20/3)+6,int(j*20/3)+6] = np.mean([array1[int(i*20/3),int(j*20/3)],array1[int(i*20/3),int(j*20/3)+7]],dtype=np.float64)
            array1[int(i*20/3):int(i*20/3)+6,int(j*20/3)+13] = np.mean([array1[int(i*20/3),int(j*20/3)+7],array1[int(i*20/3),int(j*20/3)+14]],dtype=np.float64)
                            
            array1[int(i*20/3)+6,int(j*20/3):int(j*20/3)+6] = np.mean([array1[int(i*20/3),int(j*20/3)],array1[int(i*20/3)+7,int(j*20/3)]],dtype=np.float64)
            array1[int(i*20/3)+6,int(j*20/3)+7:int(j*20/3)+13] = np.mean([array1[int(i*20/3),int(j*20/3)+7],array1[int(i*20/3)+7,int(j*20/3)+7]],dtype=np.float64)
            array1[int(i*20/3)+6,int(j*20/3)+14:int(j*20/3)+20] = np.mean([array1[int(i*20/3),int(j*20/3)+14],array1[int(i*20/3)+7,int(j*20/3)+14]],dtype=np.float64)
                          
            array1[int(i*20/3)+7:int(i*20/3)+13,int(j*20/3)+6] = np.mean([array1[int(i*20/3)+7,int(j*20/3)],array1[int(i*20/3)+7,int(j*20/3)+7]],dtype=np.float64)
            array1[int(i*20/3)+7:int(i*20/3)+13,int(j*20/3)+13] = np.mean([array1[int(i*20/3)+7,int(j*20/3)+7],array1[int(i*20/3)+7,int(j*20/3)+14]],dtype=np.float64)
                            
            array1[int(i*20/3)+13,int(j*20/3):int(j*20/3)+6] = np.mean([array1[int(i*20/3)+7,int(j*20/3)],array1[int(i*20/3)+14,int(j*20/3)]],dtype=np.float64)
            array1[int(i*20/3)+13,int(j*20/3)+7:int(j*20/3)+13] = np.mean([array1[int(i*20/3)+7,int(j*20/3)+7],array1[int(i*20/3)+14,int(j*20/3)+7]],dtype=np.float64)
            array1[int(i*20/3)+13,int(j*20/3)+14:int(j*20/3)+20] = np.mean([array1[int(i*20/3)+7,int(j*20/3)+14],array1[int(i*20/3)+14,int(j*20/3)+14]],dtype=np.float64)
                            
            array1[int(i*20/3)+14:int(i*20/3)+20,int(j*20/3)+6] = np.mean([array1[int(i*20/3)+14,int(j*20/3)],array1[int(i*20/3)+14,int(j*20/3)+7]],dtype=np.float64)
            array1[int(i*20/3)+14:int(i*20/3)+20,int(j*20/3)+13] = np.mean([array1[int(i*20/3)+14,int(j*20/3)+7],array1[int(i*20/3)+14,int(j*20/3)+14]],dtype=np.float64)
            
            array1[int(i*20/3)+6,int(j*20/3)+6] = np.mean([array1[int(i*20/3)+6,int(j*20/3)],array1[int(i*20/3)+6,int(j*20/3)+7],array1[int(i*20/3),int(j*20/3)+6],array1[int(i*20/3)+7,int(j*20/3)+6]],dtype=np.float64)
            array1[int(i*20/3)+6,int(j*20/3)+13] = np.mean([array1[int(i*20/3)+6,int(j*20/3)+7],array1[int(i*20/3)+6,int(j*20/3)+14],array1[int(i*20/3),int(j*20/3)+13],array1[int(i*20/3)+7,int(j*20/3)+13]],dtype=np.float64)
            
            array1[int(i*20/3)+13,int(j*20/3)+6] = np.mean([array1[int(i*20/3)+13,int(j*20/3)],array1[int(i*20/3)+13,int(j*20/3)+7],array1[int(i*20/3)+7,int(j*20/3)+6],array1[int(i*20/3)+14,int(j*20/3)+6]],dtype=np.float64)
            array1[int(i*20/3)+13,int(j*20/3)+13] = np.mean([array1[int(i*20/3)+13,int(j*20/3)+7],array1[int(i*20/3)+13,int(j*20/3)+14],array1[int(i*20/3)+7,int(j*20/3)+13],array1[int(i*20/3)+14,int(j*20/3)+13]],dtype=np.float64)
                
    return array1

    
def recalc_livestock_resolution(array, res_data, res_desired):
    
    #The livestock density (number of animals per sq.km) will be adjusted to higher resolution
    #The new pixel just takes the value from the old pixel with which it has more area
    #It is an approximation
    
    array1 = np.zeros([int(array.shape[0]*res_data[0]/res_desired[0]),int(array.shape[1]*res_data[1]/res_desired[1])])
    array1[:] = np.NaN
    for i in range(0, array.shape[0],3):
        for j in range(0,array.shape[1],3):
            array1[int(i*10/3):int(i*10/3)+3,int(j*10/3):int(j*10/3)+3] = array[i,j]
            array1[int(i*10/3):int(i*10/2)+3,int(j*10/3)+3:int(j*10/3)+7] = array[i,j+1] 
            array1[int(i*10/3):int(i*10/3)+3,int(j*10/3)+7:int(j*10/3)+10] = array[i,j+2]
            
            array1[int(i*10/3)+3:int(i*10/3)+7,int(j*10/3):int(j*10/3)+3] = array[i+1,j]
            array1[int(i*10/3)+3:int(i*10/2)+7,int(j*10/3)+3:int(j*10/3)+7] = array[i+1,j+1] 
            array1[int(i*10/3)+3:int(i*10/3)+7,int(j*10/3)+7:int(j*10/3)+10] = array[i+1,j+2]
            
            array1[int(i*10/3)+7:int(i*10/3)+10,int(j*10/3):int(j*10/3)+3] = array[i+2,j]
            array1[int(i*10/3)+7:int(i*10/2)+10,int(j*10/3)+3:int(j*10/3)+7] = array[i+2,j+1] 
            array1[int(i*10/3)+7:int(i*10/3)+10,int(j*10/3)+7:int(j*10/3)+10] = array[i+2,j+2]
    
    return array1<|MERGE_RESOLUTION|>--- conflicted
+++ resolved
@@ -1,4 +1,10 @@
-from .util import *
+from . import util as ul
+from osgeo import gdal, osr
+#from rasterio import MemoryFile
+import rasterio.mask
+import numpy as np
+import math
+import rasterio
 
 
 def define_spatial_scope(scope_shp):
@@ -205,10 +211,10 @@
     A_region = np.ones((M, N))
     origin = [Crd_reg[3], Crd_reg[2]]
 
-    if region.geometry.geom_type == "MultiPolygon":
-        features = [feature for feature in region.geometry]
+    if region['geometry'].geom_type == "MultiPolygon":
+        features = [feature for feature in region['geometry']]
     else:
-        features = [region.geometry]
+        features = [region['geometry']]
     west = origin[0]
     south = origin[1]
     profile = {
@@ -221,10 +227,10 @@
         "transform": rasterio.transform.from_origin(west, south, GeoRef["pixelWidth"], GeoRef["pixelHeight"]),
     }
 
-    with MemoryFile() as memfile:
+    with rasterio.MemoryFile() as memfile:
         with memfile.open(**profile) as f:
             f.write(A_region, 1)
-            out_image, out_transform = mask.mask(f, features, crop=False, nodata=0, all_touched=False, filled=True)
+            out_image, out_transform = rasterio.mask.mask(f, features, crop=False, nodata=0, all_touched=False, filled=True)
         A_region = out_image[0]
 
     return A_region
@@ -302,76 +308,111 @@
     description
     """
     if ((res_data[1] % res_desired[1] < 1e-10) and (res_data[1] > res_desired[1])): # data is coarse on x dimension (columns)
-        array = resizem(array, array.shape[0], int(array.shape[1]*(res_data[1] / res_desired[1])))
+        array = ul.resizem(array, array.shape[0], int(array.shape[1]*(res_data[1] / res_desired[1])))
         if aggfun == "sum":
             array = array / (res_data[1] % res_desired[1])
     if ((res_desired[1] % res_data[1] < 1e-10) and (res_desired[1] > res_data[1])): # data is too detailed on x dimension
         array = aggregate_x_dim(array, res_data, res_desired, aggfun)
     if ((res_data[0] % res_desired[0] < 1e-10) and (res_data[0] > res_desired[0])): # data is coarse on y dimension (rows)
-        array = resizem(array, int(array.shape[0]*(res_data[0] / res_desired[0])), array.shape[1])
+        array = ul.resizem(array, int(array.shape[0]*(res_data[0] / res_desired[0])), array.shape[1])
         if aggfun == "sum":
             array = array / (res_data[0] % res_desired[0])
     if ((res_desired[0] % res_data[0] < 1e-10) and (res_desired[0] > res_data[0])): # data is too detailed on y dimension
         array = aggregate_y_dim(array, res_data, res_desired, aggfun)
     return array
     
-<<<<<<< HEAD
-    
-def recalc_lu_resolution(array, res_data, res_desired, array1, m_low, n_low):
-=======
 # ToDo check if they are needed now
 def recalc_lu_resolution(array, res_data, res_desired, lua):
->>>>>>> dbfdc84d
-    
-    # array1 = np.zeros([int(array.shape[0]*res_data[0]/res_desired[0]),int(array.shape[1]*res_data[1]/res_desired[1])])
-    # array1[:] = np.NaN
-    for m in range(m_low):
-        for n in range(n_low):
-            for i in range(0,200,6):
-                for j in range(0,250,6):
-                    array1[i,j] = array[int(i*5/6),int(j*5/6)] #first row, first column
-                    array1[i,j+1] = array[int(i*5/6),int(j*5/6)+1] 
-                    array1[i+1,j] = array[int(i*5/6)+1,int(j*5/6)]
-                    array1[i+1,j+1] = array[int(i*5/6)+1,int(j*5/6)+1]
-                    
-                    array1[i,j+4] = array[int(i*5/6),int(j*5/6)+3] 
-                    array1[i,j+5] = array[int(i*5/6),int(j*5/6)+4] 
-                    array1[i+1,j+4] = array[int(i*5/6)+1,int(j*5/6)+3]
-                    array1[i+1,j+5] = array[int(i*5/6)+1,int(j*5/6)+4]
-                    
-                    array1[i+4,j] = array[int(i*5/6)+3,int(j*5/6)]
-                    array1[i+4,j+1] = array[int(i*5/6)+3,int(j*5/6)+1]
-                    array1[i+5,j] = array[int(i*5/6)+4,int(j*5/6)]
-                    array1[i+5,j+1] = array[int(i*5/6)+4,int(j*5/6)+1]
-                    
-                    array1[i+4,j+4] = array[int(i*5/6)+3,int(j*5/6)+3]
-                    array1[i+4,j+5] = array[int(i*5/6)+3,int(j*5/6)+4]
-                    array1[i+5,j+4] = array[int(i*5/6)+4,int(j*5/6)+3]
-                    array1[i+5,j+5] = array[int(i*5/6)+4,int(j*5/6)+4]
-                    
-                    array1[i,j+2] = array[int(i*5/6),int(j*5/6)+2]
-                    array1[i,j+3] = array[int(i*5/6),int(j*5/6)+2]
-                    array1[i+1,j+2] = array[int(i*5/6)+1,int(j*5/6)+2]
-                    array1[i+1,j+3] = array[int(i*5/6)+1,int(j*5/6)+2]
-                    array1[i+2,j] = array[int(i*5/6)+2,int(j*5/6)]
-                    array1[i+3,j] = array[int(i*5/6)+2,int(j*5/6)]
-                    array1[i+2,j+1] = array[int(i*5/6)+2,int(j*5/6)+1]
-                    array1[i+3,j+1] = array[int(i*5/6)+2,int(j*5/6)+1]
-                    
-                    array1[i+2,j+2] = array[int(i*5/6)+2,int(j*5/6)+2]
-                    array1[i+2,j+3] = array[int(i*5/6)+2,int(j*5/6)+2]
-                    array1[i+3,j+2] = array[int(i*5/6)+2,int(j*5/6)+2]
-                    array1[i+3,j+3] = array[int(i*5/6)+2,int(j*5/6)+2]
-                    
-                    array1[i+2,j+4] = array[int(i*5/6)+2,int(j*5/6)+3]
-                    array1[i+3,j+4] = array[int(i*5/6)+2,int(j*5/6)+3]
-                    array1[i+2,j+5] = array[int(i*5/6)+2,int(j*5/6)+4]
-                    array1[i+3,j+5] = array[int(i*5/6)+2,int(j*5/6)+4]
-                    array1[i+4,j+2] = array[int(i*5/6)+3,int(j*5/6)+2]
-                    array1[i+4,j+3] = array[int(i*5/6)+3,int(j*5/6)+2]
-                    array1[i+5,j+2] = array[int(i*5/6)+4,int(j*5/6)+2]
-                    array1[i+5,j+3] = array[int(i*5/6)+4,int(j*5/6)+2]
-                                   
+    
+    array1 = np.zeros([int(array.shape[0]*res_data[0]/res_desired[0]),int(array.shape[1]*res_data[1]/res_desired[1])])
+    array1[:] = np.NaN
+    for i in range(0,array.shape[0],3):
+        for j in range(0,array.shape[1],3):
+            array1[int(i*5/3),int(j*5/3)] = array[i,j] #first row, first column
+            array1[int(i*5/3),int(j*5/3)+2] = array[i,j+1] 
+            array1[int(i*5/3),int(j*5/3)+4] = array[i,j+2]
+            
+            array1[int(i*5/3)+2,int(j*5/3)] = array[i+1,j] #third row, first column
+            array1[int(i*5/3)+2,int(j*5/3)+2] = array[i+1,j+1] 
+            array1[int(i*5/3)+2,int(j*5/3)+4] = array[i+1,j+2]
+            
+            array1[int(i*5/3)+4,int(j*5/3)] = array[i+2,j] #fifth row, first column
+            array1[int(i*5/3)+4,int(j*5/3)+2] = array[i+2,j+1] 
+            array1[int(i*5/3)+4,int(j*5/3)+4] = array[i+2,j+2]
+
+            if (array1[int(i*5/3),int(j*5/3)]==array1[int(i*5/3),int(j*5/3)+2]) or (lua[int(array1[int(i*5/3),int(j*5/3)])]>=lua[int(array1[int(i*5/3),int(j*5/3)+2])]):
+                array1[int(i*5/3),int(j*5/3)+1] = array1[int(i*5/3),int(j*5/3)+2]
+            else:
+                array1[int(i*5/3),int(j*5/3)+1] = array1[int(i*5/3),int(j*5/3)]
+            if (array1[int(i*5/3),int(j*5/3)+2]==array1[int(i*5/3),int(j*5/3)+4]) or (lua[int(array1[int(i*5/3),int(j*5/3)+2])]>=lua[int(array1[int(i*5/3),int(j*5/3)+4])]):
+                array1[int(i*5/3),int(j*5/3)+3] = array1[int(i*5/3),int(j*5/3)+4]
+            else:
+                array1[int(i*5/3),int(j*5/3)+3] = array1[int(i*5/3),int(j*5/3)+2]
+                
+            if (array1[int(i*5/3),int(j*5/3)]==array1[int(i*5/3)+2,int(j*5/3)]) or (lua[int(array1[int(i*5/3),int(j*5/3)])]>=lua[int(array1[int(i*5/3)+2,int(j*5/3)])]):
+                array1[int(i*5/3)+1,int(j*5/3)] = array1[int(i*5/3)+2,int(j*5/3)]
+            else:
+                array1[int(i*5/3)+1,int(j*5/3)] = array1[int(i*5/3),int(j*5/3)]
+            if array1[int(i*5/3),int(j*5/3)+2]==array1[int(i*5/3)+2,int(j*5/3)+2] or (lua[int(array1[int(i*5/3),int(j*5/3)+2])]>=lua[int(array1[int(i*5/3)+2,int(j*5/3)+2])]):
+                array1[int(i*5/3)+1,int(j*5/3)+2] = array1[int(i*5/3)+2,int(j*5/3)+2]
+            else:
+                array1[int(i*5/3)+1,int(j*5/3)+2] = array1[int(i*5/3),int(j*5/3)+2]
+            if array1[int(i*5/3),int(j*5/3)+4]==array1[int(i*5/3)+2,int(j*5/3)+4] or (lua[int(array1[int(i*5/3),int(j*5/3)+4])]>=lua[int(array1[int(i*5/3)+2,int(j*5/3)+4])]):
+                array1[int(i*5/3)+1,int(j*5/3)+4] = array1[int(i*5/3)+2,int(j*5/3)+4]
+            else:
+                array1[int(i*5/3)+1,int(j*5/3)+4] = array1[int(i*5/3),int(j*5/3)+4]
+                
+            if array1[int(i*5/3)+2,int(j*5/3)]==array1[int(i*5/3)+2,int(j*5/3)+2] or (lua[int(array1[int(i*5/3)+2,int(j*5/3)])]>=lua[int(array1[int(i*5/3)+2,int(j*5/3)+2])]):
+                array1[int(i*5/3)+2,int(j*5/3)+1] = array1[int(i*5/3)+2,int(j*5/3)+2]
+            else:
+                array1[int(i*5/3)+2,int(j*5/3)+1] = array1[int(i*5/3)+2,int(j*5/3)]
+            if array1[int(i*5/3)+2,int(j*5/3)+2]==array1[int(i*5/3)+2,int(j*5/3)+4] or (lua[int(array1[int(i*5/3)+2,int(j*5/3)+2])]>=lua[int(array1[int(i*5/3)+2,int(j*5/3)+4])]):
+                array1[int(i*5/3)+2,int(j*5/3)+3] = array1[int(i*5/3)+2,int(j*5/3)+4]
+            else:
+                array1[int(i*5/3)+2,int(j*5/3)+3] = array1[int(i*5/3)+2,int(j*5/3)+2]
+                
+            if array1[int(i*5/3)+2,int(j*5/3)]==array1[int(i*5/3)+4,int(j*5/3)] or (lua[int(array1[int(i*5/3)+2,int(j*5/3)])]>=lua[int(array1[int(i*5/3)+4,int(j*5/3)])]):
+                array1[int(i*5/3)+3,int(j*5/3)] = array1[int(i*5/3)+4,int(j*5/3)]
+            else:
+                array1[int(i*5/3)+3,int(j*5/3)] = array1[int(i*5/3)+2,int(j*5/3)]
+            if array1[int(i*5/3)+2,int(j*5/3)+2]==array1[int(i*5/3)+4,int(j*5/3)+2] or (lua[int(array1[int(i*5/3)+2,int(j*5/3)+2])]>=lua[int(array1[int(i*5/3)+4,int(j*5/3)+2])]):
+                array1[int(i*5/3)+3,int(j*5/3)+2] = array1[int(i*5/3)+4,int(j*5/3)+2]
+            else:
+                array1[int(i*5/3)+3,int(j*5/3)+2] = array1[int(i*5/3)+2,int(j*5/3)+2]
+            if (array1[int(i*5/3)+2,int(j*5/3)+4]==array1[int(i*5/3)+4,int(j*5/3)+4]) or (lua[int(array1[int(i*5/3)+2,int(j*5/3)+4])]>=lua[int(array1[int(i*5/3)+4,int(j*5/3)+4])]):
+                array1[int(i*5/3)+3,int(j*5/3)+4] = array1[int(i*5/3)+4,int(j*5/3)+4]
+            else:
+                array1[int(i*5/3)+3,int(j*5/3)+4] = array1[int(i*5/3)+2,int(j*5/3)+4]
+                
+            if (array1[int(i*5/3)+4,int(j*5/3)]==array1[int(i*5/3)+4,int(j*5/3)+2]) or (lua[int(array1[int(i*5/3)+4,int(j*5/3)])]>=lua[int(array1[int(i*5/3)+4,int(j*5/3)+2])]):
+                array1[int(i*5/3)+4,int(j*5/3)+1] = array1[int(i*5/3)+4,int(j*5/3)+2]
+            else:
+                array1[int(i*5/3)+4,int(j*5/3)+1] = array1[int(i*5/3)+4,int(j*5/3)]
+            if (array1[int(i*5/3)+4,int(j*5/3)+2]==array1[int(i*5/3)+4,int(j*5/3)+4]) or (lua[int(array1[int(i*5/3)+4,int(j*5/3)+2])]>=lua[int(array1[int(i*5/3)+4,int(j*5/3)+4])]):
+                array1[int(i*5/3)+4,int(j*5/3)+3] = array1[int(i*5/3)+4,int(j*5/3)+4]
+            else:
+                array1[int(i*5/3)+4,int(j*5/3)+3] = array1[int(i*5/3)+4,int(j*5/3)+2]
+                
+                
+            
+            if array1[int(i*5/3)+1,int(j*5/3)]==array1[int(i*5/3)+1,int(j*5/3)+2]==array1[int(i*5/3),int(j*5/3)+1]==array1[int(i*5/3)+2,int(j*5/3)+1]:
+                array1[int(i*5/3)+1,int(j*5/3)+1] = array1[int(i*5/3)+2,int(j*5/3)+1]
+            else:
+                array1[int(i*5/3)+1,int(j*5/3)+1] = array1[int(i*5/3),int(j*5/3)]
+            if array1[int(i*5/3)+1,int(j*5/3)+2]==array1[int(i*5/3)+1,int(j*5/3)+4]==array1[int(i*5/3),int(j*5/3)+3]==array1[int(i*5/3)+2,int(j*5/3)+3]:
+                array1[int(i*5/3)+1,int(j*5/3)+3] = array1[int(i*5/3)+2,int(j*5/3)+3]
+            else:
+                array1[int(i*5/3)+1,int(j*5/3)+3] = array1[int(i*5/3),int(j*5/3)+4]
+            
+            if array1[int(i*5/3)+3,int(j*5/3)]==array1[int(i*5/3)+3,int(j*5/3)+2]==array1[int(i*5/3)+2,int(j*5/3)+1]==array1[int(i*5/3)+4,int(j*5/3)+1]:
+                array1[int(i*5/3)+3,int(j*5/3)+1] = array1[int(i*5/3)+4,int(j*5/3)+1]
+            else:
+                array1[int(i*5/3)+3,int(j*5/3)+1] = array1[int(i*5/3)+4,int(j*5/3)]
+            if array1[int(i*5/3)+3,int(j*5/3)+2]==array1[int(i*5/3)+3,int(j*5/3)+4]==array1[int(i*5/3)+2,int(j*5/3)+3]==array1[int(i*5/3)+4,int(j*5/3)+3]:
+                array1[int(i*5/3)+3,int(j*5/3)+3] = array1[int(i*5/3)+4,int(j*5/3)+3]
+            else:
+                array1[int(i*5/3)+3,int(j*5/3)+3] = array1[int(i*5/3)+4,int(j*5/3)+4]
+                
     return array1
     
 def recalc_topo_resolution(array, res_data, res_desired):
