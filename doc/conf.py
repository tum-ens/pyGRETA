--- conflicted
+++ resolved
@@ -20,15 +20,6 @@
 
 # -- Project information -----------------------------------------------------
 
-<<<<<<< HEAD
-project = 'pyGRETA'
-copyright = 'ENS 2019'
-author = 'Kais Siala, Houssame Houmy'
-
-
-# The full version, including alpha/beta/rc tags
-release = '1.0'
-=======
 project = "pyGRETA"
 copyright = "ENS 2019"
 author = "Kais Siala, Houssame Houmy"
@@ -36,7 +27,6 @@
 
 # The full version, including alpha/beta/rc tags
 release = "1.0.1"
->>>>>>> 41d6cc62
 version = release
 
 # -- General configuration ---------------------------------------------------
