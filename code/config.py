import os
from pathlib import Path
from warnings import warn
import pandas as pd
import numpy as np


def configuration(config_file):
    """
    This function is the main configuration function that calls all the other modules in the code.

    :return (paths, param): The dictionary paths containing all the paths to inputs and outputs, and the dictionary param containing all the user preferences.
    :rtype: tuple(dict, dict)
    """
    paths, param = general_settings()
    paths, param = scope_paths_and_parameters(paths, param, config_file)

    param = computation_parameters(param)
    param = resolution_parameters(param)
    param = weather_data_parameters(param)
    param = file_saving_options(param)
    param = time_series_parameters(param)
    param = landuse_parameters(param)
    param = protected_areas_parameters(param)
    param = osm_areas(param)
    param = pv_parameters(param)
    param = csp_parameters(param)
    param = onshore_wind_parameters(param)
    param = offshore_wind_paramters(param)
    param = biomass_parameters(param)

    paths = weather_input_folder(paths, param)
    paths, param = global_maps_input_paths(paths, param)
    paths = output_folders(paths, param)
    paths = weather_output_paths(paths, param)
    paths = local_maps_paths(paths, param)
    paths = irena_paths(paths, param)

    for tech in param["technology"]:
        paths[tech] = {}
        paths = regression_paths(paths, param, tech)
        paths = emhires_input_paths(paths, param, tech)
        paths = potential_output_paths(paths, param, tech)
        paths = regional_analysis_output_paths(paths, param, tech)
        paths = discrete_output_paths(paths, param, tech)
    return paths, param


def general_settings():
    """
    This function creates and initializes the dictionaries param and paths. It also creates global variables for the root folder ``root``,
    and the system-dependent file separator ``fs``.

    :return (paths, param): The empty dictionary paths, and the dictionary param including some general information.
    :rtype: tuple(dict, dict)
    """
    # These variables will be initialized here, then read in other modules without modifying them.
    global fs
    global root

    param = {}
    param["author"] = "Thushara Addanki"  # the name of the person running the script
<<<<<<< HEAD
    param["comment"] = "With Grasslands/Croplands"
=======
    param["comment"] = "Potential Analysis"
>>>>>>> dbfdc84d

    paths = {}
    fs = os.path.sep
    current_folder = os.path.dirname(os.path.abspath(__file__))
    root = str(Path(current_folder).parent.parent.parent)
    # For use at TUM ENS
    if root[-1] != fs:
        root = root + fs + "Database_KS" + fs
    else:
        root = root + "Database_KS" + fs

    return paths, param


###########################
#### User preferences #####
###########################


def scope_paths_and_parameters(paths, param, config_file):
    """
    This function defines the path of the geographic scope of the output *spatial_scope* and of the subregions of interest *subregions*.
    Both paths should point to shapefiles of polygons or multipolygons.
    It also associates two name tags for them, respectively *region_name* and *subregions_name*, which define the names of output folders.
    
    * For *spatial_scope*, only the bounding box around all the features matters.
      Example: In case of Europe, whether a shapefile of Europe as one multipolygon, or as a set of multiple features (countries, states, etc.) is used, does not make a difference.
      Potential maps (theoretical and technical) will be later generated for the whole scope of the bounding box.
    
    * For *subregions*, the shapes of the individual features matter, but not their scope.
      For each individual feature that lies within the scope, you can later generate a summary report and time series.
      The shapefile of *subregions* does not have to have the same bounding box as *spatial_scope*.
      In case it is larger, features that lie completely outside the scope will be ignored, whereas those that lie partly inside it will be cropped using the bounding box
      of *spatial_scope*. In case it is smaller, all features are used with no modification.
    
    * *year* defines the year of the input data. 
    
    * *technology* defines the list of technologies that you are interested in.
      Currently, four technologies are defined: onshore wind ``'WindOn'``, offshore wind ``'WindOff'``, photovoltaics ``'PV'``, concentrated solar power ``'CSP'``.

    :param paths: Dictionary including the paths.
    :type paths: dict
    :param param: Dictionary including the user preferences.
    :type param: dict

    :return (paths, param): The updated dictionaries paths and param.
    :rtype: tuple(dict, dict)
    """
    # Paths to the shapefiles
    PathTemp = root + "02 Shapefiles for regions" + fs + "User-defined" + fs

    input_df = pd.read_csv('configs' + fs + config_file, delimiter=':', comment='#', header=None, index_col=0,
                           skip_blank_lines=True, )  # Import paramters from config_file
    input_dict = input_df[1].to_dict()  # Convert dataframe to dict with values from the first column

    paths["spatial_scope"] = PathTemp + input_dict["spatial_scope"]
    paths["subregions"] = PathTemp + input_dict["subregions"]

    param["region_name"] = input_dict["region_name"]  # Name tag of the spatial scope
    param["subregions_name"] = input_dict["subregions_name"]  # Name tag of the subregions
    param["country_code"] = input_dict["country_code"]
    param["year"] = int(input_dict["year"])  # Convert string 'xxxx' to int
    param["technology"] = input_dict["technology"].split(',')  # Creat array by comma separated string

    return paths, param

    # ----- old ----------------
    # # Paths to the shapefiles
    #
    # PathTemp = root + "02 Shapefiles for regions" + fs + "User-defined" + fs
    #
    # paths["spatial_scope"] = PathTemp + "Germany_with_EEZ.shp"
    # paths["subregions"] = PathTemp + "gadm36_DEU_0.shp"
    #
    # # Name tags for the scope and the subregions
    # param["region_name"] = "Germany_gwa"  # Name tag of the spatial scope
    # param["subregions_name"] = "Germany_level0"  # Name tag of the subregions
    # param["country_code"] = "DEU"  # used for reading GWA tiff file while redistribution
    #
    # # Year
    # param["year"] = 2019
    #
    # # Technologies
    # param["technology"] = ["WindOn"]  # ["PV", "CSP", "WindOn", "WindOff", "Biomass"]
    #
    # return paths, param


def computation_parameters(param):
    """
    This function defines parameters related to the processing:
    
    * *nproc* is an integer that limits the number of parallel processes (some modules in ``potential.py`` and ``time_series.py`` allow parallel processing).
    
    * *CPU_limit* is a boolean parameter that sets the level of priority for all processes in the multiprocessesing.
      Leave ``True`` if you plan on using the computer while FLH and TS are being computed, ``False`` for fastest computation time.

    :param param: Dictionary including the user preferences.
    :type param: dict

    :return param: The updated dictionary param.
    :rtype: dict
    """
    param["nproc"] = 18
    param["CPU_limit"] = True
    return param


def resolution_parameters(param):
    """
    This function defines the resolution of weather data (low resolution), and the desired resolution of output rasters (high resolution).
    Both are numpy arrays with two numbers. The first number is the resolution in the vertical dimension (in degrees of latitude),
    the second is for the horizontal dimension (in degrees of longitude).

    :param param: Dictionary including the user preferences.
    :type param: dict

    :return param: The updated dictionary param.
    :rtype: dict
    """
    param["res_weather"] = np.array([1 / 2, 5 / 8])
    param["res_desired"] = np.array([1 / 400, 1 / 400])
    return param


def weather_data_parameters(param):
    """
    This function defines the coverage of the weather data *MERRA_coverage*, and how outliers should be corrected using *MERRA_correction*:
    
    * *MERRA_coverage*: If you have downloaded the MERRA-2 data for the world, enter the name tag ``'World'``. The code will later search for the data in the corresponding folder.
      It is possible to download the MERRA-2 just for the geographic scope of the analysis. In that case, enter another name tag (we recommend using the same one as the spatial scope).
    
    * *MERRA_correction*: MERRA-2 contains some outliers, especially in the wind data. *MERRA_correction* sets the threshold of the relative distance between the yearly mean of the data point
      to the yearly mean of its neighbors. 

    :param param: Dictionary including the user preferences.
    :type param: dict

    :return param: The updated dictionary param.
    :rtype: dict
    """
    param["MERRA_coverage"] = "World"
    param["MERRA_correction"] = True
    param["MERRA_correction_factor"] = {"W50M": 0.35, "CLEARNESS": 0.35,
                                        "T2M": 0.35}  # Wind Speed  # Clearness index  # Temperature at 2 m
    return param


def file_saving_options(param):
    """
    This function sets some options for saving files.
    
    * *savetiff* is a boolean that determines whether tif rasters for the potentials are saved (``True``), or whether only mat files are saved (``False``).
      The latter are saved in any case.
    
    *  *report_sampling* is an integer that sets the sample size for the sorted FLH values per region (relevant for :mod:`potential.reporting`).
    
    :param param: Dictionary including the user preferences.
    :type param: dict

    :return param: The updated dictionary param.
    :rtype: dict
    """
    # Mask / Weight
    param["savetiff"] = True  # Save geotiff files of mask and weight rasters

    # Reporting
    param["report_sampling"] = 100
    return param


def time_series_parameters(param):
    """
    This function determines the time series that will be created.
    
    * *quantiles* is a list of floats between 100 and 0. Within each subregion, the FLH values will be sorted,
      and points with FLH values at a certain quantile will be later selected. The time series will be created for these points.
      The value 100 corresponds to the maximum, 50 to the median, and 0 to the minimum.
      
    * *regression* is a dictionary of options for :mod:`regression.regression_coefficients`:
      
      - *solver* is the name of the solver for the regression.
      - *WindOn* is a dictionary containing a list of hub heights that will be considered in the regression, with a name tag for the list.
      - *WindOff* is a dictionary containing a list of hub heights that will be considered in the regression, with a name tag for the list.
      - *PV* is a dictionary containing a list of orientations that will be considered in the regression, with a name tag for the list.
      - *CSP* is a dictionary containing a list of settings that will be considered in the regression, with a name tag for the list.
    
      If all the available settings should be used, you can leave an empty list.
      
    * *modes* is a dictionary that groups the quantiles and assigns names for each subgroup. You can define the groups as you wish.
      If you want to use all the quantiles in one group without splitting them in subgroups, you can write::
      
       param["modes"] = {"all": param["quantiles"]}
      
    * *combo* is a dictionary of options for :mod:`time_series.generate_stratified_timeseries`:
    
      - *WindOn* is a dictionary containing the different combinations of hub heights for which stratified time series should be generated, with a name tag for each list.
      - *WindOff* is a dictionary containing the different combinations of hub heights for which stratified time series should be generated, with a name tag for each list.
      - *PV* is a dictionary containing the different combinations of orientations for which stratified time series should be generated, with a name tag for each list.
      - *CSP* is a dictionary containing the different combinations of settings for which stratified time series should be generated, with a name tag for each list.
      
      If all the available settings should be used, you can leave an empty list.
    
    :param param: Dictionary including the user preferences.
    :type param: dict

    :return param: The updated dictionary param.
    :rtype: dict
    """
    # Quantiles for time series
    param["quantiles"] = [50]

    # User defined locations
    param["useloc"] = {
        "Aachen_Orsbach": (50.7983, 6.0244), "Braunschweig": (52.2915, 10.4464),
        "Cottbus": (51.7760, 14.3168), "Emden": (53.3881, 7.2287),
        "Flensburg": (54.7737, 9.3752), "Frankfurt_Main": (50.0259, 8.5213),
        "Freiburg": (48.0232, 7.8343), "Greifswald": (54.0967, 13.4056),
        "Hof": (50.3123, 11.8760), "Ingolstadt": (48.7112, 11.5362),
        "Oberstdorf": (47.3984, 10.2759)
    }  # {"point name": (latitude, longitude),...}

    # Regression
    param["regression"] = {
        "solver": "gurobi",  # string
        "WindOn": {"all": []},  # dictionary of hub height combinations
        "WindOff": {"80m": []},  # dictionary of hub height combinations
        "PV": {"all": []},  # list of orientation combinations
        "CSP": {"all": []},
    }

    # Stratified time series
    param["modes"] = {"high": [90, 70], "mid": [60, 40], "low": [], "all": param["quantiles"]}
    param["combo"] = {
        # dictionary of hub height and orientation combinations
        "WindOn": {"2015": [60, 80, 100], "2030": [80, 100, 120], "2050": [100, 120, 140]},
        "WindOff": {"80m": [80], "100m": [100], "120m": [120]},
        "PV": {"Solar": [0, 180, -90, 90]},
        "CSP": {"all": []},
    }

    return param


def landuse_parameters(param):
    """
    This function sets the land use parameters in the dictionary *landuse* inside param:
    
      * *type* is a numpy array of integers that associates a number to each land use type.
      * *type_urban* is the number associated to urban areas (useful for :mod:`input_maps.generate_buffered_population`).
      * *Ross_coeff* is a numpy array of Ross coefficients associated to each land use type (relevant for :mod:`physical_models.loss`).
      * *albedo* is a numpy array of albedo coefficients between 0 and 1 associated to each land use type (relevant for reflected irradiation, see :mod:`physical_models.calc_CF_solar`).
      * *hellmann* is a numpy array of Hellmann coefficients associated to each land use type (relevant for :mod:`correction_functions.generate_wind_correction`).
      * *height* is a numpy array of gradient heights in meter associated to each land use type (relevant for :mod:`correction_functions.generate_wind_correction`).
    
    :param param: Dictionary including the user preferences.
    :type param: dict

    :return param: The updated dictionary param.
    :rtype: dict

# Landuse reclassification
        # 0	    No data
        # 10	Cropland, rainfed
        # 11	Herbaceous cover
        # 12	Tree or shrub cover
        # 20	Cropland, irrigated or post-flooding
        # 30	Mosaic cropland (>50%) / natural vegetation (tree, shrub, herbaceous cover) (<50%)
        # 40	Mosaic natural vegetation (tree, shrub, herbaceous cover) (>50%) / cropland (<50%)
        # 50	Tree cover, broadleaved, evergreen, closed to open (>15%)
        # 60	Tree cover, broadleaved, deciduous, closed to open (>15%)
        # 61	Tree cover, broadleaved, deciduous, closed (>40%)
        # 62	Tree cover, broadleaved, deciduous, open (15-40%)
        # 70	Tree cover, needleleaved, evergreen, closed to open (>15%)
        # 71	Tree cover, needleleaved, evergreen, closed (>40%)
        # 72	Tree cover, needleleaved, evergreen, open (15-40%)
        # 80	Tree cover, needleleaved, deciduous, closed to open (>15%)
        # 81	Tree cover, needleleaved, deciduous, closed (>40%)
        # 82	Tree cover, needleleaved, deciduous, open (15-40%)
        # 90	Tree cover, mixed leaf type (broadleaved and needleleaved)
        # 100	Mosaic tree and shrub (>50%) / herbaceous cover (<50%)
        # 110	Mosaic herbaceous cover (>50%) / tree and shrub (<50%)
        # 120	Shrubland
        # 121	Shrubland evergreen
        # 122	Shrubland deciduous
        # 130	Grassland
        # 140	Lichens and mosses
        # 150	Sparse vegetation (tree, shrub, herbaceous cover) (<15%)
        # 151	Sparse tree (<15%)
        # 152	Sparse shrub (<15%)
        # 153	Sparse herbaceous cover (<15%)
        # 160	Tree cover, flooded, fresh or brakish water
        # 170	Tree cover, flooded, saline water
        # 180	Shrub or herbaceous cover, flooded, fresh/saline/brakish water
        # 190	Urban areas
        # 200	Bare areas
        # 201	Consolidated bare areas
        # 202	Unconsolidated bare areas
        # 210	Water bodies
        # 220	Permanent snow and ice

    """
    # Landuse reclassification
        # 0	    No data
        # 10	Cropland, rainfed
        # 11	Herbaceous cover
        # 12	Tree or shrub cover
        # 20	Cropland, irrigated or post-flooding
        # 30	Mosaic cropland (>50%) / natural vegetation (tree, shrub, herbaceous cover) (<50%)
        # 40	Mosaic natural vegetation (tree, shrub, herbaceous cover) (>50%) / cropland (<50%) 
        # 50	Tree cover, broadleaved, evergreen, closed to open (>15%)
        # 60	Tree cover, broadleaved, deciduous, closed to open (>15%)
        # 61	Tree cover, broadleaved, deciduous, closed (>40%)
        # 62	Tree cover, broadleaved, deciduous, open (15-40%)
        # 70	Tree cover, needleleaved, evergreen, closed to open (>15%)
        # 71	Tree cover, needleleaved, evergreen, closed (>40%)
        # 72	Tree cover, needleleaved, evergreen, open (15-40%)
        # 80	Tree cover, needleleaved, deciduous, closed to open (>15%)
        # 81	Tree cover, needleleaved, deciduous, closed (>40%)
        # 82	Tree cover, needleleaved, deciduous, open (15-40%)
        # 90	Tree cover, mixed leaf type (broadleaved and needleleaved)
        # 100	Mosaic tree and shrub (>50%) / herbaceous cover (<50%)
        # 110	Mosaic herbaceous cover (>50%) / tree and shrub (<50%)
        # 120	Shrubland
        # 121	Shrubland evergreen
        # 122	Shrubland deciduous
        # 130	Grassland
        # 140	Lichens and mosses
        # 150	Sparse vegetation (tree, shrub, herbaceous cover) (<15%)
        # 151	Sparse tree (<15%)
        # 152	Sparse shrub (<15%)
        # 153	Sparse herbaceous cover (<15%)
        # 160	Tree cover, flooded, fresh or brakish water
        # 170	Tree cover, flooded, saline water
        # 180	Shrub or herbaceous cover, flooded, fresh/saline/brakish water
        # 190	Urban areas
        # 200	Bare areas
        # 201	Consolidated bare areas
        # 202	Unconsolidated bare areas
        # 210	Water bodies
        # 220	Permanent snow and ice

    
    landuse = {
        "type": np.array([0, 10, 11, 12, 20, 30, 40, 50, 60, 61, 62, 70, 71, 72, 80, 81, 82, 90, 100, 110, 120,
                        121, 122, 130, 140, 150, 151, 152, 153, 160, 170, 180, 190, 200, 201, 202, 210, 220]),
<<<<<<< HEAD
=======


>>>>>>> dbfdc84d
        "water_buffer": 1,
        "wetland_buffer": 1,
        "snow_buffer": 4,
        "boarder_buffer_pixel_amount": 2,
        "Ross_coeff": np.array(
            [0.0208, 0.0208, 0.0208, 0.0208, 0.0208, 0.0208, 0.0208, 0.0208, 0.0208, 0.0208, 0.0208, 0.0208, 0.0208,
             0.0208, 0.0208, 0.0208, 0.0208]
        ),
        "albedo": np.array(
            [0.00, 0.20, 0.20, 0.20, 0.20, 0.20, 0.20, 0.20, 0.20, 0.20, 0.20, 0.00, 0.20, 0.20, 0.20, 0.00, 0.20]),
        "hellmann": np.array(
            [0.10, 0.25, 0.25, 0.25, 0.25, 0.25, 0.20, 0.20, 0.25, 0.25, 0.15, 0.15, 0.20, 0.40, 0.20, 0.15, 0.15]),
        "height": np.array([213, 366, 366, 366, 366, 366, 320, 320, 366, 366, 274, 274, 320, 457, 320, 274, 274]),
    }
    param["landuse"] = landuse
    return param


def protected_areas_parameters(param):
    """
    This function sets the parameters for protected areas in the dictionary *protected_areas* inside param:
    
      * *type* is a numpy array of integers that associates a number to each protection type.
      * *IUCN_Category* is an array of strings with names associated to each protection type (for your information).
    
    :param param: Dictionary including the user preferences.
    :type param: dict

    :return param: The updated dictionary param.
    :rtype: dict
    """
    protected_areas = {
        "type": np.array([0, 1, 2, 3, 4, 5, 6, 7, 8, 9, 10]),
        "IUCN_Category": np.array(
            [
                "Not Protected",  # 0
                "Ia",  # 1
                "Ib",  # 2
                "II",  # 3
                "III",  # 4
                "IV",  # 5
                "V",  # 6
                "VI",  # 7
                "Not Applicable",  # 8
                "Not Assigned",  # 9
                "Not Reported",  # 10
            ]
        ),
    }

    param["protected_areas"] = protected_areas
    return param

def osm_areas(param):

    #"fclass" ILIKE 'commercial' OR 'industrial' OR 'quarry' OR 'military' OR 'park'
    osm_areas = {
        "type": np.array([1, 2, 3, 4, 5, 6]),
        "Category": np.array(
            [
                "commercial",  # 1
                "industrial",  # 2
                "quarry",  # 3
                "military",  # 4
                "park",  # 5
                "recreation_ground" #6
            ]
        ),
    }

    param["osm_areas"] = osm_areas
    return param

def osm_areas(param):

    #"fclass" ILIKE 'commercial' OR 'industrial' OR 'quarry' OR 'military' OR 'park'
    osm_areas = {
        "type": np.array([1, 2, 3, 4, 5, 6]),
        "Category": np.array(
            [
                "commercial",  # 1
                "industrial",  # 2
                "quarry",  # 3
                "military",  # 4
                "park",  # 5
                "recreation_ground" #6
            ]
        ),
    }

    param["osm_areas"] = osm_areas
    return param


def pv_parameters(param):
    """
    This function sets the parameters for photovoltaics in the dictionary *pv* inside param:
    
    * *resource* is a dictionary including the parameters related to the resource potential:
    
      * *clearness_correction* is a factor that will be multiplied with the clearness index matrix to correct it. If no correction is required, leave it equal to 1.
    
    * *technical* is a dictionary including the parameters related to the module:
    
      * *T_r* is the rated temperature in °C.
      * *loss_coeff* is the loss coefficient (relevant for :mod:`physical_models.loss`).
      * *tracking* is either 0 for no tracking, 1 for one-axis tracking, or 2 for two-axes tracking.
      * *orientation* is the azimuth orientation of the module in degrees relative to the equator.
      * The tilt angle from the horizontal is chosen optimally in the code, see :mod:`physical_models.angles`.
    
    * *mask* is a dictionary including the parameters related to the masking:
    
      * *slope* is the threshold slope in percent. Areas with a larger slope are excluded.
      * *lu_suitability* is a numpy array of values 0 (unsuitable) or 1 (suitable). It has the same size as the array of land use types.
      * *pa_suitability* is a numpy array of values 0 (unsuitable) or 1 (suitable). It has the same size as the array of protected area categories.
      
    * *weight* is a dictionary including the parameters related to the weighting:
    
      * *GCR* is a dictionary of design settings for the ground cover ratio:
      
        * *shadefree_period* is the number of shadefree hours in the design day.
        * *day_north* is the design day for the northern hemisphere.
        * *day_south* is the design day for the southern hemisphere.
        
      * *lu_availability* is a numpy array of values between 0 (completely not available) and 1 (completely available). It has the same size as the array of land use types.
      * *pa_availability* is a numpy array of values between 0 (completely not available) and 1 (completely available). It has the same size as the array of protected area categories.
      * *power_density* is the power density of PV projects, assuming a GCR = 1, in MW/m².
      * *f_performance* is a number smaller than 1, taking into account all the other losses from the module until the AC substation.
    
    :param param: Dictionary including the user preferences.
    :type param: dict

    :return param: The updated dictionary param.
    :rtype: dict
    :raise Tracking Warning: If *tracking* is not set to 0 and *orientation* is given as a value other than 0 or 180 (South or North), the orientation is ignored.

    """
    pv = {}
    pv["resource"] = {"clearness_correction": 1}
    pv["technical"] = {
        "T_r": 25,  # °C
        "loss_coeff": 0.37,
        "tracking": 0,  # 0 for no tracking, 1 for one-axis tracking, 2 for two-axes tracking
        "orientation": 0,  # | 0: Towards equator | 90: West | 180: Away from equator | -90: East |
    }
    pv["mask"] = {
        "slope": 10,
        "lu_suitability": np.array([0,0,0,1,0,0,1,0,0,0,0,0,0,0,0,0,0,0,1,0,1,1,1,0,0,1,1,1,1,0,0,0,0,1,1,1,0,0]),
        "pa_suitability": np.array([1, 0, 0, 0, 0, 0, 1, 1, 1, 1, 1]),
        "pa_buffer_pixel_amount": 1,
    }
    GCR = {"shadefree_period": 6, "day_north": 79, "day_south": 263}
    pv["weight"] = {
        "GCR": GCR,
        "lu_availability": np.array(
            [0.00, 0.00, 0.00, 0.00, 0.00, 0.00, 0.00, 0.02, 0.02, 0.02, 0.02, 0.00, 0.02, 0.00, 0.02, 0.00, 0.02]),
        "pa_availability": np.array([1.00, 0.00, 0.00, 0.00, 0.00, 0.00, 0.25, 1.00, 1.00, 1.00, 1.00]),
        "power_density": 0.000160,
        "f_performance": 0.75,
    }
    del GCR
    if pv["technical"]["tracking"] != 0 and pv["technical"]["orientation"] not in [0, 180]:
        warn("WARNING: " + str(pv["technical"]["tracking"]) + " axis tracking, overwrites orientation input: " + str(
            pv["technical"]["orientation"]))
        pv["technical"]["orientation"] = "track_" + str(pv["technical"]["tracking"])
    param["PV"] = pv
    return param


def csp_parameters(param):
    """
    This function sets the parameters for concentrated solar power in the dictionary *csp* inside param:
    
    * *resource* is a dictionary including the parameters related to the resource potential:
    
      * *clearness_correction* is a factor that will be multiplied with the clearness index matrix to correct it. If no correction is required, leave it equal to 1.
    
    * *technical* is a dictionary including the parameters related to the module:
    
      * *T_avg_HTF* is the average temperature in °C of the heat transfer fluid between the inlet and outlet of the solar field.
      * *loss_coeff* is the the heat loss coefficient in W/(m²K), which does not depend on wind speed (relevant for :mod:`physical_models.calc_CF_solar`).
      * *loss_coeff_wind* is the the heat loss coefficient in W/(m²K(m/s)^0.6), which depends on wind speed (relevant for :mod:`physical_models.calc_CF_solar`).
      * *Flow_coeff* is a factor smaller than 1 for the heat transfer to the HTF (Flow or heat removal factor).
      * *AbRe_ratio* is the ratio between the receiver area and the concentrator aperture.
      * *Wind_cutoff* is the maximum wind speed for effective tracking in m/s.
    
    * *mask* is a dictionary including the parameters related to the masking:
    
      * *slope* is the threshold slope in percent. Areas with a larger slope are excluded.
      * *lu_suitability* is a numpy array of values 0 (unsuitable) or 1 (suitable). It has the same size as the array of land use types.
      * *pa_suitability* is a numpy array of values 0 (unsuitable) or 1 (suitable). It has the same size as the array of protected area categories.
      
    * *weight* is a dictionary including the parameters related to the weighting:
        
      * *lu_availability* is a numpy array of values between 0 (completely not available) and 1 (completely available). It has the same size as the array of land use types.
      * *pa_availability* is a numpy array of values between 0 (completely not available) and 1 (completely available). It has the same size as the array of protected area categories.
      * *power_density* is the power density of CSP projects in MW/m².
      * *f_performance* is a number smaller than 1, taking into account all the other losses from the CSP module until the AC substation.
    
    :param param: Dictionary including the user preferences.
    :type param: dict

    :return param: The updated dictionary param.
    :rtype: dict
    """
    csp = {}
    csp["resource"] = {"clearness_correction": 1}
    csp["technical"] = {
        "T_avg_HTF": 350,  # °C
        "loss_coeff": 1.06,  # Heat Loss coefficient W/(m².K) independent of Wind Speed
        "loss_coeff_wind": 1.19,  # Multiplied with (Wind speed)^(0.6)
        "Flow_coeff": 0.95,  # heat transfer to the HTF factor (Flow or heat removal factor)
        "AbRe_ratio": 0.00079,  # Receiver Area / Concentrator aperture (90mm diameter/8m aperture)
        "Wind_cutoff": 22,  # (m/s)  Maximum Wind Speed for effective tracking (Source:NREL)
    }
    csp["mask"] = {
        "slope": 20,
        "lu_suitability": np.array([0, 0, 0, 0, 0, 0, 0, 1, 1, 1, 1, 0, 1, 1, 1, 0, 1]),
        "pa_suitability": np.array([1, 0, 0, 0, 0, 0, 1, 1, 1, 1, 1]),
    }
    csp["weight"] = {
        "lu_availability": np.array(
            [0.00, 0.00, 0.00, 0.00, 0.00, 0.00, 0.00, 0.02, 0.02, 0.02, 0.02, 0.00, 0.02, 0.02, 0.02, 0.00, 0.02]),
        "pa_availability": np.array([1.00, 0.00, 0.00, 0.00, 0.00, 0.00, 0.25, 1.00, 1.00, 1.00, 1.00]),
        "power_density": 0.000160,
        "f_performance": 0.9 * 0.75,
    }
    param["CSP"] = csp
    return param


def onshore_wind_parameters(param):
    """
    This function sets the parameters for onshore wind in the dictionary *windon* inside param:
    
    * *resource* is a dictionary including the parameters related to the resource potential:
    
      * *res_correction* is either 1 (perform a redistribution of wind speed when increasing the resolution) or 0 (repeat the same value from the low resolution data). It is relevant for :mod:`correction_functions.generate_wind_correction`.
      * *topo_correction* is either 1 (perform a correction of wind speed based on the altitude and the Global Wind Atlas) or 0 (no correction based on altitude).
      * *topo_weight* is only relevant if *topo_correction* = 1. It defines how to weight the correction factors of each country. There are three options: ``'none'`` (all countries have the same weight), ``'size'`` (larger countries have a higher weight), or ``'capacity'`` (countries with a higher installed capacity according to IRENA have a higher weight).
    
    * *technical* is a dictionary including the parameters related to the wind turbine:
    
      * *w_in* is the cut-in speed in m/s.
      * *w_r* is the rated wind speed in m/s.
      * *w_off* is the cut-off wind speed in m/s.
      * *P_r* is the rated power output in MW.
      * *hub_height* is the hub height in m.
    
    * *mask* is a dictionary including the parameters related to the masking:
    
      * *slope* is the threshold slope in percent. Areas with a larger slope are excluded.
      * *lu_suitability* is a numpy array of values 0 (unsuitable) or 1 (suitable). It has the same size as the array of land use types.
      * *pa_suitability* is a numpy array of values 0 (unsuitable) or 1 (suitable). It has the same size as the array of protected area categories.
      * *buffer_pixel_amount* is an integer that defines the number of pixels making a buffer of exclusion around urban areas.
      
    * *weight* is a dictionary including the parameters related to the weighting:
        
      * *lu_availability* is a numpy array of values between 0 (completely not available) and 1 (completely available). It has the same size as the array of land use types.
      * *pa_availability* is a numpy array of values between 0 (completely not available) and 1 (completely available). It has the same size as the array of protected area categories.
      * *power_density* is the power density of onshore wind projects in MW/m².
      * *f_performance* is a number smaller than 1, taking into account all the other losses from the turbine generator until the AC substation.
    
    :param param: Dictionary including the user preferences.
    :type param: dict

    :return param: The updated dictionary param.
    :rtype: dict
    """
    windon = {}
    windon["resource"] = {"res_correction": 0, "topo_correction": 0,
                          "topo_weight": "capacity"}  # 'none' or 'size' or 'capacity'
    # windon["technical"] = {"w_in": 2, "w_r": 14, "w_off": 25, "P_r": 2.3, "hub_height": 99}
    windon["technical"] = {"w_in": 4, "w_r": 13, "w_off": 25, "P_r": 3, "hub_height": 80}
    windon["mask"] = {
        "slope": 17,
        "lu_suitability": np.array([0,0,0,1,0,0,1,1,1,1,1,1,1,1,1,1,1,1,1,1,1,1,1,0,0,1,1,1,1,0,0,0,0,1,1,1,0,0]),
        "pa_suitability": np.array([1, 0, 0, 0, 0, 0, 1, 1, 1, 1, 1]),
        "urban_buffer_pixel_amount": 4,
        "pa_buffer_pixel_amount": 4,
        "airport_buffer_pixel_amount": 16
    }
    windon["weight"] = {
        "lu_availability": np.array(
            [0.00, 0.08, 0.08, 0.08, 0.08, 0.08, 0.08, 0.10, 0.10, 0.10, 0.10, 0.00, 0.10, 0.00, 0.10, 0.00, 0.10]),
        "pa_availability": np.array([1.00, 0.00, 0.00, 0.00, 0.00, 0.00, 0.25, 1.00, 1.00, 1.00, 1.00]),
        "power_density": 0.000008,
        "f_performance": 0.87,
    }
    param["WindOn"] = windon
    return param


def offshore_wind_paramters(param):
    """
    This function sets the parameters for offshore wind in the dictionary *windoff* inside param:
    
    * *resource* is a dictionary including the parameters related to the resource potential:
    
      * *res_correction* is either 1 (perform a redistribution of wind speed when increasing the resolution) or 0 (repeat the same value from the low resolution data).
        It is relevant for :mod:`correction_functions.generate_wind_correction`.
    
    * *technical* is a dictionary including the parameters related to the wind turbine:
    
      * *w_in* is the cut-in speed in m/s.
      * *w_r* is the rated wind speed in m/s.
      * *w_off* is the cut-off wind speed in m/s.
      * *P_r* is the rated power output in MW.
      * *hub_height* is the hub height in m.
    
    * *mask* is a dictionary including the parameters related to the masking:
    
      * *depth* is the threshold depth in meter (negative number). Areas that are deeper are excluded.
      * *pa_suitability* is a numpy array of values 0 (unsuitable) or 1 (suitable). It has the same size as the array of protected area categories.
      
    * *weight* is a dictionary including the parameters related to the weighting:
        
      * *lu_availability* is a numpy array of values between 0 (completely not available) and 1 (completely available). It has the same size as the array of land use types.
      * *pa_availability* is a numpy array of values between 0 (completely not available) and 1 (completely available). It has the same size as the array of protected area categories.
      * *power_density* is the power density of offshore wind projects in MW/m².
      * *f_performance* is a number smaller than 1, taking into account all the other losses from the turbine generator until the AC substation.
    
    :param param: Dictionary including the user preferences.
    :type param: dict

    :return param: The updated dictionary param.
    :rtype: dict
    """
    windoff = {}
    windoff["resource"] = {"res_correction": 0}
    windoff["technical"] = {"w_in": 3, "w_r": 16.5, "w_off": 34, "P_r": 7.58, "hub_height": 100}
    windoff["mask"] = {"depth": -40, "pa_suitability": np.array([1, 0, 0, 0, 0, 0, 1, 1, 1, 1, 1])}
    windoff["weight"] = {
        "lu_availability": np.array(
            [0.10, 0.00, 0.00, 0.00, 0.00, 0.00, 0.00, 0.00, 0.00, 0.00, 0.00, 0.00, 0.00, 0.00, 0.00, 0.00, 0.00]),
        "pa_availability": np.array([1.00, 0.00, 0.00, 0.00, 0.00, 0.00, 0.25, 1.00, 1.00, 1.00, 1.00]),
        "power_density": 0.000020,
        "f_performance": 0.87,
    }
    param["WindOff"] = windoff
    return param


def biomass_parameters(param):
    """
    This function sets the parameters for biomass in the dictionary *Biomass* inside param:
   
    :param param: Dictionary including the user preferences.
    :type param: dict

    :return param: The updated dictionary param.
    :rtype: dict
    """
    biomass = {}
    biomass["agriculture"] = {
        "crops": np.array(
            [
                "Rice_Paddy",
                "Maize",
                "Sugarcane",
                # "Oil_Palm",
                "Cassava",
                "Coconut",
                "Coffee_Green",
                "Groundnut"
            ]
        ),
        "residue": {
            "Rice_Paddy": ["Straw", "Husk"],
            "Maize": ["Stalk", "Cob"],
            "Sugarcane": ["Bagasse", "Top&Leave"],
            "Oil_Palm": ["Shell", "Fiber", "EFB", "POME", "Frond"],
            "Cassava": ["Stalk"],
            "Coconut": ["Husk", "Shell", "Frond"],
            "Coffee_Green": ["Husk"],
            "Groundnut": ["Shell", "Straw"]
        }
    }
    biomass["agro_rpr"] = {
        "Rice_Paddy": {"Straw": 1.00, "Husk": 0.27},
        "Maize": {"Stalk": 1.00, "Cob": 0.25},
        "Sugarcane": {"Bagasse": 0.25, "Top&Leave": 0.30},
        "Oil_Palm": {"Shell": 0.07, "Fiber": 0.13, "EFB": 0.23, "POME": 0.67, "Frond": 0.55},
        "Cassava": {"Stalk": 0.09},
        "Coconut": {"Husk": 0.36, "Shell": 0.16, "Frond": 0.23},
        "Coffee_Green": {"Husk": 2.10},
        "Groundnut": {"Shell": 0.32, "Straw": 2.30}
    }
    biomass["agro_af"] = {
        "Rice_Paddy": {"Straw": 0.5, "Husk": 0.47},
        "Maize": {"Stalk": 0.33, "Cob": 0.67},
        "Sugarcane": {"Bagasse": 0.21, "Top&Leave": 0.99},
        "Oil_Palm": {"Shell": 0.04, "Fiber": 0.13, "EFB": 0.58, "POME": 0.65, "Frond": 0.05},
        "Cassava": {"Stalk": 0.41},
        "Coconut": {"Husk": 0.60, "Shell": 0.38, "Frond": 0.81},
        "Coffee_Green": {"Husk": 0.33},
        "Groundnut": {"Shell": 1.00, "Straw": 0.33}
    }
    biomass["agro_lhv"] = {
        "Rice_Paddy": {"Straw": 3.89, "Husk": 3.57},
        "Maize": {"Stalk": 3.97, "Cob": 4.62},
        "Sugarcane": {"Bagasse": 1.79, "Top&Leave": 1.89},
        "Oil_Palm": {"Shell": 4.72, "Fiber": 3.08, "EFB": 1.69, "POME": 0.17, "Frond": 2.21},
        "Cassava": {"Stalk": 4.72},
        "Coconut": {"Husk": 4.09, "Shell": 4.58, "Frond": 4.04},
        "Coffee_Green": {"Husk": 3.44},
        "Groundnut": {"Shell": 3.12, "Straw": 4.88}
    }  # MWh/ton
    biomass['agro_emission factor'] = 1585  # kg/ton of crop residues

    biomass["forest"] = {
        "density, coniferous": 0.75,  # tons/m3
        "density, non-coniferous": 0.85,  # tons/m3
        "rpr": 0.67,
        "af": 0.4,
        "lhv": 4.31,  # MWh/ton
        "emission factor": 1500  # kg/ton of wood
    }

    biomass["livestock"] = {
        "animal": np.array(["Cattle", "Sheep", "Goats", "Chickens", "Pigs"]),
        "rpr": np.array([0.84, 0.12, 0.13, 0.007, 0.11]),  # ton of manure per animal
        "af": np.array([0.02, 0.02, 0.02, 0.47, 0.47]),
        "lhv": np.array([1.01, 1.31, 1.31, 2.43, 2.93]),  # MWh/ton of manure
        "emission factor": 859  # kg/ton of manure
    }

    param["Biomass"] = biomass
    return param


###########################
##### Define Paths ########
###########################


def weather_input_folder(paths, param):
    """
    This function defines the path *MERRA_IN* where the MERRA-2 data is saved. It depends on the coverage of the data and the year.
    
    :param paths: Dictionary including the paths.
    :type paths: dict
    :param param: Dictionary including the user preferences.
    :type param: dict

    :return paths: The updated dictionary paths.
    :rtype: dict
    """
    global root
    global fs

    MERRA_coverage = param["MERRA_coverage"]
    year = str(param["year"])
    paths["MERRA_IN"] = root + "01 Raw inputs" + fs + "Renewable energy" + fs + MERRA_coverage + " " + year + fs
    paths["GWA_global"] = root + "04 Global Wind Atlas Wind Speed" + fs + param["country_code"] + "_wind-speed_50m.tif"

    return paths


def global_maps_input_paths(paths, param):
    """
    This function defines the paths where the global maps are saved:
    
      * *LU_global* for the land use raster
      * *Topo_tiles* for the topography tiles (rasters)
      * *Pop_global* for the global population raster
      * *Bathym_global* for the bathymetry raster
      * *Protected* for the shapefile of protected areas
      * *GWA* for the country data retrieved from the Global Wind Atlas (missing the country code, which will be filled in a for-loop in :mod:correction_functions.calc_gwa_correction)
      * *Countries* for the shapefiles of countries
      * *EEZ_global* for the shapefile of exclusive economic zones of countries
    
    :param paths: Dictionary including the paths.
    :type paths: dict

    :return paths: The updated dictionary paths.
    :rtype: dict
    """
    global root
    global fs

    # Global maps
    PathTemp = root + "01 Raw inputs" + fs + "Maps" + fs
    
    paths["Countries"] = PathTemp + "Countries" + fs + "gadm36_0.shp"
    
    paths["EEZ_global"] = PathTemp + "EEZ" + fs + "eez_v10.shp"
    
    paths["LU_global"] = PathTemp + "Landuse" + fs + "CCI-250m.tif"
    param["res_landuse"] = np.array([1 / 400, 1 / 400]) #resampled in QGIS

    paths["Bathym_global"] = PathTemp + "Bathymetry" + fs + "ETOPO1_Ice_c_geotiff.tif"
    param["res_bathymetry"] = np.array([1 / 60, 1 / 60])
    
    paths["Topo_tiles"] = PathTemp + "Topography" + fs
    param["res_topography"] = np.array([1 / 240, 1 / 240])

    paths["Protected"] = PathTemp + "Protected Areas" + fs + "WDPA_Nov2018-shapefile-polygons.shp"

    paths["LS_global"] = PathTemp + "Livestock" + fs + "Glb_"
    param["res_livestock"] = np.array([1 / 120, 1 / 120])
    
    paths["WSF_global"] = PathTemp + "WSF" + fs + "WSF2015_Full.tif"
<<<<<<< HEAD
    param["res_settlements"] = np.array([1/400 , 1/400])
=======
    param["res_settlements"] = np.array([1/400 , 1/400]) #resampled in QGIS
>>>>>>> dbfdc84d
    
    paths["Pop_global"] = PathTemp + "Population" + fs + "gpw_v4_population_count_rev10_2015_30_sec.tif"
    param["res_population"] = np.array([1 / 120, 1 / 120])

    paths["Airports"] = PathTemp + "Openflights" + fs + "airports.csv"

    paths["GWA"] = PathTemp + "Global Wind Atlas" + fs + fs + "windSpeed.csv"

    paths["Biomass_Crops"] = PathTemp + "FAOSTAT" + fs + "Admin level 2_"
    paths["Biomass_Forestry"] = PathTemp + "FAOSTAT" + fs + "FAOSTAT_Forestry_data_6-2-2021.csv"
<<<<<<< HEAD
    
    paths["OSM"] = PathTemp + "OSM" + fs
    
    paths["HydroLakes"] = PathTemp + "HydroLakes" + fs + "HydroLAKES_polys_v10.shp" 
    paths["HydroRivers"] = PathTemp + "HydroRivers" + fs + "HydroRIVERS_v10.shp"
    
=======

    paths["OSM"] = PathTemp + "OSM" + fs # ToDo

    paths["HydroLakes"] = PathTemp + "HydroLakes" + fs + "HydroLAKES_polys_v10.shp"
    paths["HydroRivers"] = PathTemp + "HydroRivers" + fs + "HydroRIVERS_v10.shp"

>>>>>>> dbfdc84d
    return paths, param


def output_folders(paths, param):
    """
    This function defines the paths to multiple output folders:
    
      * *region* is the main output folder.
      * *weather_data* is the output folder for the weather data of the spatial scope.
      * *local_maps* is the output folder for the local maps of the spatial scope.
      * *potential* is the output folder for the ressource and technical potential maps.
      * *regional_analysis* is the output folder for the time series and the report of the subregions.
      * *regression_in* is the folder where the regression parameters (FLH, fitting time series) are saved.
      * *regression_out* is the output folder for the regression results.
      
    All the folders are created at the beginning of the calculation, if they do not already exist,
    
    :param paths: Dictionary including the paths.
    :type paths: dict
    :param param: Dictionary including the user preferences.
    :type param: dict

    :return paths: The updated dictionary paths.
    :rtype: dict
    """
    global root
    global fs

    region = param["region_name"]
    subregions = param["subregions_name"]

    # Main output folder
    paths["region"] = root + "03 Intermediate files" + fs + "Files " + region + fs

    # Output folder for weather data
    paths["weather_data"] = paths["region"] + "Weather data" + fs
    if not os.path.isdir(paths["weather_data"]):
        os.makedirs(paths["weather_data"])

    # Output folder for local maps of the scope
    paths["local_maps"] = paths["region"] + "Maps" + fs
    if not os.path.isdir(paths["local_maps"]):
        os.makedirs(paths["local_maps"])

    # Output folder for the potential of the scope
    paths["potential"] = paths["region"] + "Renewable energy" + fs + "Potential" + fs
    if not os.path.isdir(paths["potential"]):
        os.makedirs(paths["potential"])

    # Output folder for the regional analysis
    paths["regional_analysis"] = paths["region"] + "Renewable energy" + fs + "Regional analysis" + fs + subregions + fs
    if not os.path.isdir(paths["regional_analysis"]):
        os.makedirs(paths["regional_analysis"])

    # Output folder for discrete analysis
    paths["discrete_analysis"] = paths["region"] + "Renewable energy" + fs + "Discrete analysis" + fs
    if not os.path.isdir(paths["discrete_analysis"]):
        os.makedirs(paths["discrete_analysis"])

    # Regression parameters
    paths["regression_in"] = paths["regional_analysis"] + "Regression outputs" + fs + "Parameters" + fs
    if not os.path.isdir(paths["regression_in"]):
        os.makedirs(paths["regression_in"])

    # Regression output
    paths["regression_out"] = paths["regional_analysis"] + "Regression outputs" + fs

    return paths


def weather_output_paths(paths, param):
    """
    This function defines the paths to weather filesfor a specific *year*:
    
      * *W50M* is the file for the wind speed at 50m in m/s.
      * *CLEARNESS* is the file for the clearness index, e.g. the ratio between total ground horizontal radiation and total top-of-the-atmosphere horizontal radiation.
      * *T2M* is the file for the temperature at 2m in Kelvin.
    
    :param paths: Dictionary including the paths.
    :type paths: dict
    :param param: Dictionary including the user preferences.
    :type param: dict

    :return paths: The updated dictionary paths.
    :rtype: dict
    """
    year = str(param["year"])
    paths["W50M"] = paths["weather_data"] + "w50m_" + year + ".mat"
    paths["CLEARNESS"] = paths["weather_data"] + "clearness_" + year + ".mat"
    paths["T2M"] = paths["weather_data"] + "t2m_" + year + ".mat"

    paths["MERRA_XMIN"] = paths["weather_data"] + "w50m_xmin" + year + ".mat"
    paths["MERRA_XMAX"] = paths["weather_data"] + "w50m_xmax" + year + ".mat"
    paths["MERRA_YMIN"] = paths["weather_data"] + "w50m_ymin" + year + ".mat"
    paths["MERRA_YMAX"] = paths["weather_data"] + "w50m_ymax" + year + ".mat"

    paths["GWA_X"] = paths["weather_data"] + "gwa_x" + year + ".mat"
    paths["GWA_Y"] = paths["weather_data"] + "gwa_y" + year + ".mat"

    paths["IND_GWA_MERRA_X"] = paths["weather_data"] + "ind_gwa_merra_x" + ".mat"
    paths["IND_GWA_MERRA_Y"] = paths["weather_data"] + "ind_gwa_merra_y" + ".mat"

    return paths


def local_maps_paths(paths, param):
    """
    This function defines the paths where the local maps will be saved:
    
      * *LAND* for the raster of land areas within the scope
      * *EEZ* for the raster of sea areas within the scope
      * *SUB* for the raster of areas covered by subregions (both land and sea) within the scope
      * *LU* for the land use raster within the scope
      * *BATH* for the bathymetry raster within the scope
      * *TOPO* for the topography raster within the scope
      * *SLOPE* for the slope raster within the scope
      * *PA* for the raster of protected areas within the scope
      * *POP* for the population raster within the scope
      * *BUFFER* for the raster of population buffer areas within the scope
      * *CORR_GWA* for correction factors based on the Global Wind Atlas (mat file)
      * *CORR_ON* for the onshore wind correction factors (raster)
      * *CORR_OFF* for the offshore wind correction factors (raster)
      * *AREA* for the area per pixel in m² (mat file)
    
    :param paths: Dictionary including the paths.
    :type paths: dict
    :param param: Dictionary including the user preferences.
    :type param: dict

    :return paths: The updated dictionary paths.
    :rtype: dict
    """
    # Local maps
    PathTemp = paths["local_maps"] + param["region_name"]
    paths["LAND"] = PathTemp + "_Land.tif"  # Land pixels
    paths["EEZ"] = PathTemp + "_EEZ.tif"  # Sea pixels
    paths["SUB"] = PathTemp + "_Subregions.tif"  # Subregions pixels
    paths["AREA"] = PathTemp + "_Area.mat"  # Area per pixel in m²
    paths["LU"] = PathTemp + "_Landuse.tif"  # Land use types
    paths["BATH"] = PathTemp + "_Bathymetry.tif"  # Bathymetry
    paths["TOPO"] = PathTemp + "_Topography.tif"  # Topography
    paths["SLOPE"] = PathTemp + "_Slope.tif"  # Slope
    paths["PA"] = PathTemp + "_Protected_areas.tif"  # Protected areas
    paths["ROADS"] = PathTemp + "_Roads.tif"
    paths["RAILS"] = PathTemp + "_Rails.tif"
    paths["OSM_AREAS"] = PathTemp + "_OSM_areas.tif"
<<<<<<< HEAD
    
=======

>>>>>>> dbfdc84d
    paths["LS"] = PathTemp + "_Livestock_" #Livestock density per animal type
    paths["POP"] = PathTemp + "_Population.tif"  # Population
    
    paths["POP_BUFFER"] = PathTemp + "_Population_Buffered.tif"  # Buffered population
    paths["WATER_BUFFER"] = PathTemp + "_Water_Buffered.tif" #Buffered Water
    paths["WETLAND_BUFFER"] = PathTemp + "_Wetland_Buffered.tif" #Buffered Wetlands
    paths["SNOW_BUFFER"] = PathTemp + "_Snow_Buffered.tif" #Buffered Snow
    paths["AIRPORTS"] = PathTemp + "_Airports.tif" #Buffered Airports
    paths["BOARDERS"] = PathTemp + "_Boarders.tif" #Buffered Boarders
    paths["PV_PA_BUFFER"] = PathTemp + "_PV_Protected_areas_Buffered.tif" #Buffered Protected areas for PV
    paths["WINDON_PA_BUFFER"] = PathTemp + "_WindOn_Protected_areas_Buffered.tif" #Buffered Protected areas for Wind Onshore
<<<<<<< HEAD
=======

>>>>>>> dbfdc84d
    paths["OSM_COM_BUFFER"] = PathTemp + "_OSM_Commercial_Buffered.tif"
    paths["OSM_IND_BUFFER"] = PathTemp + "_OSM_Industrial_Buffered.tif"
    paths["OSM_MINE_BUFFER"] = PathTemp + "_OSM_Mining_Buffered.tif"
    paths["OSM_MIL_BUFFER"] = PathTemp + "_OSM_Military_Buffered.tif"
    paths["PV_OSM_PARK_BUFFER"] = PathTemp + "_PV_OSM_Parks_Buffered.tif"
    paths["WINDON_OSM_PARK_BUFFER"] = PathTemp + "_WindOn_OSM_Parks_Buffered.tif"
    paths["OSM_REC_BUFFER"] = PathTemp + "_OSM_Recreation_Buffered.tif"
<<<<<<< HEAD
    
    paths["WSF"] = PathTemp + "_Settlements.tif"
    paths["PV_WSF_BUFFER"] = PathTemp + "_PV_Settlements_Buffered.tif"
    paths["WINDON_WSF_BUFFER"] = PathTemp + "_WindOn_Settlements_Buffered.tif"
    
    paths["HYDROLAKES"] = PathTemp + "_HydroLakes.tif"
    paths["HYDRORIVERS"] = PathTemp + "_HydroRivers.tif"
    
    paths["HYDROLAKES_BUFFER"] = PathTemp + "_HydroLakes_Buffered.tif"
    paths["HYDRORIVERS_BUFFER"] = PathTemp + "_HydroRivers_Buffered.tif"
    
=======

    paths["WSF"] = PathTemp + "_Settlements.tif"
    paths["PV_WSF_BUFFER"] = PathTemp + "_PV_Settlements_Buffered.tif"
    paths["WINDON_WSF_BUFFER"] = PathTemp + "_WindOn_Settlements_Buffered.tif"

    paths["HYDROLAKES"] = PathTemp + "_HydroLakes.tif"
    paths["HYDRORIVERS"] = PathTemp + "_HydroRivers.tif"

    paths["HYDROLAKES_BUFFER"] = PathTemp + "_HydroLakes_Buffered.tif"
    paths["HYDRORIVERS_BUFFER"] = PathTemp + "_HydroRivers_Buffered.tif"

>>>>>>> dbfdc84d
    paths["CORR_GWA"] = PathTemp + "_GWA_Correction.mat"  # Correction factors based on the GWA

    # Correction factors for wind speeds
    turbine_height_on = str(param["WindOn"]["technical"]["hub_height"])
    turbine_height_off = str(param["WindOff"]["technical"]["hub_height"])
    paths["CORR_ON"] = PathTemp + "_WindOn_Correction_" + turbine_height_on + ".tif"
    paths["CORR_OFF"] = PathTemp + "_WindOff_Correction_" + turbine_height_off + ".tif"

<<<<<<< HEAD
    # not needed anymore?
    # paths["BIOMASS_ENERGY"] = PathTemp + "_Biomass_Energy.tif" #Biomass energy per pixel
    # paths["BIOMASS_CO2"] = PathTemp + "_Biomass_CO2.tif" #Biomass co2 per pixel
    
=======
>>>>>>> dbfdc84d
    #To be used only when the country is split and want to club the map for full country
    # paths["East"] = paths["local_maps"] + "Brazil_East_gwa_Biomass_CO2.tif"
    # paths["West"] = paths["local_maps"] + "Brazil_West_gwa_Biomass_CO2.tif"
    # paths["South"] = paths["local_maps"] + "Brazil_South_gwa_Biomass_CO2.tif"
    # paths["North"] = paths["local_maps"] + "Brazil_North_gwa_Biomass_CO2.tif"
    # paths["CLUB_ENERGY"] = PathTemp + "_Biomass_Energy_Clubbed.tif"
    # paths["CLUB_CO2"] = PathTemp + "_Biomass_CO2_Clubbed.tif"

    return paths


def irena_paths(paths, param):
    """
    This function defines the paths for the IRENA inputs and outputs:
        
      * *IRENA* is a csv file containing statistics for all countries and technologies for a specific *year*, created using a query tool of IRENA.
      * *IRENA_dict* is a csv file to convert the code names of countries from the IRENA database to the database of the shapefile of countries.
      * *IRENA_summary* is a csv file with a summary of renewable energy statistics for the countries within the scope.
    
    :param paths: Dictionary including the paths.
    :type paths: dict
    :param param: Dictionary including the user preferences.
    :type param: dict

    :return paths: The updated dictionary paths.
    :rtype: dict
    """
    global root
    global fs

    year = str(param["year"])

    # IRENA input
    paths["IRENA"] = (
            root + "01 Raw inputs" + fs + "Renewable energy" + fs + "IRENA" + fs + "IRENA_RE_electricity_statistics_allcountries_alltech_" + year + ".csv"
    )

    current_folder = os.path.dirname(os.path.abspath(__file__))
    PathTemp = str(Path(current_folder).parent)
    if PathTemp[-1] != fs:
        PathTemp = PathTemp + fs
    PathTemp = PathTemp + "assumptions"

    paths["IRENA_dict"] = PathTemp + fs + "dict_countries.csv"

    # IRENA output
    paths["IRENA_summary"] = paths["region"] + "Renewable energy" + fs + "IRENA_summary_" + year + ".csv"

    return paths


def regression_paths(paths, param, tech):
    """
    This function defines the paths for the regression parameters:
    
      * *FLH_regression* is a csv file containing FLH statistics for the subregions and the four technologies for a specific *year*, based on the previously created *IRENA_summary*.
      * *TS_regression* is a csv file containing time series to be match for each subregion and technology, based on EMHIRES time series if available.
    
    :param paths: Dictionary including the paths.
    :type paths: dict

    :return paths: The updated dictionary paths.
    :rtype: dict
    """
    year = str(param["year"])

    paths["FLH_regression"] = paths["regression_in"] + "FLH_regression_" + year + ".csv"
    paths[tech]["TS_regression"] = paths["regression_in"] + "TimeSeries_regression_" + tech + "_" + year + ".csv"

    return paths


def emhires_input_paths(paths, param, tech):
    """
    This function defines the path to the EMHIRES input file for each technology (only ``'WindOn'``,
    ``'WindOff'``, and ``'PV'`` are supported by EMHIRES).
    
    :param paths: Dictionary including the paths.
    :type paths: dict
    :param param: Dictionary including the user preferences.
    :type param: dict
    :param tech: Name of the technology.
    :type tech: string

    :return paths: The updated dictionary paths.
    :rtype: dict
    """
    global root
    global fs

    if tech == "WindOn":
        paths[tech][
            "EMHIRES"] = root + "01 Raw inputs" + fs + "Renewable energy" + fs + "EMHIRES" + fs + "TS.CF.COUNTRY.30yr.date.txt"
    elif tech == "WindOff":
        paths[tech][
            "EMHIRES"] = root + "01 Raw inputs" + fs + "Renewable energy" + fs + "EMHIRES" + fs + "TS.CF.OFFSHORE.30yr.date.txt"
    elif tech == "PV":
        paths[tech][
            "EMHIRES"] = root + "01 Raw inputs" + fs + "Renewable energy" + fs + "EMHIRES" + fs + "EMHIRESPV_TSh_CF_Country_19862015.txt"

    return paths


def potential_output_paths(paths, param, tech):
    """
    This function defines the paths of the files that will be saved in the folder for the potential outputs:
    
      * *FLH* is the file with the full-load hours for all pixels within the scope (mat file).
      * *mask* is the file with the suitable pixels within the scope (mat file).
      * *FLH_mask* is the file with the full-load hours for the suitable pixels within the scope (mat file).
      * *weight* is the power density for all the pixels in the scope (mat file).
      * *FLH_weight* is the potential energy output for all the pixels in the scope (mat file).
    
    :param paths: Dictionary including the paths.
    :type paths: dict
    :param param: Dictionary including the user preferences.
    :type param: dict
    :param tech: Name of the technology.
    :type tech: string

    :return paths: The updated dictionary paths.
    :rtype: dict
    """
    region = param["region_name"]
    year = str(param["year"])

    PathTemp = ''
    if tech in ["WindOn", "WindOff"]:
        hubheight = str(param[tech]["technical"]["hub_height"])
        PathTemp = paths["potential"] + region + "_" + tech + "_" + hubheight
    elif tech in ["PV"]:
        if "orientation" in param["PV"]["technical"].keys():
            orientation = str(param[tech]["technical"]["orientation"])
        else:
            orientation = "0"
        PathTemp = paths["potential"] + region + "_" + tech + "_" + orientation
    elif tech in ["CSP"]:
        orientation = "0"
        PathTemp = paths["potential"] + region + "_" + tech + "_" + orientation
    elif tech in ["Biomass"]:
        PathTemp = paths["potential"] + region + "_" + tech
<<<<<<< HEAD
    
    if tech in ["Biomass"]:
        paths[tech]["BIOMASS_ENERGY"] = PathTemp + "_Biomass_Energy.mat"
        paths[tech]["BIOMASS_CO2"] = PathTemp + "_Biomass_CO2.mat"
    else:    
=======

    # File name for Biomass
    if tech in ["Biomass"]:
        paths[tech]["BIOMASS_ENERGY"] = PathTemp + "_Biomass_Energy.mat"
        paths[tech]["BIOMASS_CO2"] = PathTemp + "_Biomass_CO2.mat"
    # File name for all other tech
    else:
>>>>>>> dbfdc84d
        paths[tech]["FLH"] = PathTemp + "_FLH_" + year + ".mat"
        paths[tech]["mask"] = PathTemp + "_mask_" + year + ".mat"
        paths[tech]["FLH_mask"] = PathTemp + "_FLH_mask_" + year + ".mat"
        paths[tech]["weight"] = PathTemp + "_weight_" + year + ".mat"
        paths[tech]["FLH_weight"] = PathTemp + "_FLH_weight_" + year + ".mat"

    return paths


def regional_analysis_output_paths(paths, param, tech):
    """
    This function defines the paths of the files that will be saved in the folder for the regional analysis outputs:
    
      * *Locations* is the shapefile of points that correspond to the selected quantiles in each subregion, for which the time series will be generated.
      * *TS* is the csv file with the time series for all subregions and quantiles.
      * *Region_Stats* is the csv file with the summary report for all subregions.
      * *Sorted_FLH* is the mat file with the sorted samples of FLH for each subregion.
      * *Regression_coefficients* is the path format for a csv files containing the regression coefficients found by the solver
      * *Regression_TS* is the path format for a csv files with the regression resulting timeseries for the tech and settings
    
    :param paths: Dictionary including the paths.
    :type paths: dict
    :param param: Dictionary including the user preferences.
    :type param: dict
    :param tech: Name of the technology.
    :type tech: string

    :return paths: The updated dictionary paths.
    :rtype: dict
    """
    subregions = param["subregions_name"]
    year = str(param["year"])

    PathTemp = ''
    if tech in ["WindOn", "WindOff"]:
        hubheight = str(param[tech]["technical"]["hub_height"])
        PathTemp = paths["regional_analysis"] + subregions + "_" + tech + "_" + hubheight
    elif tech in ["PV"]:
        if "orientation" in param["PV"]["technical"].keys():
            orientation = str(param[tech]["technical"]["orientation"])
        else:
            orientation = "0"
        PathTemp = paths["regional_analysis"] + subregions + "_" + tech + "_" + orientation
    elif tech in ["CSP"]:
        orientation = "0"
        PathTemp = paths["regional_analysis"] + subregions + "_" + tech + "_" + orientation
    elif tech in ["Biomass"]:
        PathTemp = paths["regional_analysis"] + subregions + "_" + tech
<<<<<<< HEAD
    
    paths[tech]["Region_Stats"] = PathTemp + "_Region_stats_" + year + ".csv"
    
    if not tech in ["Biomass"]:
=======

    paths[tech]["Region_Stats"] = PathTemp + "_Region_stats_" + year + ".csv"

    if tech != "Biomass":
>>>>>>> dbfdc84d
        paths[tech]["Locations"] = PathTemp + "_Locations.shp"
        paths[tech]["TS"] = PathTemp + "_TS_" + year + ".csv"
        paths[tech]["Sorted_FLH"] = PathTemp + "_sorted_FLH_sampled_" + year + ".mat"
        paths[tech]["Regression_coefficients"] = paths["regression_out"] + subregions + "_" + tech + "_reg_coefficients_"
        paths[tech]["Regression_TS"] = paths["regression_out"] + subregions + "_" + tech + "_reg_TimeSeries_"

    return paths


def discrete_output_paths(paths, param, tech):
    region = param["region_name"]
    year = str(param["year"])

    PathTemp = ''
    if tech in ["WindOn", "WindOff"]:
        hubheight = str(param[tech]["technical"]["hub_height"])
        PathTemp = paths["discrete_analysis"] + region + "_" + tech + "_" + hubheight
    elif tech in ["PV"]:
        if "orientation" in param["PV"]["technical"].keys():
            orientation = str(param[tech]["technical"]["orientation"])
        else:
            orientation = "0"
        PathTemp = paths["discrete_analysis"] + region + "_" + tech + "_" + orientation
    elif tech in ["CSP"]:
        orientation = "0"
        PathTemp = paths["discrete_analysis"] + region + "_" + tech + "_" + orientation
<<<<<<< HEAD
    
    if not tech in ["Biomass"]:
=======

    if tech != "Biomass":
>>>>>>> dbfdc84d
        paths[tech]["TS_discrete"] = PathTemp + "_TS_" + year + ".csv"

    return paths<|MERGE_RESOLUTION|>--- conflicted
+++ resolved
@@ -1,9 +1,8 @@
-import os
 from pathlib import Path
 from warnings import warn
 import pandas as pd
 import numpy as np
-
+import os
 
 def configuration(config_file):
     """
@@ -60,11 +59,7 @@
 
     param = {}
     param["author"] = "Thushara Addanki"  # the name of the person running the script
-<<<<<<< HEAD
-    param["comment"] = "With Grasslands/Croplands"
-=======
     param["comment"] = "Potential Analysis"
->>>>>>> dbfdc84d
 
     paths = {}
     fs = os.path.sep
@@ -116,18 +111,17 @@
     # Paths to the shapefiles
     PathTemp = root + "02 Shapefiles for regions" + fs + "User-defined" + fs
 
-    input_df = pd.read_csv('configs' + fs + config_file, delimiter=':', comment='#', header=None, index_col=0,
-                           skip_blank_lines=True, )  # Import paramters from config_file
+    input_df = pd.read_csv('../configs' + fs + config_file, delimiter=':', comment='#', header=None, index_col=0,
+                           skip_blank_lines=True, )  # Import parameters from config_files in folder 'configs'
     input_dict = input_df[1].to_dict()  # Convert dataframe to dict with values from the first column
 
-    paths["spatial_scope"] = PathTemp + input_dict["spatial_scope"]
-    paths["subregions"] = PathTemp + input_dict["subregions"]
-
-    param["region_name"] = input_dict["region_name"]  # Name tag of the spatial scope
-    param["subregions_name"] = input_dict["subregions_name"]  # Name tag of the subregions
-    param["country_code"] = input_dict["country_code"]
-    param["year"] = int(input_dict["year"])  # Convert string 'xxxx' to int
-    param["technology"] = input_dict["technology"].split(',')  # Creat array by comma separated string
+    #paths["spatial_scope"] = PathTemp + input_dict["spatial_scope"]
+    paths["subregions"] = PathTemp + input_dict["regions"].replace(" ", "")
+    param["region_name"] = input_dict["region_name"].replace(" ", "")  # Name tag of the spatial scope
+    param["subregions_name"] = input_dict["subregions_name"] .replace(" ", "") # Name tag of the subregions
+    param["country_code"] = input_dict["country_code"].replace(" ", "")
+    param["year"] = int(input_dict["year"].replace(" ", ""))  # Convert string 'xxxx' to int
+    param["technology"] = input_dict["technology"].replace(" ", "").split(',')  # Creat array by comma separated string
 
     return paths, param
 
@@ -275,7 +269,7 @@
     :rtype: dict
     """
     # Quantiles for time series
-    param["quantiles"] = [50]
+    param["quantiles"] = [95, 70, 25]
 
     # User defined locations
     param["useloc"] = {
@@ -367,55 +361,11 @@
         # 220	Permanent snow and ice
 
     """
-    # Landuse reclassification
-        # 0	    No data
-        # 10	Cropland, rainfed
-        # 11	Herbaceous cover
-        # 12	Tree or shrub cover
-        # 20	Cropland, irrigated or post-flooding
-        # 30	Mosaic cropland (>50%) / natural vegetation (tree, shrub, herbaceous cover) (<50%)
-        # 40	Mosaic natural vegetation (tree, shrub, herbaceous cover) (>50%) / cropland (<50%) 
-        # 50	Tree cover, broadleaved, evergreen, closed to open (>15%)
-        # 60	Tree cover, broadleaved, deciduous, closed to open (>15%)
-        # 61	Tree cover, broadleaved, deciduous, closed (>40%)
-        # 62	Tree cover, broadleaved, deciduous, open (15-40%)
-        # 70	Tree cover, needleleaved, evergreen, closed to open (>15%)
-        # 71	Tree cover, needleleaved, evergreen, closed (>40%)
-        # 72	Tree cover, needleleaved, evergreen, open (15-40%)
-        # 80	Tree cover, needleleaved, deciduous, closed to open (>15%)
-        # 81	Tree cover, needleleaved, deciduous, closed (>40%)
-        # 82	Tree cover, needleleaved, deciduous, open (15-40%)
-        # 90	Tree cover, mixed leaf type (broadleaved and needleleaved)
-        # 100	Mosaic tree and shrub (>50%) / herbaceous cover (<50%)
-        # 110	Mosaic herbaceous cover (>50%) / tree and shrub (<50%)
-        # 120	Shrubland
-        # 121	Shrubland evergreen
-        # 122	Shrubland deciduous
-        # 130	Grassland
-        # 140	Lichens and mosses
-        # 150	Sparse vegetation (tree, shrub, herbaceous cover) (<15%)
-        # 151	Sparse tree (<15%)
-        # 152	Sparse shrub (<15%)
-        # 153	Sparse herbaceous cover (<15%)
-        # 160	Tree cover, flooded, fresh or brakish water
-        # 170	Tree cover, flooded, saline water
-        # 180	Shrub or herbaceous cover, flooded, fresh/saline/brakish water
-        # 190	Urban areas
-        # 200	Bare areas
-        # 201	Consolidated bare areas
-        # 202	Unconsolidated bare areas
-        # 210	Water bodies
-        # 220	Permanent snow and ice
-
-    
     landuse = {
         "type": np.array([0, 10, 11, 12, 20, 30, 40, 50, 60, 61, 62, 70, 71, 72, 80, 81, 82, 90, 100, 110, 120,
                         121, 122, 130, 140, 150, 151, 152, 153, 160, 170, 180, 190, 200, 201, 202, 210, 220]),
-<<<<<<< HEAD
-=======
-
-
->>>>>>> dbfdc84d
+
+
         "water_buffer": 1,
         "wetland_buffer": 1,
         "snow_buffer": 4,
@@ -489,27 +439,6 @@
     param["osm_areas"] = osm_areas
     return param
 
-def osm_areas(param):
-
-    #"fclass" ILIKE 'commercial' OR 'industrial' OR 'quarry' OR 'military' OR 'park'
-    osm_areas = {
-        "type": np.array([1, 2, 3, 4, 5, 6]),
-        "Category": np.array(
-            [
-                "commercial",  # 1
-                "industrial",  # 2
-                "quarry",  # 3
-                "military",  # 4
-                "park",  # 5
-                "recreation_ground" #6
-            ]
-        ),
-    }
-
-    param["osm_areas"] = osm_areas
-    return param
-
-
 def pv_parameters(param):
     """
     This function sets the parameters for photovoltaics in the dictionary *pv* inside param:
@@ -571,7 +500,7 @@
     pv["weight"] = {
         "GCR": GCR,
         "lu_availability": np.array(
-            [0.00, 0.00, 0.00, 0.00, 0.00, 0.00, 0.00, 0.02, 0.02, 0.02, 0.02, 0.00, 0.02, 0.00, 0.02, 0.00, 0.02]),
+            [0.00, 0.00, 0.00, 0.00, 0.00, 0.00, 0.00, 0.02, 0.02, 0.02, 0.00, 0.00, 0.00, 0.02, 0.02, 0.00, 0.02]),
         "pa_availability": np.array([1.00, 0.00, 0.00, 0.00, 0.00, 0.00, 0.25, 1.00, 1.00, 1.00, 1.00]),
         "power_density": 0.000160,
         "f_performance": 0.75,
@@ -695,12 +624,12 @@
         "lu_suitability": np.array([0,0,0,1,0,0,1,1,1,1,1,1,1,1,1,1,1,1,1,1,1,1,1,0,0,1,1,1,1,0,0,0,0,1,1,1,0,0]),
         "pa_suitability": np.array([1, 0, 0, 0, 0, 0, 1, 1, 1, 1, 1]),
         "urban_buffer_pixel_amount": 4,
-        "pa_buffer_pixel_amount": 4,
+        "pa_buffer_pixel_amount": 2,
         "airport_buffer_pixel_amount": 16
     }
     windon["weight"] = {
         "lu_availability": np.array(
-            [0.00, 0.08, 0.08, 0.08, 0.08, 0.08, 0.08, 0.10, 0.10, 0.10, 0.10, 0.00, 0.10, 0.00, 0.10, 0.00, 0.10]),
+            [0.00, 0.08, 0.08, 0.08, 0.08, 0.08, 0.08, 0.10, 0.10, 0.10, 0.00, 0.00, 0.00, 0.00, 0.10, 0.00, 0.10]),
         "pa_availability": np.array([1.00, 0.00, 0.00, 0.00, 0.00, 0.00, 0.25, 1.00, 1.00, 1.00, 1.00]),
         "power_density": 0.000008,
         "f_performance": 0.87,
@@ -919,11 +848,7 @@
     param["res_livestock"] = np.array([1 / 120, 1 / 120])
     
     paths["WSF_global"] = PathTemp + "WSF" + fs + "WSF2015_Full.tif"
-<<<<<<< HEAD
-    param["res_settlements"] = np.array([1/400 , 1/400])
-=======
     param["res_settlements"] = np.array([1/400 , 1/400]) #resampled in QGIS
->>>>>>> dbfdc84d
     
     paths["Pop_global"] = PathTemp + "Population" + fs + "gpw_v4_population_count_rev10_2015_30_sec.tif"
     param["res_population"] = np.array([1 / 120, 1 / 120])
@@ -934,21 +859,12 @@
 
     paths["Biomass_Crops"] = PathTemp + "FAOSTAT" + fs + "Admin level 2_"
     paths["Biomass_Forestry"] = PathTemp + "FAOSTAT" + fs + "FAOSTAT_Forestry_data_6-2-2021.csv"
-<<<<<<< HEAD
-    
-    paths["OSM"] = PathTemp + "OSM" + fs
-    
-    paths["HydroLakes"] = PathTemp + "HydroLakes" + fs + "HydroLAKES_polys_v10.shp" 
-    paths["HydroRivers"] = PathTemp + "HydroRivers" + fs + "HydroRIVERS_v10.shp"
-    
-=======
 
     paths["OSM"] = PathTemp + "OSM" + fs # ToDo
 
     paths["HydroLakes"] = PathTemp + "HydroLakes" + fs + "HydroLAKES_polys_v10.shp"
     paths["HydroRivers"] = PathTemp + "HydroRivers" + fs + "HydroRIVERS_v10.shp"
 
->>>>>>> dbfdc84d
     return paths, param
 
 
@@ -1095,11 +1011,7 @@
     paths["ROADS"] = PathTemp + "_Roads.tif"
     paths["RAILS"] = PathTemp + "_Rails.tif"
     paths["OSM_AREAS"] = PathTemp + "_OSM_areas.tif"
-<<<<<<< HEAD
-    
-=======
-
->>>>>>> dbfdc84d
+
     paths["LS"] = PathTemp + "_Livestock_" #Livestock density per animal type
     paths["POP"] = PathTemp + "_Population.tif"  # Population
     
@@ -1111,10 +1023,7 @@
     paths["BOARDERS"] = PathTemp + "_Boarders.tif" #Buffered Boarders
     paths["PV_PA_BUFFER"] = PathTemp + "_PV_Protected_areas_Buffered.tif" #Buffered Protected areas for PV
     paths["WINDON_PA_BUFFER"] = PathTemp + "_WindOn_Protected_areas_Buffered.tif" #Buffered Protected areas for Wind Onshore
-<<<<<<< HEAD
-=======
-
->>>>>>> dbfdc84d
+
     paths["OSM_COM_BUFFER"] = PathTemp + "_OSM_Commercial_Buffered.tif"
     paths["OSM_IND_BUFFER"] = PathTemp + "_OSM_Industrial_Buffered.tif"
     paths["OSM_MINE_BUFFER"] = PathTemp + "_OSM_Mining_Buffered.tif"
@@ -1122,31 +1031,17 @@
     paths["PV_OSM_PARK_BUFFER"] = PathTemp + "_PV_OSM_Parks_Buffered.tif"
     paths["WINDON_OSM_PARK_BUFFER"] = PathTemp + "_WindOn_OSM_Parks_Buffered.tif"
     paths["OSM_REC_BUFFER"] = PathTemp + "_OSM_Recreation_Buffered.tif"
-<<<<<<< HEAD
-    
+
     paths["WSF"] = PathTemp + "_Settlements.tif"
     paths["PV_WSF_BUFFER"] = PathTemp + "_PV_Settlements_Buffered.tif"
     paths["WINDON_WSF_BUFFER"] = PathTemp + "_WindOn_Settlements_Buffered.tif"
-    
+
     paths["HYDROLAKES"] = PathTemp + "_HydroLakes.tif"
     paths["HYDRORIVERS"] = PathTemp + "_HydroRivers.tif"
-    
+
     paths["HYDROLAKES_BUFFER"] = PathTemp + "_HydroLakes_Buffered.tif"
     paths["HYDRORIVERS_BUFFER"] = PathTemp + "_HydroRivers_Buffered.tif"
-    
-=======
-
-    paths["WSF"] = PathTemp + "_Settlements.tif"
-    paths["PV_WSF_BUFFER"] = PathTemp + "_PV_Settlements_Buffered.tif"
-    paths["WINDON_WSF_BUFFER"] = PathTemp + "_WindOn_Settlements_Buffered.tif"
-
-    paths["HYDROLAKES"] = PathTemp + "_HydroLakes.tif"
-    paths["HYDRORIVERS"] = PathTemp + "_HydroRivers.tif"
-
-    paths["HYDROLAKES_BUFFER"] = PathTemp + "_HydroLakes_Buffered.tif"
-    paths["HYDRORIVERS_BUFFER"] = PathTemp + "_HydroRivers_Buffered.tif"
-
->>>>>>> dbfdc84d
+
     paths["CORR_GWA"] = PathTemp + "_GWA_Correction.mat"  # Correction factors based on the GWA
 
     # Correction factors for wind speeds
@@ -1155,13 +1050,6 @@
     paths["CORR_ON"] = PathTemp + "_WindOn_Correction_" + turbine_height_on + ".tif"
     paths["CORR_OFF"] = PathTemp + "_WindOff_Correction_" + turbine_height_off + ".tif"
 
-<<<<<<< HEAD
-    # not needed anymore?
-    # paths["BIOMASS_ENERGY"] = PathTemp + "_Biomass_Energy.tif" #Biomass energy per pixel
-    # paths["BIOMASS_CO2"] = PathTemp + "_Biomass_CO2.tif" #Biomass co2 per pixel
-    
-=======
->>>>>>> dbfdc84d
     #To be used only when the country is split and want to club the map for full country
     # paths["East"] = paths["local_maps"] + "Brazil_East_gwa_Biomass_CO2.tif"
     # paths["West"] = paths["local_maps"] + "Brazil_West_gwa_Biomass_CO2.tif"
@@ -1303,13 +1191,6 @@
         PathTemp = paths["potential"] + region + "_" + tech + "_" + orientation
     elif tech in ["Biomass"]:
         PathTemp = paths["potential"] + region + "_" + tech
-<<<<<<< HEAD
-    
-    if tech in ["Biomass"]:
-        paths[tech]["BIOMASS_ENERGY"] = PathTemp + "_Biomass_Energy.mat"
-        paths[tech]["BIOMASS_CO2"] = PathTemp + "_Biomass_CO2.mat"
-    else:    
-=======
 
     # File name for Biomass
     if tech in ["Biomass"]:
@@ -1317,7 +1198,6 @@
         paths[tech]["BIOMASS_CO2"] = PathTemp + "_Biomass_CO2.mat"
     # File name for all other tech
     else:
->>>>>>> dbfdc84d
         paths[tech]["FLH"] = PathTemp + "_FLH_" + year + ".mat"
         paths[tech]["mask"] = PathTemp + "_mask_" + year + ".mat"
         paths[tech]["FLH_mask"] = PathTemp + "_FLH_mask_" + year + ".mat"
@@ -1366,17 +1246,10 @@
         PathTemp = paths["regional_analysis"] + subregions + "_" + tech + "_" + orientation
     elif tech in ["Biomass"]:
         PathTemp = paths["regional_analysis"] + subregions + "_" + tech
-<<<<<<< HEAD
-    
+
     paths[tech]["Region_Stats"] = PathTemp + "_Region_stats_" + year + ".csv"
-    
-    if not tech in ["Biomass"]:
-=======
-
-    paths[tech]["Region_Stats"] = PathTemp + "_Region_stats_" + year + ".csv"
 
     if tech != "Biomass":
->>>>>>> dbfdc84d
         paths[tech]["Locations"] = PathTemp + "_Locations.shp"
         paths[tech]["TS"] = PathTemp + "_TS_" + year + ".csv"
         paths[tech]["Sorted_FLH"] = PathTemp + "_sorted_FLH_sampled_" + year + ".mat"
@@ -1403,13 +1276,8 @@
     elif tech in ["CSP"]:
         orientation = "0"
         PathTemp = paths["discrete_analysis"] + region + "_" + tech + "_" + orientation
-<<<<<<< HEAD
-    
-    if not tech in ["Biomass"]:
-=======
 
     if tech != "Biomass":
->>>>>>> dbfdc84d
         paths[tech]["TS_discrete"] = PathTemp + "_TS_" + year + ".csv"
 
     return paths