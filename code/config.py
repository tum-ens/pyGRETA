import os
from pathlib import Path
import numpy as np
from warnings import warn


def configuration():
    """
    This function is the main configuration function that calls all the other modules in the code.

    :return: The dictionary param containing all the user preferences, and the dictionary path containing all the paths to inputs and outputs.
    :rtype: tuple(dict, dict)
    """
    paths, param = general_settings()
    paths, param = scope_paths_and_parameters(paths, param)

    param = computation_parameters(param)
    param = resolution_parameters(param)
    param = weather_data_parameters(param)
    param = file_saving_options(param)
    param = time_series_parameters(param)
    param = landuse_parameters(param)
    param = protected_areas_parameters(param)
    param = pv_parameters(param)
    param = csp_parameters(param)
    param = onshore_wind_parameters(param)
    param = offshore_wind_paramters(param)

    paths = weather_input_folder(paths, param)
    paths = global_maps_input_paths(paths)
    paths = output_folders(paths, param)
    paths = weather_output_paths(paths, param)
    paths = local_maps_paths(paths, param)
    paths = irena_paths(paths, param)

    for tech in param["technology"]:
        paths[tech] = {}
        paths = regression_paths(paths, param, tech)
        paths = emhires_input_paths(paths, param, tech)
        paths = potential_output_paths(paths, param, tech)
        paths = regional_analysis_output_paths(paths, param, tech)
    return paths, param


def general_settings():
    """
    This function creates and initializes the dictionaries param and paths. It also creates global variables for the root folder ``root``,
    and the system-dependent file separator ``fs``.

    :return: The empty dictionary paths, and the dictionary param including some general information.
    :rtype: tuple(dict, dict)
    """
    # These variables will be initialized here, then read in other modules without modifying them.
    global fs
    global root

    param = {}
    param["author"] = "Kais Siala"  # the name of the person running the script
    param["comment"] = "Regression-debugging"

    paths = {}
    fs = os.path.sep
    current_folder = os.path.dirname(os.path.abspath(__file__))
    # For personal Computer:
    # root = str(Path(current_folder).parent.parent.parent) + fs + "Database_KS" + fs
    # For Server Computer:
    root = str(Path(current_folder).parent.parent.parent) + "Database_KS" + fs

    return paths, param


###########################
#### User preferences #####
###########################


def scope_paths_and_parameters(paths, param):
    """
    This function defines the path of the geographic scope of the output *spatial_scope* and of the subregions of interest *subregions*.
    Both paths should point to shapefiles of polygons or multipolygons.
    It also associates two name tags for them, respectively *region_name* and *subregions_name*, which define the names of output folders.
    
    * For *spatial_scope*, only the bounding box around all the features matters.
      Example: In case of Europe, whether a shapefile of Europe as one multipolygon, or as a set of multiple features (countries, states, etc.) is used, does not make a difference.
      Potential maps (theoretical and technical) will be later generated for the whole scope of the bounding box.
    
    * For *subregions*, the shapes of the individual features matter, but not their scope.
      For each individual feature that lies within the scope, you can later generate a summary report and time series.
      The shapefile of *subregions* does not have to have the same bounding box as *spatial_scope*.
      In case it is larger, features that lie completely outside the scope will be ignored, whereas those that lie partly inside it will be cropped using the bounding box
      of *spatial_scope*. In case it is smaller, all features are used with no modification.
    
    * *year* defines the year of the input data. 
    
    * *technology* defines the list of technologies that you are interested in.
      Currently, four technologies are defined: onshore wind ``'WindOn'``, offshore wind ``'WindOff'``, photovoltaics ``'PV'``, concentrated solar power ``'CSP'``.

    :param paths: Dictionary including the paths.
    :type paths: dict
    :param param: Dictionary including the user preferences.
    :type param: dict

    :return: The updated dictionaries paths and param.
    :rtype: tuple(dict, dict)
    """
    # Paths to the shapefiles
    PathTemp = root + "02 Shapefiles for regions" + fs + "User-defined" + fs

    paths["spatial_scope"] = PathTemp + "Europe_NUTS0_wo_Balkans_with_EEZ.shp"
    paths["subregions"] = PathTemp + "Europe_NUTS0_wo_Balkans_with_EEZ.shp"

    # Name tags for the scope and the subregions
    param["region_name"] = "Europe"  # Name tag of the spatial scope
    param["subregions_name"] = "Europe_wo_Balkans_NUTS0"  # Name tag of the subregions

    # Year
    param["year"] = 2015

    # Technologies
    param["technology"] = ["PV"]  # ["PV", "CSP", "WindOn", "WindOff"]

    return paths, param


def computation_parameters(param):
    """
    This function defines parameters related to the processing:
    
    * *nproc* is an integer that limits the number of parallel processes (some modules in ``Master.py`` allow parallel processing).
    
    * *CPU_limit* is a boolean parameter that sets the level of priority for all processes in the multiprocessesing.
      Leave ``True`` if you plan on using the computer while FLH and TS are being computed, ``False`` for fastest computation time.

    :param param: Dictionary including the user preferences.
    :type param: dict

    :return: The updated dictionary param.
    :rtype: dict
    """
    param["nproc"] = 36
    param["CPU_limit"] = True
    return param


def resolution_parameters(param):
    """
    This function defines the resolution of weather data (low resolution), and the desired resolution of output rasters (high resolution).
    Both are numpy arrays with two numbers. The first number is the resolution in the vertical dimension (in degrees of latitude),
    the second is for the horizontal dimension (in degrees of longitude).

    :param param: Dictionary including the user preferences.
    :type param: dict

    :return: The updated dictionary param.
    :rtype: dict
    """
    param["res_weather"] = np.array([1 / 2, 5 / 8])
    param["res_desired"] = np.array([1 / 240, 1 / 240])
    return param


def weather_data_parameters(param):
    """
    This function defines the coverage of the weather data *MERRA_coverage*, and how outliers should be corrected using *MERRA_correction*:
    
    * *MERRA_coverage*: If you have downloaded the MERRA-2 data for the world, enter the name tag ``'World'``. The code will later search for the data in the corresponding folder.
      It is possible to download the MERRA-2 just for the geographic scope of the analysis. In that case, enter another name tag (we recommend using the same one as the spatial scope).
    
    * *MERRA_correction*: MERRA-2 contains some outliers, especially in the wind data. *MERRA_correction* sets the threshold of the relative distance between the yearly mean of the data point
      to the yearly mean of its neighbors. 

    :param param: Dictionary including the user preferences.
    :type param: dict

    :return: The updated dictionary param.
    :rtype: dict
    """
    param["MERRA_coverage"] = "World"
    param["MERRA_correction"] = 0.35
    return param


def file_saving_options(param):
    """
    This function sets some options for saving files.
    
    * *savetiff* is a boolean that determines whether tif rasters for the potentials are saved (``True``), or whether only mat files are saved (``False``).
      The latter are saved in any case.
    
    *  *report_sampling* is an integer that sets the sample size for the sorted FLH values per region (relevant for :mod:`Master.reporting`).
    
    :param param: Dictionary including the user preferences.
    :type param: dict

    :return: The updated dictionary param.
    :rtype: dict
    """
    # Mask / Weight
    param["savetiff"] = True  # Save geotiff files of mask and weight rasters

    # Reporting
    param["report_sampling"] = 100
    return param


def time_series_parameters(param):
    """
    This function determines the time series that will be created.
    
    * *quantiles* is a list of floats between 100 and 0. Within each subregion, the FLH values will be sorted,
      and points with FLH values at a certain quantile will be later selected. The time series will be created for these points.
      The value 100 corresponds to the maximum, 50 to the median, and 0 to the minimum.
      
    * *regression* is a dictionary of options for :mod:`Master.regression_coefficients`:
      
      - *solver* is the name of the solver for the regression.
      - *WindOn* is a dictionary containing a list of hub heights that will be considered in the regression, with a name tag for the list.
      - *WindOff* is a dictionary containing a list of hub heights that will be considered in the regression, with a name tag for the list.
      - *PV* is a dictionary containing a list of orientations that will be considered in the regression, with a name tag for the list.
      - *CSP* is a dictionary containing a list of settings that will be considered in the regression, with a name tag for the list.
    
      If all the available settings should be used, you can leave an empty list.
      
    * *modes* is a dictionary that groups the quantiles and assigns names for each subgroup. You can define the groups as you wish.
      If you want to use all the quantiles in one group without splitting them in subgroups, you can write::
      
       param["modes"] = {"all": param["quantiles"]}
      
    * *combo* is a dictionary of options for :mod:`Master.generate_stratified_timeseries`:
    
      - *WindOn* is a dictionary containing the different combinations of hub heights for which stratified time series should be generated, with a name tag for each list.
      - *WindOff* is a dictionary containing the different combinations of hub heights for which stratified time series should be generated, with a name tag for each list.
      - *PV* is a dictionary containing the different combinations of orientations for which stratified time series should be generated, with a name tag for each list.
      - *CSP* is a dictionary containing the different combinations of settings for which stratified time series should be generated, with a name tag for each list.
      
      If all the available settings should be used, you can leave an empty list.
    
    :param param: Dictionary including the user preferences.
    :type param: dict

    :return: The updated dictionary param.
    :rtype: dict
    """
    # Quantiles for time series
    param["quantiles"] = [100, 90, 80, 70, 60, 50, 40, 30, 20, 10, 0]

    # Regression
    param["regression"] = {
        "solver": "gurobi",  # string
        "WindOn": {"2015": [60, 80, 100]},  # dictionary of hub height combinations
        "WindOff": {"80m": [80]},  # dictionary of hub height combinations
        "PV": {"all": [0, 90, -90, 180]},  # list of orientation combinations
        "CSP": {"all": []},
    }

    # Stratified time series
    param["modes"] = {"high": [100, 90, 80], "mid": [70, 60, 50, 40, 30], "low": [20, 10, 0], "all": param["quantiles"]}
    param["combo"] = {
        # dictionary of hub height and orientation combinations
        "WindOn": {"2015": [60, 80, 100], "2030": [80, 100, 120], "2050": [100, 120, 140]},
        "WindOff": {"80m": [80], "100m": [100], "120m": [120]},
        "PV": {"Solar": [0, 180, -90, 90]},
        "CSP": {"all": []},
    }

    return param


def landuse_parameters(param):
    """
    This function sets the land use parameters in the dictionary *landuse* inside param:
    
      * *type* is a numpy array of integers that associates a number to each land use type.
      * *type_urban* is the number associated to urban areas (useful for :mod:`Master.generate_buffered_population`).
      * *Ross_coeff* is a numpy array of Ross coefficients associated to each land use type (relevant for :mod:`model_functions.loss`).
      * *albedo* is a numpy array of albedo coefficients between 0 and 1 associated to each land use type (relevant for reflected irradiation, see :mod:`model_functions.calc_CF_solar`).
      * *hellmann* is a numpy array of Hellmann coefficients associated to each land use type (relevant for :mod:`Master.generate_wind_correction`).
      * *height* is a numpy array of gradient heights in meter associated to each land use type (relevant for :mod:`Master.generate_wind_correction`).
    
    :param param: Dictionary including the user preferences.
    :type param: dict

    :return: The updated dictionary param.
    :rtype: dict

    Land use reclassification::

        # 0   -- Water
        # 1   -- Evergreen needle leaf forest
        # 2   -- Evergreen broad leaf forest
        # 3   -- Deciduous needle leaf forest
        # 4   -- deciduous broad leaf forest
        # 5   -- Mixed forests
        # 6   -- Closed shrublands
        # 7   -- Open shrublands
        # 8   -- Woody savannas
        # 9   -- Savannas
        # 10  -- Grasslands
        # 11  -- Permanent wetland
        # 12  -- Croplands
        # 13  -- Urban and built-up
        # 14  -- Croplands / natural vegetation mosaic
        # 15  -- Snow and ice
        # 16  -- Barren or sparsely vegetated
    """
    landuse = {
        "type": np.array([0, 1, 2, 3, 4, 5, 6, 7, 8, 9, 10, 11, 12, 13, 14, 15, 16]),
        "type_urban": 13,
        "Ross_coeff": np.array(
            [0.0208, 0.0208, 0.0208, 0.0208, 0.0208, 0.0208, 0.0208, 0.0208, 0.0208, 0.0208, 0.0208, 0.0208, 0.0208, 0.0208, 0.0208, 0.0208, 0.0208]
        ),
        "albedo": np.array([0.00, 0.20, 0.20, 0.20, 0.20, 0.20, 0.20, 0.20, 0.20, 0.20, 0.20, 0.00, 0.20, 0.20, 0.20, 0.00, 0.20]),
        "hellmann": np.array([0.10, 0.25, 0.25, 0.25, 0.25, 0.25, 0.20, 0.20, 0.25, 0.25, 0.15, 0.15, 0.20, 0.40, 0.20, 0.15, 0.15]),
        "height": np.array([213, 366, 366, 366, 366, 366, 320, 320, 366, 366, 274, 274, 320, 457, 320, 274, 274]),
    }
    param["landuse"] = landuse
    return param


def protected_areas_parameters(param):
    """
    This function sets the parameters for protected areas in the dictionary *protected_areas* inside param:
    
      * *type* is a numpy array of integers that associates a number to each protection type.
      * *IUCN_Category* is an array of strings with names associated to each protection type (for your information).
    
    :param param: Dictionary including the user preferences.
    :type param: dict

    :return: The updated dictionary param.
    :rtype: dict
    """
    protected_areas = {
        "type": np.array([0, 1, 2, 3, 4, 5, 6, 7, 8, 9, 10]),
        "IUCN_Category": np.array(
            [
                "Not Protected",  # 0
                "Ia",  # 1
                "Ib",  # 2
                "II",  # 3
                "III",  # 4
                "IV",  # 5
                "V",  # 6
                "VI",  # 7
                "Not Applicable",  # 8
                "Not Assigned",  # 9
                "Not Reported",  # 10
            ]
        ),
    }

    param["protected_areas"] = protected_areas
    return param


def pv_parameters(param):
    """
    This function sets the parameters for photovoltaics in the dictionary *pv* inside param:
    
    * *resource* is a dictionary including the parameters related to the resource potential:
    
      * *clearness_correction* is a factor that will be multiplied with the clearness index matrix to correct it. If no correction is required, leave it equal to 1.
    
    * *technical* is a dictionary including the parameters related to the module:
    
      * *T_r* is the rated temperature in °C.
      * *loss_coeff* is the loss coefficient (relevant for :mod:`model_functions.loss`).
      * *tracking* is either 0 for no tracking, 1 for one-axis tracking, or 2 for two-axes tracking.
      * *orientation* is the azimuth orientation of the module in degrees.
      * The tilt angle from the horizontal is chosen optimally in the code, see :mod:`model_functions.angles`.
    
    * *mask* is a dictionary including the parameters related to the masking:
    
      * *slope* is the threshold slope in percent. Areas with a larger slope are excluded.
      * *lu_suitability* is a numpy array of values 0 (unsuitable) or 1 (suitable). It has the same size as the array of land use types.
      * *pa_suitability* is a numpy array of values 0 (unsuitable) or 1 (suitable). It has the same size as the array of protected area categories.
      
    * *weight* is a dictionary including the parameters related to the weighting:
    
      * *GCR* is a dictionary of design settings for the ground cover ratio:
      
        * *shadefree_period* is the number of shadefree hours in the design day.
        * *day_north* is the design day for the northern hemisphere.
        * *day_south* is the design day for the southern hemisphere.
        
      * *lu_availability* is a numpy array of values between 0 (completely not available) and 1 (completely available). It has the same size as the array of land use types.
      * *pa_availability* is a numpy array of values between 0 (completely not available) and 1 (completely available). It has the same size as the array of protected area categories.
      * *power_density* is the power density of PV projects, assuming a GCR = 1, in MW/m².
      * *f_performance* is a number smaller than 1, taking into account all the other losses from the module until the AC substation.
    
    :param param: Dictionary including the user preferences.
    :type param: dict

    :return: The updated dictionary param.
    :rtype: dict
    :raise Tracking Warning: If *tracking* is not set to 0 and *orientation* is given as a value other than 0 or 180 (South or North), the orientation is ignored.

    """
    pv = {}
    pv["resource"] = {"clearness_correction": 1}
    pv["technical"] = {
        "T_r": 25,  # °C
        "loss_coeff": 0.37,
        "tracking": 0,  # 0 for no tracking, 1 for one-axis tracking, 2 for two-axes tracking
        "orientation": 180,  # | 0: South | 90: West | 180: North | -90: East |
    }
    pv["mask"] = {
        "slope": 20,
        "lu_suitability": np.array([0, 0, 0, 0, 0, 0, 0, 1, 1, 1, 1, 0, 1, 1, 1, 0, 1]),
        "pa_suitability": np.array([1, 0, 0, 0, 0, 0, 1, 1, 1, 1, 1]),
    }
    GCR = {"shadefree_period": 6, "day_north": 79, "day_south": 263}
    pv["weight"] = {
        "GCR": GCR,
        "lu_availability": np.array([0.00, 0.00, 0.00, 0.00, 0.00, 0.00, 0.00, 0.02, 0.02, 0.02, 0.02, 0.00, 0.02, 0.02, 0.02, 0.00, 0.02]),
        "pa_availability": np.array([1.00, 0.00, 0.00, 0.00, 0.00, 0.00, 0.25, 1.00, 1.00, 1.00, 1.00]),
        "power_density": 0.000160,
        "f_performance": 0.75,
    }
    del GCR
    if pv["technical"]["tracking"] != 0 and pv["technical"]["orientation"] not in [0, 180]:
        warn("WARNING: " + str(pv["technical"]["tracking"]) + " axis tracking, overwrites orientation input: " + str(pv["technical"]["orientation"]))
        pv["technical"]["orientation"] = "track_" + str(pv["technical"]["tracking"])
    param["PV"] = pv
    return param


def csp_parameters(param):
    """
    This function sets the parameters for concentrated solar power in the dictionary *csp* inside param:
    
    * *resource* is a dictionary including the parameters related to the resource potential:
    
      * *clearness_correction* is a factor that will be multiplied with the clearness index matrix to correct it. If no correction is required, leave it equal to 1.
    
    * *technical* is a dictionary including the parameters related to the module:
    
      * *T_avg_HTF* is the average temperature in °C of the heat transfer fluid between the inlet and outlet of the solar field.
      * *loss_coeff* is the the heat loss coefficient in W/(m²K), which does not depend on wind speed (relevant for :mod:`model_functions.calc_CF_solar`).
      * *loss_coeff_wind* is the the heat loss coefficient in W/(m²K(m/s)^0.6), which depends on wind speed (relevant for :mod:`model_functions.calc_CF_solar`).
      * *Flow_coeff* is a factor smaller than 1 for the heat transfer to the HTF (Flow or heat removal factor).
      * *AbRe_ratio* is the ratio between the receiver area and the concentrator aperture.
      * *Wind_cutoff* is the maximum wind speed for effective tracking in m/s.
    
    * *mask* is a dictionary including the parameters related to the masking:
    
      * *slope* is the threshold slope in percent. Areas with a larger slope are excluded.
      * *lu_suitability* is a numpy array of values 0 (unsuitable) or 1 (suitable). It has the same size as the array of land use types.
      * *pa_suitability* is a numpy array of values 0 (unsuitable) or 1 (suitable). It has the same size as the array of protected area categories.
      
    * *weight* is a dictionary including the parameters related to the weighting:
        
      * *lu_availability* is a numpy array of values between 0 (completely not available) and 1 (completely available). It has the same size as the array of land use types.
      * *pa_availability* is a numpy array of values between 0 (completely not available) and 1 (completely available). It has the same size as the array of protected area categories.
      * *power_density* is the power density of CSP projects in MW/m².
      * *f_performance* is a number smaller than 1, taking into account all the other losses from the CSP module until the AC substation.
    
    :param param: Dictionary including the user preferences.
    :type param: dict

    :return: The updated dictionary param.
    :rtype: dict
    """
    csp = {}
    csp["resource"] = {"clearness_correction": 1}
    csp["technical"] = {
        "T_avg_HTF": 350,  # °C
        "loss_coeff": 1.06,  # Heat Loss coefficient W/(m².K) independent of Wind Speed
        "loss_coeff_wind": 1.19,  # Multiplied with (Wind speed)^(0.6)
        "Flow_coeff": 0.95,  # heat transfer to the HTF factor (Flow or heat removal factor)
        "AbRe_ratio": 0.00079,  # Receiver Area / Concentrator aperture (90mm diameter/8m aperture)
        "Wind_cutoff": 22,  # (m/s)  Maximum Wind Speed for effective tracking (Source:NREL)
    }
    csp["mask"] = {
        "slope": 20,
        "lu_suitability": np.array([0, 0, 0, 0, 0, 0, 0, 1, 1, 1, 1, 0, 1, 1, 1, 0, 1]),
        "pa_suitability": np.array([1, 0, 0, 0, 0, 0, 1, 1, 1, 1, 1]),
    }
    csp["weight"] = {
        "lu_availability": np.array([0.00, 0.00, 0.00, 0.00, 0.00, 0.00, 0.00, 0.02, 0.02, 0.02, 0.02, 0.00, 0.02, 0.02, 0.02, 0.00, 0.02]),
        "pa_availability": np.array([1.00, 0.00, 0.00, 0.00, 0.00, 0.00, 0.25, 1.00, 1.00, 1.00, 1.00]),
        "power_density": 0.000160,
        "f_performance": 0.9 * 0.75,
    }
    param["CSP"] = csp
    return param


def onshore_wind_parameters(param):
    """
    This function sets the parameters for onshore wind in the dictionary *windon* inside param:
    
    * *resource* is a dictionary including the parameters related to the resource potential:
    
      * *res_correction* is either 1 (perform a redistribution of wind speed when increasing the resolution) or 0 (repeat the same value from the low resolution data). It is relevant for :mod:`Master.generate_wind_correction`.
      * *topo_correction* is either 1 (perform a correction of wind speed based on the altitude and the Global Wind Atlas) or 0 (no correction based on altitude).
      * *topo_weight* is only relevant if *topo_correction* = 1. It defines how to weight the correction factors of each country. There are three options: ``'none'`` (all countries have the same weight), ``'size'`` (larger countries have a higher weight), or ``'capacity'`` (countries with a higher installed capacity according to IRENA have a higher weight).
    
    * *technical* is a dictionary including the parameters related to the wind turbine:
    
      * *w_in* is the cut-in speed in m/s.
      * *w_r* is the rated wind speed in m/s.
      * *w_off* is the cut-off wind speed in m/s.
      * *P_r* is the rated power output in MW.
      * *hub_height* is the hub height in m.
    
    * *mask* is a dictionary including the parameters related to the masking:
    
      * *slope* is the threshold slope in percent. Areas with a larger slope are excluded.
      * *lu_suitability* is a numpy array of values 0 (unsuitable) or 1 (suitable). It has the same size as the array of land use types.
      * *pa_suitability* is a numpy array of values 0 (unsuitable) or 1 (suitable). It has the same size as the array of protected area categories.
      * *buffer_pixel_amount* is an integer that defines the number of pixels making a buffer of exclusion around urban areas.
      
    * *weight* is a dictionary including the parameters related to the weighting:
        
      * *lu_availability* is a numpy array of values between 0 (completely not available) and 1 (completely available). It has the same size as the array of land use types.
      * *pa_availability* is a numpy array of values between 0 (completely not available) and 1 (completely available). It has the same size as the array of protected area categories.
      * *power_density* is the power density of onshore wind projects in MW/m².
      * *f_performance* is a number smaller than 1, taking into account all the other losses from the turbine generator until the AC substation.
    
    :param param: Dictionary including the user preferences.
    :type param: dict

    :return: The updated dictionary param.
    :rtype: dict
    """
    windon = {}
    windon["resource"] = {"res_correction": 1, "topo_correction": 1, "topo_weight": "capacity"}  # 'none' or 'size' or 'capacity'
    windon["technical"] = {"w_in": 4, "w_r": 13, "w_off": 25, "P_r": 3, "hub_height": 120}
    windon["mask"] = {
        "slope": 20,
        "lu_suitability": np.array([0, 1, 1, 1, 1, 1, 1, 1, 1, 1, 1, 0, 1, 0, 1, 0, 1]),
        "pa_suitability": np.array([1, 0, 0, 0, 0, 0, 1, 1, 1, 1, 1]),
        "buffer_pixel_amount": 1,
    }
    windon["weight"] = {
        "lu_availability": np.array([0.00, 0.08, 0.08, 0.08, 0.08, 0.08, 0.08, 0.10, 0.10, 0.10, 0.10, 0.00, 0.10, 0.00, 0.10, 0.00, 0.10]),
        "pa_availability": np.array([1.00, 0.00, 0.00, 0.00, 0.00, 0.00, 0.25, 1.00, 1.00, 1.00, 1.00]),
        "power_density": 0.000008,
        "f_performance": 0.87,
    }
    param["WindOn"] = windon
    return param


def offshore_wind_paramters(param):
    """
    This function sets the parameters for offshore wind in the dictionary *windoff* inside param:
    
    * *resource* is a dictionary including the parameters related to the resource potential:
    
      * *res_correction* is either 1 (perform a redistribution of wind speed when increasing the resolution) or 0 (repeat the same value from the low resolution data). It is relevant for :mod:`Master.generate_wind_correction`.
    
    * *technical* is a dictionary including the parameters related to the wind turbine:
    
      * *w_in* is the cut-in speed in m/s.
      * *w_r* is the rated wind speed in m/s.
      * *w_off* is the cut-off wind speed in m/s.
      * *P_r* is the rated power output in MW.
      * *hub_height* is the hub height in m.
    
    * *mask* is a dictionary including the parameters related to the masking:
    
      * *depth* is the threshold depth in meter (negative number). Areas that are deeper are excluded.
      * *pa_suitability* is a numpy array of values 0 (unsuitable) or 1 (suitable). It has the same size as the array of protected area categories.
      
    * *weight* is a dictionary including the parameters related to the weighting:
        
      * *lu_availability* is a numpy array of values between 0 (completely not available) and 1 (completely available). It has the same size as the array of land use types.
      * *pa_availability* is a numpy array of values between 0 (completely not available) and 1 (completely available). It has the same size as the array of protected area categories.
      * *power_density* is the power density of offshore wind projects in MW/m².
      * *f_performance* is a number smaller than 1, taking into account all the other losses from the turbine generator until the AC substation.
    
    :param param: Dictionary including the user preferences.
    :type param: dict

    :return: The updated dictionary param.
    :rtype: dict
    """
    windoff = {}
    windoff["resource"] = {"res_correction": 1}
    windoff["technical"] = {"w_in": 3, "w_r": 16.5, "w_off": 34, "P_r": 7.58, "hub_height": 100}
    windoff["mask"] = {"depth": -40, "pa_suitability": np.array([1, 0, 0, 0, 0, 0, 1, 1, 1, 1, 1])}
    windoff["weight"] = {
        "lu_availability": np.array([0.10, 0.00, 0.00, 0.00, 0.00, 0.00, 0.00, 0.00, 0.00, 0.00, 0.00, 0.00, 0.00, 0.00, 0.00, 0.00, 0.00]),
        "pa_availability": np.array([1.00, 0.00, 0.00, 0.00, 0.00, 0.00, 0.25, 1.00, 1.00, 1.00, 1.00]),
        "power_density": 0.000020,
        "f_performance": 0.87,
    }
    param["WindOff"] = windoff
    return param


###########################
##### Define Paths ########
###########################


def weather_input_folder(paths, param):
    """
    This function defines the path *MERRA_IN* where the MERRA-2 data is saved. It depends on the coverage of the data and the year.
    
    :param paths: Dictionary including the paths.
    :type paths: dict
    :param param: Dictionary including the user preferences.
    :type param: dict

    :return: The updated dictionary paths.
    :rtype: dict
    """
    global root
    global fs

    MERRA_coverage = param["MERRA_coverage"]
    year = str(param["year"])
    paths["MERRA_IN"] = root + "01 Raw inputs" + fs + "Renewable energy" + fs + MERRA_coverage + " " + year + fs

    return paths


def global_maps_input_paths(paths):
    """
    This function defines the paths where the global maps are saved:
    
      * *LU_global* for the land use raster
      * *Topo_tiles* for the topography tiles (rasters)
      * *Pop_tiles* for the population tiles (rasters)
      * *Bathym_global* for the bathymetry raster
      * *Protected* for the shapefile of protected areas
      * *GWA* for the country data retrieved from the Global Wind Atlas (missing the country code, which will be filled in a for-loop in :mod:data_functions.calc_gwa_correction)
      * *Countries* for the shapefiles of countries
      * *EEZ_global* for the shapefile of exclusive economic zones of countries
    
    :param paths: Dictionary including the paths.
    :type paths: dict

    :return: The updated dictionary paths.
    :rtype: dict
    """
    global root
    global fs

    # Global maps
    PathTemp = root + "01 Raw inputs" + fs + "Maps" + fs
    paths["LU_global"] = PathTemp + "Landuse" + fs + "LCType.tif"
    paths["Topo_tiles"] = PathTemp + "Topography" + fs
    paths["Pop_tiles"] = PathTemp + "Population" + fs
    paths["Bathym_global"] = PathTemp + "Bathymetry" + fs + "ETOPO1_Ice_c_geotiff.tif"
    paths["Protected"] = PathTemp + "Protected Areas" + fs + "WDPA_Nov2018-shapefile-polygons.shp"
    paths["GWA"] = PathTemp + "Global Wind Atlas" + fs + fs + "windSpeed.csv"
    paths["Countries"] = PathTemp + "Countries" + fs + "gadm36_0.shp"
    paths["EEZ_global"] = PathTemp + "EEZ" + fs + "eez_v10.shp"

    return paths


def output_folders(paths, param):
    """
    This function defines the paths to multiple output folders:
    
      * *region* is the main output folder.
      * *weather_data* is the output folder for the weather data of the spatial scope.
      * *local_maps* is the output folder for the local maps of the spatial scope.
      * *potential* is the output folder for the ressource and technical potential maps.
      * *regional_analysis* is the output folder for the time series and the report of the subregions.
      * *regression_in* is the folder where the regression parameters (FLH, fitting time series) are saved.
      * *regression_out* is the output folder for the regression results.
      
    All the folders are created at the beginning of the calculation, if they do not already exist,
    
    :param paths: Dictionary including the paths.
    :type paths: dict
    :param param: Dictionary including the user preferences.
    :type param: dict

    :return: The updated dictionary paths.
    :rtype: dict
    """
    global root
    global fs

    region = param["region_name"]
    subregions = param["subregions_name"]

    # Main output folder
    paths["region"] = root + "03 Intermediate files" + fs + "Files " + region + fs

    # Output folder for weather data
    paths["weather_data"] = paths["region"] + "Weather data" + fs
    if not os.path.isdir(paths["weather_data"]):
        os.makedirs(paths["weather_data"])

    # Output folder for local maps of the scope
    paths["local_maps"] = paths["region"] + "Maps" + fs
    if not os.path.isdir(paths["local_maps"]):
        os.makedirs(paths["local_maps"])

    # Output folder for the potential of the scope
    paths["potential"] = paths["region"] + "Renewable energy" + fs + "Potential" + fs
    if not os.path.isdir(paths["potential"]):
        os.makedirs(paths["potential"])

    # Output folder for the regional analysis
    paths["regional_analysis"] = paths["region"] + "Renewable energy" + fs + "Regional analysis" + fs + subregions + fs
    if not os.path.isdir(paths["regional_analysis"]):
        os.makedirs(paths["regional_analysis"])

    # Regression parameters
    paths["regression_in"] = paths["regional_analysis"] + "Regression outputs" + fs + "Parameters" + fs
    if not os.path.isdir(paths["regression_in"]):
        os.makedirs(paths["regression_in"])

    # Regression output
    paths["regression_out"] = paths["regional_analysis"] + "Regression outputs" + fs

    return paths


def weather_output_paths(paths, param):
    """
    This function defines the paths to weather filesfor a specific *year*:
    
      * *W50M* is the file for the wind speed at 50m in m/s.
      * *CLEARNESS* is the file for the clearness index, e.g. the ratio between total ground horizontal radiation and total top-of-the-atmosphere horizontal radiation.
      * *T2M* is the file for the temperature at 2m in Kelvin.
    
    :param paths: Dictionary including the paths.
    :type paths: dict
    :param param: Dictionary including the user preferences.
    :type param: dict

    :return: The updated dictionary paths.
    :rtype: dict
    """
    year = str(param["year"])
    paths["W50M"] = paths["weather_data"] + "w50m_" + year + ".mat"
    paths["CLEARNESS"] = paths["weather_data"] + "clearness_" + year + ".mat"
    paths["T2M"] = paths["weather_data"] + "t2m_" + year + ".mat"

    return paths


def local_maps_paths(paths, param):
    """
    This function defines the paths where the local maps will be saved:
    
      * *LAND* for the raster of land areas within the scope
      * *EEZ* for the raster of sea areas within the scope
      * *SUB* for the raster of areas covered by subregions (both land and sea) within the scope
      * *LU* for the land use raster within the scope
      * *BATH* for the bathymetry raster within the scope
      * *TOPO* for the topography raster within the scope
      * *SLOPE* for the slope raster within the scope
      * *PA* for the raster of protected areas within the scope
      * *POP* for the population raster within the scope
      * *BUFFER* for the raster of population buffer areas within the scope
      * *CORR_GWA* for correction factors based on the Global Wind Atlas (mat file)
      * *CORR_ON* for the onshore wind correction factors (raster)
      * *CORR_OFF* for the offshore wind correction factors (raster)
      * *AREA* for the area per pixel in m² (mat file)
    
    :param paths: Dictionary including the paths.
    :type paths: dict
    :param param: Dictionary including the user preferences.
    :type param: dict

    :return: The updated dictionary paths.
    :rtype: dict
    """
    # Local maps
    PathTemp = paths["local_maps"] + param["region_name"]
    paths["LAND"] = PathTemp + "_Land.tif"  # Land pixels
    paths["EEZ"] = PathTemp + "_EEZ.tif"  # Sea pixels
    paths["SUB"] = PathTemp + "_Subregions.tif"  # Subregions pixels
    paths["LU"] = PathTemp + "_Landuse.tif"  # Land use types
    paths["TOPO"] = PathTemp + "_Topography.tif"  # Topography
    paths["PA"] = PathTemp + "_Protected_areas.tif"  # Protected areas
    paths["SLOPE"] = PathTemp + "_Slope.tif"  # Slope
    paths["BATH"] = PathTemp + "_Bathymetry.tif"  # Bathymetry
    paths["POP"] = PathTemp + "_Population.tif"  # Population
    paths["BUFFER"] = PathTemp + "_Population_Buffered.tif"  # Buffered population
    paths["CORR_GWA"] = PathTemp + "_GWA_Correction.mat"  # Correction factors based on the GWA
    paths["AREA"] = PathTemp + "_Area.mat"  # Area per pixel in m²

    # Correction factors for wind speeds
    turbine_height_on = str(param["WindOn"]["technical"]["hub_height"])
    turbine_height_off = str(param["WindOff"]["technical"]["hub_height"])
    paths["CORR_ON"] = PathTemp + "_WindOn_Correction_" + turbine_height_on + ".tif"
    paths["CORR_OFF"] = PathTemp + "_WindOff_Correction_" + turbine_height_off + ".tif"

    return paths


def irena_paths(paths, param):
    """
    This function defines the paths for the IRENA inputs and outputs:
        
      * *IRENA* is a csv file containing statistics for all countries and technologies for a specific *year*, created using a query tool of IRENA.
      * *IRENA_dict* is a csv file to convert the code names of countries from the IRENA database to the database of the shapefile of countries.
      * *IRENA_summary* is a csv file with a summary of renewable energy statistics for the countries within the scope.
    
    :param paths: Dictionary including the paths.
    :type paths: dict
    :param param: Dictionary including the user preferences.
    :type param: dict

    :return: The updated dictionary paths.
    :rtype: dict
    """
    global root
    global fs

    year = str(param["year"])

    # IRENA input
    paths["IRENA"] = (
        root + "01 Raw inputs" + fs + "Renewable energy" + fs + "IRENA" + fs + "IRENA_RE_electricity_statistics_allcountries_alltech_" + year + ".csv"
    )

<<<<<<< HEAD
=======
    paths["IRENA_dict"] = root + "00 Assumptions" + fs + "dict_countries.csv"

>>>>>>> 15dd3fd8
    # IRENA output
    paths["IRENA_summary"] = paths["region"] + "Renewable energy" + fs + "IRENA_summary_" + year + ".csv"

    return paths


def regression_paths(paths, param, tech):
    """
    This function defines the paths for the regression parameters:
    
      * *FLH_regression* is a csv file containing FLH statistics for the subregions and the four technologies for a specific *year*, based on the previously created *IRENA_summary*.
      * *TS_regression* is a csv file containing time series to match for the subregions and the four technologies. ?????
    
    :param paths: Dictionary including the paths.
    :type paths: dict

    :return: The updated dictionary paths.
    :rtype: dict
    """
    year = str(param["year"])

    paths["FLH_regression"] = paths["regression_in"] + "FLH_regression_" + year + ".csv"
    paths[tech]["TS_regression"] = paths["regression_in"] + "TimeSeries_regression_" + tech + "_" + year + ".csv"

    return paths


def emhires_input_paths(paths, param, tech):
    """
    This function defines the path to the EMHIRES input file for each technology (only ``'WindOn'``,
    ``'WindOff'``, and ``'PV'`` are supported by EMHIRES).
    
    :param paths: Dictionary including the paths.
    :type paths: dict
    :param param: Dictionary including the user preferences.
    :type param: dict
    :param tech: Name of the technology.
    :type tech: string

    :return: The updated dictionary paths.
    :rtype: dict
    """
    global root
    global fs

    if tech == "WindOn":
        paths[tech]["EMHIRES"] = root + "01 Raw inputs" + fs + "Renewable energy" + fs + "EMHIRES " + fs + "TS.CF.COUNTRY.30yr.date.txt"
    elif tech == "WindOff":
        paths[tech]["EMHIRES"] = root + "01 Raw inputs" + fs + "Renewable energy" + fs + "EMHIRES " + fs + "TS.CF.OFFSHORE.30yr.date.txt"
    elif tech == "PV":
        paths[tech]["EMHIRES"] = root + "01 Raw inputs" + fs + "Renewable energy" + fs + "EMHIRES " + fs + "EMHIRESPV_TSh_CF_Country_19862015.txt"

    return paths


def potential_output_paths(paths, param, tech):
    """
    This function defines the paths of the files that will be saved in the folder for the potential outputs:
    
      * *FLH* is the file with the full-load hours for all pixels within the scope (mat file).
      * *mask* is the file with the suitable pixels within the scope (mat file).
      * *FLH_mask* is the file with the full-load hours for the suitable pixels within the scope (mat file).
      * *weight* is the power density for all the pixels in the scope (mat file).
      * *FLH_weight* is the potential energy output for all the pixels in the scope (mat file).
    
    :param paths: Dictionary including the paths.
    :type paths: dict
    :param param: Dictionary including the user preferences.
    :type param: dict
    :param tech: Name of the technology.
    :type tech: string

    :return: The updated dictionary paths.
    :rtype: dict
    """
    region = param["region_name"]
    year = str(param["year"])

    if tech in ["WindOn", "WindOff"]:
        hubheight = str(param[tech]["technical"]["hub_height"])
        PathTemp = paths["potential"] + region + "_" + tech + "_" + hubheight
    elif tech in ["PV"]:
        if "orientation" in param["PV"]["technical"].keys():
            orientation = str(param[tech]["technical"]["orientation"])
        else:
            orientation = "0"
        PathTemp = paths["potential"] + region + "_" + tech + "_" + orientation
    elif tech in ["CSP"]:
        orientation = "0"
        PathTemp = paths["potential"] + region + "_" + tech + "_" + orientation

    paths[tech]["FLH"] = PathTemp + "_FLH_" + year + ".mat"
    paths[tech]["mask"] = PathTemp + "_mask_" + year + ".mat"
    paths[tech]["FLH_mask"] = PathTemp + "_FLH_mask_" + year + ".mat"
    paths[tech]["weight"] = PathTemp + "_weight_" + year + ".mat"
    paths[tech]["FLH_weight"] = PathTemp + "_FLH_weight_" + year + ".mat"

    return paths


def regional_analysis_output_paths(paths, param, tech):
    """
    This function defines the paths of the files that will be saved in the folder for the regional analysis outputs:
    
      * *Locations* is the shapefile of points that correspond to the selected quantiles in each subregion, for which the time series will be generated.
      * *TS* is the csv file with the time series for all subregions and quantiles.
      * *Region_Stats* is the csv file with the summary report for all subregions.
      * *Sorted_FLH* is the mat file with the sorted samples of FLH for each subregion.
      * *Regression_coefficients* is the path format for a csv files containing the regression coefficients found by the solver
      * *Regression_TS* is the path format for a csv files with the regression resulting timeseries for the tech and settings
    
    :param paths: Dictionary including the paths.
    :type paths: dict
    :param param: Dictionary including the user preferences.
    :type param: dict
    :param tech: Name of the technology.
    :type tech: string

    :return: The updated dictionary paths.
    :rtype: dict
    """
    subregions = param["subregions_name"]
    year = str(param["year"])

    if tech in ["WindOn", "WindOff"]:
        hubheight = str(param[tech]["technical"]["hub_height"])
        PathTemp = paths["regional_analysis"] + subregions + "_" + tech + "_" + hubheight
    elif tech in ["PV"]:
        if "orientation" in param["PV"]["technical"].keys():
            orientation = str(param[tech]["technical"]["orientation"])
        else:
            orientation = "0"
        PathTemp = paths["regional_analysis"] + subregions + "_" + tech + "_" + orientation
    elif tech in ["CSP"]:
        orientation = "0"
        PathTemp = paths["regional_analysis"] + subregions + "_" + tech + "_" + orientation

    paths[tech]["Locations"] = PathTemp + "_Locations.shp"
    paths[tech]["TS"] = PathTemp + "_TS_" + year + ".csv"
    paths[tech]["Region_Stats"] = PathTemp + "_Region_stats_" + year + ".csv"
    paths[tech]["Sorted_FLH"] = PathTemp + "_sorted_FLH_sampled_" + year + ".mat"

    paths[tech]["Regression_coefficients"] = paths["regression_out"] + subregions + "_" + tech + "_reg_coefficients_"
    paths[tech]["Regression_TS"] = paths["regression_out"] + subregions + "_" + tech + "_reg_TimeSeries_"

    return paths<|MERGE_RESOLUTION|>--- conflicted
+++ resolved
@@ -817,11 +817,8 @@
         root + "01 Raw inputs" + fs + "Renewable energy" + fs + "IRENA" + fs + "IRENA_RE_electricity_statistics_allcountries_alltech_" + year + ".csv"
     )
 
-<<<<<<< HEAD
-=======
     paths["IRENA_dict"] = root + "00 Assumptions" + fs + "dict_countries.csv"
 
->>>>>>> 15dd3fd8
     # IRENA output
     paths["IRENA_summary"] = paths["region"] + "Renewable energy" + fs + "IRENA_summary_" + year + ".csv"
 
