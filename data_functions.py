--- conflicted
+++ resolved
@@ -37,50 +37,7 @@
            (Ind[:, 3] - 1) * res_high[1] + Crd_all[3]]
     return Crd
 
-<<<<<<< HEAD
-
-def ind_merra(Crd, res):
-    ind = np.array([(Crd[:, 0] - Crd[-1, 2]) / res[0],
-                    (Crd[:, 1] - Crd[-1, 3]) / res[1],
-                    (Crd[:, 2] - Crd[-1, 2]) / res[0] + 1,
-                    (Crd[:, 3] - Crd[-1, 3]) / res[1] + 1])
-    ind = np.transpose(ind)
-    ind = ind.astype(int)
-    return ind
-
-
-def ind_global(Ext_PV, res):
-    ind = np.array([np.round((90 - Ext_PV[:, 0]) / res[0]) + 1,
-                    np.round((180 + Ext_PV[:, 1]) / res[1]),
-                    np.round((90 - Ext_PV[:, 2]) / res[0]),
-                    np.round((180 + Ext_PV[:, 3]) / res[1]) + 1])
-    ind = np.transpose(ind)
-    ind = ind.astype(int)
-    return ind
-
-
-def calc_geotiff(Crd, res):
-    """
-    Returns dictionary containing the Georefferencing parameters for geotiff creation,
-    based on the desired extent and resolution
-
-    :param Crd: Extent
-    :param res: resolution
-    """
-    GeoRef = {"RasterOrigin": [Crd[-1, 3], Crd[-1, 0]],
-              "RasterOrigin_alt": [Crd[-1, 3], Crd[-1, 2]],
-              "pixelWidth": res[1, 1],
-              "pixelHeight": -res[1, 0]}
-    return GeoRef
-
-
-def calc_region(region, Crd, res, GeoRef):
-    latlim = Crd[2] - Crd[0]
-    lonlim = Crd[3] - Crd[1]
-    M = int(m.fabs(latlim) / res[1, 0])
-    N = int(m.fabs(lonlim) / res[1, 1])
-=======
-	
+  
 def crd_exact_points(Ind_points, Crd_all, res):
     ''' description 
     Ind_points: tuple of indices in the vertical and horizontal axes. '''
@@ -115,7 +72,13 @@
 
 
 def calc_geotiff(Crd_all, res_high):
-    ''' description - why is there a minus sign?'''
+    """
+    Returns dictionary containing the Georefferencing parameters for geotiff creation,
+    based on the desired extent and resolution
+
+    :param Crd: Extent
+    :param res: resolution
+    """
     GeoRef = {"RasterOrigin": [Crd_all[3], Crd_all[0]],
               "RasterOrigin_alt": [Crd_all[3], Crd_all[2]],
               "pixelWidth": res_high[1],
@@ -129,7 +92,6 @@
     lonlim = Crd_reg[3] - Crd_reg[1]
     M = int(m.fabs(latlim) / res_high[0])
     N = int(m.fabs(lonlim) / res_high[1])
->>>>>>> 140cb7ba
     A_region = np.ones((M, N))
     origin = [Crd_reg[3], Crd_reg[2]]
 
