--- conflicted
+++ resolved
@@ -15,11 +15,7 @@
     paths, param = initialization()
 
     # Generate input raster maps
-<<<<<<< HEAD
     # generate_maps_for_scope(paths, param)
-=======
-    #generate_maps_for_scope(paths, param)
->>>>>>> 639dc352
 
     # Wind speed correction
     if "WindOn" in param["technology"] or "WindOff" in param["technology"]:
@@ -29,7 +25,6 @@
         print("Tech: " + tech)
 
         # Generate potential maps and reports
-<<<<<<< HEAD
         calculate_full_load_hours(paths, param, tech)
         mask_potential_maps(paths, param, tech)
         weight_potential_maps(paths, param, tech)
@@ -39,17 +34,7 @@
         find_representative_locations(paths, param, tech)
         generate_time_series_for_representative_locations(paths, param, tech)
         # generate_time_series_for_specific_locations(paths, param, tech)
-=======
-        #calculate_full_load_hours(paths, param, tech)
-        #mask_potential_maps(paths, param, tech)
-        #weight_potential_maps(paths, param, tech)
-        #report_potentials(paths, param, tech)
 
-        # # Generate time series
-        # find_representative_locations(paths, param, tech)
-        # generate_time_series_for_representative_locations(paths, param, tech)
-        generate_time_series_for_specific_locations(paths, param, tech)
->>>>>>> 639dc352
 
     for tech in param["technology"]:
         print("Tech: " + tech)
