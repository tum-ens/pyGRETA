--- conflicted
+++ resolved
@@ -4,13 +4,10 @@
 import numpy as np
 import rasterio
 from rasterio import windows, mask, MemoryFile
-<<<<<<< HEAD
-import hdf5storage
-=======
 import pandas as pd
 import hdf5storage
 from itertools import product
->>>>>>> 68dcfc18
+
 
 
 def calc_ext(regb, ext, res):
@@ -329,169 +326,4 @@
     # Finding the latitudinal pixel-sized globe slice areas then dividing them by the longitudinal pixel size
     area_vec = ((upperSliceAreas - lowerSliceAreas) * res_desired[1] / 360).T
     A_area = np.tile(area_vec, (1, n_high))
-<<<<<<< HEAD
     return A_area
-
-
-def create_buffer(A_lu, buffer_pixel_amount):
-    """
-    This function creates a buffer around urban areas, based on a Von Neumann neighborhood.
-    A_lu matrix element values range from 0 to 16:
-    # 0   -- Water
-    # 1   -- Evergreen needle leaf forest
-    # 2   -- Evergreen broad leaf forest
-    # 3   -- Deciduous needle leaf forest
-    # 4   -- deciduous broad leaf forest
-    # 5   -- Mixed forests
-    # 6   -- Closed shrublands
-    # 7   -- Open shrublands
-    # 8   -- Woody savannas
-    # 9   -- Grasslands
-    # 10  -- Permanent wetland
-    # 12  -- Croplands
-    # 13  -- URBAN AND BUILT-UP
-    # 14  -- Croplands / natural vegetation mosaic
-    # 15  -- Snow and ice
-    # 16  -- Barren or sparsely vegetated
-
-    :param A_lu: Landuse matrix
-    :param buffer_pixel_amount: Buffer amount
-    """
-
-    # Mark the matrix elements with values 13
-    A_lu = A_lu == 13
-
-    # modify
-    # create a buffer around the cities
-    shifted_A_lu = A_lu
-
-    for p in range(0, buffer_pixel_amount):
-        n = 1  # Number of pixel shifts per loop
-        shifted_left = superpose_left(shifted_A_lu, n)
-        shifted_right = superpose_right(shifted_A_lu, n)
-        shifted_up = superpose_up(shifted_A_lu, n)
-        shifted_down = superpose_down(shifted_A_lu, n)
-
-        superposed = shifted_left + shifted_right + shifted_up + shifted_down
-
-        superposed = superposed != 0
-        shifted_A_lu = superposed
-
-    A_lu_buffered = shifted_A_lu
-    return A_lu_buffered
-
-
-def superpose_left(A_lu, buffer_pixed_amount):
-    """
-    Used as part of create_buffer()
-    Shift and superpose to the left, shift amount is defined by buffer_pixel amount
-    """
-
-    left = np.append(A_lu[:, buffer_pixed_amount:], np.zeros((A_lu.shape[0], buffer_pixed_amount)), axis=1)
-    shifted_left = A_lu + left
-    shifted_left = shifted_left != 0
-    return shifted_left
-
-
-def superpose_right(A_lu, buffer_pixed_amount):
-    """
-    Used as part of create_buffer()
-    Shift and superpose to the right, shift amount is defined by buffer_pixel amount
-    """
-
-    right = np.append(np.zeros((A_lu.shape[0], buffer_pixed_amount)), A_lu[:, :-buffer_pixed_amount], axis=1)
-    shifted_right = A_lu + right
-    shifted_right = shifted_right != 0
-    return shifted_right
-
-
-def superpose_up(A_lu, buffer_pixed_amount):
-    """
-    Used as part of create_buffer()
-    Shift and superpose upward, shift amount is defined by buffer_pixel amount
-    """
-
-    up = np.append(A_lu[buffer_pixed_amount:, :], np.zeros((buffer_pixed_amount, A_lu.shape[1])), axis=0)
-    shifted_up = A_lu + up
-    shifted_up = shifted_up != 0
-    return shifted_up
-
-
-def superpose_down(A_lu, buffer_pixed_amount):
-    """
-    Used as part of create_buffer()
-    Shift and superpose to the downward, shift amount is defined by buffer_pixel amount
-    """
-
-    down = np.append(np.zeros((buffer_pixed_amount, A_lu.shape[1])), A_lu[:-buffer_pixed_amount, :], axis=0)
-    shifted_down = A_lu + down
-    shifted_down = shifted_down != 0
-    return shifted_down
-
-
-def load_data(paths, param, tech, hubheights, region):
-
-    # Read data from output folder
-    IRENA_FLH = 0
-    TS = np.zeros(8760)
-    time = range(1, 8761)
-
-    # Setup the data dataframe for generated TS for each quantile
-    GenTS = {}
-    for hub in hubheights:
-        if len(hubheights) > 1:
-            TS_Temp = pd.read_csv(paths[tech]["TS_height"] + '_' + str(hub) + '_TS_' + param["year"] + '.csv',
-                                  sep=';', dtype=str)
-        else:
-            TS_Temp = pd.read_csv(paths[tech]["TS_height"] + '_TS_' + param["year"] + '.csv',
-                                  sep=';', dtype=str)
-
-        # Remove undesired regions
-        filter_reg = [col for col in TS_Temp if col.startswith(region)]
-        TS_Temp = TS_Temp[filter_reg]
-
-        # Exit function if region is not present in TS files
-        if TS_Temp.empty:
-            return None
-
-        TS_Temp.columns = TS_Temp.iloc[0]
-        TS_Temp = TS_Temp.drop(0)
-
-        GenTS[str(hub)] = TS_Temp.astype(float)
-
-    GenTS["TS_Max"] = np.nansum(GenTS[str(np.max(hubheights))]["q" + str(np.max(param["quantiles"]))])
-    GenTS["TS_Min"] = np.nansum(GenTS[str(np.min(hubheights))]["q" + str(np.min(param["quantiles"]))])
-
-    # Prepare Timeseries dictionary indexing by height and quantile
-    Timeseries = {}
-    for h in hubheights:
-        for q in param["quantiles"]:
-            for t in time:
-                Timeseries[(h, q, t)] = np.array(GenTS[str(h)]['q'+str(q)])[t-1]
-
-    # Setup dataframe for IRENA
-    IRENA = param["IRENA"]
-    IRENA_FLH = IRENA[region].loc[tech]
-
-    # Setup dataframe for EMHIRES DATA
-    EMHIRES = param["EMHIRES"]
-    ts = np.array(EMHIRES[region].values)
-    TS = {}
-    for t in time:
-        TS[(t,)] = ts[t - 1]
-
-    # Create data_input dictionary
-    data = {None: {
-        "h": {None: hubheights},
-        "q": {None: param["quantiles"]},
-        "FLH": {None: IRENA_FLH},
-        "shape": TS,
-        "t": {None: np.array(time)},
-        "TS": Timeseries,
-        "IRENA_best_worst": (GenTS["TS_Max"] > IRENA_FLH, GenTS["TS_Min"] < IRENA_FLH)
-            }}
-
-    return data
-=======
-    return A_area
->>>>>>> 68dcfc18
