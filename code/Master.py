from model_functions import *


def initialization():
    """
    This function reads the user-defined parameters and paths from :mod:`config.py`, then adds additional parameters related
    to the shapefiles. 
    First, it saves the spatial scope of the problem.
    Then, it distinguishes between countries, exclusive economic zones and subregions. For each one of them, 
    it saves the geodataframes, the number of features, and the coordinates of the bounding boxes of each feature.
    Finally, it saves the number of rows and columns in the low and righ resolution, and a georeference dictionary
    used for saving tif files.

    :return: The updated dictionaries param and paths.
    :rtype: tuple (dict, dict)
    """
    timecheck('Start')

    # import param and paths
    from config import configuration
    paths, param = configuration()

    # Read shapefile of scope
    scope_shp = gpd.read_file(paths["spatial_scope"])
    param["spatial_scope"] = define_spatial_scope(scope_shp)

    res_weather = param["res_weather"]
    res_desired = param["res_desired"]
    Crd_all = crd_merra(param["spatial_scope"], res_weather)[0]
    param["Crd_all"] = Crd_all
    ymax, xmax, ymin, xmin = Crd_all
    bounds_box = Polygon([(xmin, ymin), (xmin, ymax), (xmax, ymax), (xmax, ymin)])

    timecheck('Read shapefile of countries')
    # Extract land areas
    countries_shp = gpd.read_file(paths["Countries"], bbox=scope_shp)
    countries_shp = countries_shp.to_crs({'init': 'epsg:4326'})

    # Crop all polygons and take the part inside the bounding box
    countries_shp['geometry'] = countries_shp['geometry'].intersection(bounds_box)
    countries_shp = countries_shp[countries_shp.geometry.area > 0]
    param["regions_land"] = countries_shp
    param["nRegions_land"] = len(param["regions_land"])
    Crd_regions_land = np.zeros((param["nRegions_land"], 4))

    for reg in range(0, param["nRegions_land"]):
        # Box coordinates for MERRA2 data
        r = countries_shp.bounds.iloc[reg]
        box = np.array([r["maxy"], r["maxx"], r["miny"], r["minx"]])[np.newaxis]
        Crd_regions_land[reg, :] = crd_merra(box, res_weather)

    timecheck('Read shapefile of EEZ')
    # Extract sea areas
    eez_shp = gpd.read_file(paths["EEZ_global"], bbox=scope_shp)
    eez_shp = eez_shp.to_crs({'init': 'epsg:4326'})

    # Crop all polygons and take the part inside the bounding box
    eez_shp['geometry'] = eez_shp['geometry'].intersection(bounds_box)
    eez_shp = eez_shp[eez_shp.geometry.area > 0]
    param["regions_sea"] = eez_shp
    param["nRegions_sea"] = len(param["regions_sea"])
    Crd_regions_sea = np.zeros((param["nRegions_sea"], 4))

    for reg in range(0, param["nRegions_sea"]):
        # Box coordinates for MERRA2 data
        r = eez_shp.bounds.iloc[reg]
        box = np.array([r["maxy"], r["maxx"], r["miny"], r["minx"]])[np.newaxis]
        Crd_regions_sea[reg, :] = crd_merra(box, res_weather)

    timecheck('Read shapefile of subregions')
    # Read shapefile of regions
    regions_shp = gpd.read_file(paths["subregions"], bbox=scope_shp)
    regions_shp = regions_shp.to_crs({'init': 'epsg:4326'})

    # Crop all polygons and take the part inside the bounding box
    regions_shp['geometry'] = regions_shp['geometry'].intersection(bounds_box)
    regions_shp = regions_shp[regions_shp.geometry.area > 0]
    regions_shp.sort_values(by=['NAME_SHORT'], inplace=True)
    regions_shp.reset_index(inplace=True)
    param["regions_sub"] = regions_shp
    param["nRegions_sub"] = len(param["regions_sub"])
    Crd_regions_sub = np.zeros((param["nRegions_sub"], 4))

    for reg in range(0, param["nRegions_sub"]):
        # Box coordinates for MERRA2 data
        r = regions_shp.bounds.iloc[reg]
        box = np.array([r["maxy"], r["maxx"], r["miny"], r["minx"]])[np.newaxis]
        Crd_regions_sub[reg, :] = crd_merra(box, res_weather)

    # Saving parameters
    param["Crd_subregions"] = Crd_regions_sub
    param["Crd_regions"] = np.concatenate((Crd_regions_land, Crd_regions_sea), axis=0)

    # Indices and matrix dimensions
    Ind_all_low = ind_merra(Crd_all, Crd_all, res_weather)
    Ind_all_high = ind_merra(Crd_all, Crd_all, res_desired)

    param["m_high"] = int((Ind_all_high[:, 0] - Ind_all_high[:, 2] + 1)[0])  # number of rows
    param["n_high"] = int((Ind_all_high[:, 1] - Ind_all_high[:, 3] + 1)[0])  # number of columns
    param["m_low"] = int((Ind_all_low[:, 0] - Ind_all_low[:, 2] + 1)[0])  # number of rows
    param["n_low"] = int((Ind_all_low[:, 1] - Ind_all_low[:, 3] + 1)[0])  # number of columns
    param["GeoRef"] = calc_geotiff(Crd_all, res_desired)
    timecheck('End')

    # Display initial information
    print('\nRegion: ' + param["region_name"] + ' - Year: ' + str(param["year"]))
    print('Folder Path: ' + paths["region"] + '\n')

    return paths, param


def generate_weather_files(paths, param):
    """
    This function reads the daily NetCDF data (from MERRA-2) for SWGDN, SWTDN, T2M, U50m, and V50m,
    and saves them in matrices with yearly time series with low spatial resolution.
    This function has to be run only once.

    :param paths: Dictionary including the paths to the MERRA-2 input files *MERRA_IN*, and to the desired output locations for *T2M*, *W50M* and *CLEARNESS*.
    :type paths: dict
    :param param: Dictionary including the year and the spatial scope.
    :type param: dict
    :return: The files T2M.mat, W50M.mat, and CLEARNESS.mat are saved directly in the defined paths, along with their metadata in JSON files.
    :rtype: None
    """

    timecheck('Start')
    start = datetime.date(param["year"], 1, 1)
    end = datetime.date(param["year"], 12, 31)

    SWGDN = np.array([])
    SWTDN = np.array([])
    T2M = np.array([])
    U50M = np.array([])
    V50M = np.array([])
    status = 0
    delta = (end - start).days + 1
    for date in pd.date_range(start, end):
        # Show status bar
        status = status + 1
        sys.stdout.write('\r')
        sys.stdout.write('Reading NetCDF files ' + '[%-50s] %d%%' % (
            '=' * ((status * 50) // delta), (status * 100) // delta))
        sys.stdout.flush()

        tomorrow = date + pd.Timedelta('1 day')
        if date.day == 29 and date.month == 2:
            continue

        # Name and path of the NetCDF file to be read
        name = paths["MERRA_IN"] + 'MERRA2_400.tavg1_2d_rad_Nx.' + date.strftime('%Y%m%d') + '.SUB.nc'
        name2 = paths["MERRA_IN"] + 'MERRA2_400.tavg1_2d_slv_Nx.' + date.strftime('%Y%m%d') + '.SUB.nc'

        # Read NetCDF file, extract hourly tables
        with h5netcdf.File(name, 'r') as f:
            # [time, lat 361, lon 576]
            swgdn = np.transpose(subset(f['SWGDN'], param), [1, 2, 0])
            if SWGDN.size == 0:
                SWGDN = swgdn
            else:
                SWGDN = np.concatenate((SWGDN, swgdn), axis=2)

            swtdn = np.transpose(subset(f['SWTDN'], param), [1, 2, 0])
            if SWTDN.size == 0:
                SWTDN = swtdn
            else:
                SWTDN = np.concatenate((SWTDN, swtdn), axis=2)

        with h5netcdf.File(name2, 'r') as f:
            t2m = np.transpose(subset(f['T2M'], param), [1, 2, 0])
            if T2M.size == 0:
                T2M = t2m
            else:
                T2M = np.concatenate((T2M, t2m), axis=2)

            u50m = np.transpose(subset(f['U50M'], param), [1, 2, 0])
            if U50M.size == 0:
                U50M = u50m
            else:
                U50M = np.concatenate((U50M, u50m), axis=2)

            v50m = np.transpose(subset(f['V50M'], param), [1, 2, 0])
            if V50M.size == 0:
                V50M = v50m
            else:
                V50M = np.concatenate((V50M, v50m), axis=2)
        if date.year != tomorrow.year:
            # Create the overall wind speed
            W50M = abs(U50M + (1j * V50M))
            # Calculate the clearness index
            CLEARNESS = np.divide(SWGDN, SWTDN, where=SWTDN != 0)

            sys.stdout.write('\n')
            timecheck('Writing Files: T2M, W50M, CLEARNESS')
            hdf5storage.writes({'T2M': T2M}, paths["T2M"], store_python_metadata=True, matlab_compatible=True)
            create_json(paths["T2M"], param, ["MERRA_coverage", "region_name", "Crd_all", "res_weather"], paths,
                        ["MERRA_IN", "T2M"])
            hdf5storage.writes({'W50M': W50M}, paths["W50M"], store_python_metadata=True, matlab_compatible=True)
            create_json(paths["W50M"], param, ["MERRA_coverage", "region_name", "Crd_all", "res_weather"], paths,
                        ["MERRA_IN", "W50M"])
            hdf5storage.writes({'CLEARNESS': CLEARNESS}, paths["CLEARNESS"], store_python_metadata=True,
                               matlab_compatible=True)
            create_json(paths["CLEARNESS"], param, ["MERRA_coverage", "region_name", "Crd_all", "res_weather"], paths,
                        ["MERRA_IN", "CLEARNESS"])
    timecheck('End')


def clean_weather_data(paths, param):
    """
    This function detects data outliers in the wind input file W50M.mat. An outlier is a data point, for which
    the absolute value of the difference between the yearly average value and the mean of the direct neighbors
    (Moore neighborhood) is higher than a user-defined threshold *MERRA_correction*. It replaces the hourly values
    with the hourly values of the mean of the neighbors, and overwrites the original W50M.mat file.

    :param paths: Dictionary including the path to the file W50M.mat.
    :type paths: dict
    :param param: Dictionary including the threshold value *MERRA_correction*.
    :type param: dict
    :return: The file W50M.mat is overwritten after the correction, along with its metadata in a JSON file.
    :rtype: None
    """

    timecheck('Start')

<<<<<<< HEAD
=======

>>>>>>> c1b9cc89
    # Read Wind Data
    W50M = hdf5storage.read('W50M', paths["W50M"])
    wind = np.mean(W50M, 2)

    # Set convolution mask
    kernel = np.ones((3, 3))
    kernel[1, 1] = 0

    # Compute average Convolution
    averagewind = generic_filter(wind, np.nanmean, footprint=kernel, mode='constant', cval=np.NaN)
    ratio = wind / averagewind

    # Extract over threshold Points
    points = np.where(abs(ratio - np.mean(ratio)) > param["MERRA_correction"])

    # Correct points hourly
    for t in range(W50M.shape[2]):
        W50M[points[0], points[1], t] = W50M[points[0], points[1], t] / ratio[points[0], points[1]]

    # Save corrected Wind
    hdf5storage.writes({'W50M': W50M}, paths["W50M"], store_python_metadata=True, matlab_compatible=True)
    create_json(paths["W50M"], param, ["MERRA_coverage", "region_name", "Crd_all", "res_weather", "MERRA_correction"],
                paths, ["MERRA_IN", "W50M"])
    timecheck('End')


def generate_landsea(paths, param):
    """
    This function reads the shapefiles of the countries (land areas) and of the exclusive economic zones (sea areas)
    within the scope, and creates two rasters out of them.

    :param paths: Dictionary including the paths *LAND* and *EEZ*.
    :type paths: dict
    :param param: Dictionary including the geodataframes of the shapefiles, the number of features, the coordinates of the bounding box of the spatial scope, and the number of rows and columns.
    :type param: dict
    :return: The tif files for *LAND* and *EEZ* are saved in their respective paths, along with their metadata in JSON files.
    :rtype: None
    """
    m_high = param["m_high"]
    n_high = param["n_high"]
    Crd_all = param["Crd_all"]
    res_desired = param["res_desired"]
    GeoRef = param["GeoRef"]
    nRegions_land = param["nRegions_land"]
    nRegions_sea = param["nRegions_sea"]

    timecheck('Start')
    timecheck('Start Land')
    # Extract land areas
    countries_shp = param["regions_land"]
    Crd_regions_land = param["Crd_regions"][:nRegions_land]
    Ind = ind_merra(Crd_regions_land, Crd_all, res_desired)
    A_land = np.zeros((m_high, n_high))
    status = 0
    for reg in range(0, param["nRegions_land"]):
        # Show status bar
        status = status + 1
        sys.stdout.write('\r')
        sys.stdout.write('Creating A_land ' + '[%-50s] %d%%' % (
            '=' * ((status * 50) // nRegions_land), (status * 100) // nRegions_land))
        sys.stdout.flush()

        # Calculate A_region
        A_region = calc_region(countries_shp.iloc[reg], Crd_regions_land[reg, :], res_desired, GeoRef)

        # Include A_region in A_land
        A_land[(Ind[reg, 2] - 1):Ind[reg, 0], (Ind[reg, 3] - 1):Ind[reg, 1]] = \
            A_land[(Ind[reg, 2] - 1):Ind[reg, 0], (Ind[reg, 3] - 1):Ind[reg, 1]] + A_region
    # Saving file
    array2raster(paths["LAND"], GeoRef["RasterOrigin"], GeoRef["pixelWidth"], GeoRef["pixelHeight"], A_land)
    create_json(paths["LAND"], param,
                ["region_name", "m_high", "n_high", "Crd_all", "res_desired", "GeoRef", "nRegions_land"], paths,
                ["Countries", "LAND"])
    print('\nfiles saved: ' + paths["LAND"])
    timecheck('Finish Land')

    timecheck('Start Sea')
    # Extract sea areas
    eez_shp = param["regions_sea"]
    Crd_regions_sea = param["Crd_regions"][-nRegions_sea:]
    Ind = ind_merra(Crd_regions_sea, Crd_all, res_desired)
    A_sea = np.zeros((m_high, n_high))
    status = 0
    for reg in range(0, param["nRegions_sea"]):
        # Show status bar
        status = status + 1
        sys.stdout.write('\r')
        sys.stdout.write('Creating A_sea ' + '[%-50s] %d%%' % (
            '=' * ((status * 50) // param["nRegions_sea"]), (status * 100) // param["nRegions_sea"]))
        sys.stdout.flush()

        # Calculate A_region
        A_region = calc_region(eez_shp.iloc[reg], Crd_regions_sea[reg, :], res_desired, GeoRef)

        # Include A_region in A_sea
        A_sea[(Ind[reg, 2] - 1):Ind[reg, 0], (Ind[reg, 3] - 1):Ind[reg, 1]] = \
            A_sea[(Ind[reg, 2] - 1):Ind[reg, 0], (Ind[reg, 3] - 1):Ind[reg, 1]] + A_region

    # Fixing pixels on the borders to avoid duplicates
    A_sea[A_sea > 0] = 1
    A_sea[A_land > 0] = 0
    # Saving file
    array2raster(paths["EEZ"], GeoRef["RasterOrigin"], GeoRef["pixelWidth"], GeoRef["pixelHeight"], A_sea)
    create_json(paths["EEZ"], param,
                ["region_name", "m_high", "n_high", "Crd_all", "res_desired", "GeoRef", "nRegions_sea"], paths,
                ["EEZ_global", "EEZ"])
    print('\nfiles saved: ' + paths["EEZ"])
    timecheck('Finish Sea')


def generate_subregions(paths, param):
    """
    This function reads the shapefiles of the subregions within the scope, and creates a raster out of it.

    :param paths: Dictionary including the paths *SUB*, *LAND*, *EEZ*.
    :type paths: dict
    :param param: Dictionary including the geodataframe of the shapefile, the number of features, the coordinates of the bounding box of the spatial scope, and the number of rows and columns.
    :type param: dict
    :return: The tif file for *SUB* is saved in its respective path, along with its metadata in a JSON file.
    :rtype: None
    """
    m_high = param["m_high"]
    n_high = param["n_high"]
    Crd_all = param["Crd_all"]
    res_desired = param["res_desired"]
    GeoRef = param["GeoRef"]
    nRegions_sub = param["nRegions_sub"]

    timecheck('Start Subregions')
    # Read shapefile of regions
    regions_shp = param["regions_sub"]
    Crd_regions_sub = param["Crd_subregions"]
    Ind = ind_merra(Crd_regions_sub, Crd_all, res_desired)
    A_sub = np.zeros((m_high, n_high))
    status = 0
    for reg in range(0, nRegions_sub):
        # Show status bar
        status = status + 1
        sys.stdout.write('\r')
        sys.stdout.write('Creating A_subregions ' + '[%-50s] %d%%' % (
            '=' * ((status * 50) // nRegions_sub), (status * 100) // nRegions_sub))
        sys.stdout.flush()

        # Calculate A_region
        A_region = calc_region(regions_shp.iloc[reg], Crd_regions_sub[reg, :], res_desired, GeoRef)

        # Include A_region in A_sub
        A_sub[(Ind[reg, 2] - 1):Ind[reg, 0], (Ind[reg, 3] - 1):Ind[reg, 1]] = \
            A_sub[(Ind[reg, 2] - 1):Ind[reg, 0], (Ind[reg, 3] - 1):Ind[reg, 1]] + A_region

    # Fixing pixels on the borders
    with rasterio.open(paths["EEZ"]) as src:
        A_sea = np.flipud(src.read(1)).astype(int)
    with rasterio.open(paths["LAND"]) as src:
        A_land = np.flipud(src.read(1)).astype(int)
    A_sub = A_sub * (A_land + A_sea)

    # Saving file
    array2raster(paths["SUB"], GeoRef["RasterOrigin"], GeoRef["pixelWidth"], GeoRef["pixelHeight"], A_sub)
    create_json(paths["SUB"], param,
                ["subregions_name", "m_high", "n_high", "Crd_all", "res_desired", "GeoRef", "nRegions_sea"], paths,
                ["subregions", "SUB"])
    print('\nfiles saved: ' + paths["SUB"])
    timecheck('Finish Subregions')

    timecheck('End')


def generate_landuse(paths, param):
    """
    This function reads the global map of land use, and creates a raster out of it for the desired scope.
    There are 17 discrete possible values from 0 to 16, corresponding to different land use classes.
    See :mod:`config.py` for more information on the land use map.

    :param paths: Dictionary including the paths to the global land use raster *LU_global* and to the output path *LU*.
    :type paths: dict
    :param param: Dictionary including the desired resolution, the coordinates of the bounding box of the spatial scope, and the georeference dictionary.
    :type param: dict
    :return: The tif file for *LU* is saved in its respective path, along with its metadata in a JSON file.
    :rtype: None
    """

    timecheck('Start')
    res_desired = param["res_desired"]
    Crd_all = param["Crd_all"]
    Ind = ind_global(Crd_all, res_desired)[0]
    GeoRef = param["GeoRef"]
    with rasterio.open(paths["LU_global"]) as src:
        w = src.read(1, window=windows.Window.from_slices(slice(Ind[0] - 1, Ind[2]),
                                                          slice(Ind[3] - 1, Ind[1])))
    w = np.flipud(w)
    array2raster(paths["LU"], GeoRef["RasterOrigin"], GeoRef["pixelWidth"], GeoRef["pixelHeight"], w)
    create_json(paths["LU"], param, ["region_name", "Crd_all", "res_desired", "GeoRef"], paths, ["LU_global", "LU"])
    print("files saved: " + paths["LU"])
    timecheck('End')


def generate_bathymetry(paths, param):
    """
    This function reads the global map of bathymetry, resizes it, and creates a raster out of it for the desired scope.
    The values are in meter (negative in the sea).

    :param paths: Dictionary including the paths to the global bathymetry raster *Bathym_global* and to the output path *BATH*.
    :type paths: dict
    :param param: Dictionary including the desired resolution, the coordinates of the bounding box of the spatial scope, and the georeference dictionary.
    :type param: dict
    :return: The tif file for *BATH* is saved in its respective path, along with its metadata in a JSON file.
    :rtype: None
    """

    timecheck('Start')
    res_desired = param["res_desired"]
    Crd_all = param["Crd_all"]
    Ind = ind_global(Crd_all, res_desired)[0]
    GeoRef = param["GeoRef"]
    with rasterio.open(paths["Bathym_global"]) as src:
        A_BATH = src.read(1)
    A_BATH = resizem(A_BATH, 180 * 240, 360 * 240)
    A_BATH = np.flipud(A_BATH[Ind[0] - 1: Ind[2], Ind[3] - 1: Ind[1]])
    array2raster(paths['BATH'], GeoRef["RasterOrigin"], GeoRef["pixelWidth"], GeoRef["pixelHeight"], A_BATH)
    create_json(paths["BATH"], param, ["region_name", "Crd_all", "res_desired", "GeoRef"], paths,
                ["Bathym_global", "BATH"])
    print("files saved: " + paths["BATH"])
    timecheck('End')


def generate_topography(paths, param):
    """
    This function reads the tiles that make the global map of topography, picks those that lie completely or partially in the scope,
    and creates a raster out of them for the desired scope. The values are in meter.

    :param paths: Dictionary including the paths to the tiles of the global topography raster Topo_tiles and to the output path TOPO.
    :type paths: dict
    :param param: Dictionary including the desired resolution, the coordinates of the bounding box of the spatial scope, and the georeference dictionary.
    :type param: dict
    :return: The tif file for TOPO is saved in its respective path, along with its metadata in a JSON file.
    :rtype: None
    """

    timecheck('Start')
    res_desired = param["res_desired"]
    Crd_all = param["Crd_all"]
    Ind = ind_global(Crd_all, res_desired)[0]
    GeoRef = param["GeoRef"]
    Topo = np.zeros((180 * 240, 360 * 240))
    tile_extents = np.zeros((24, 4), dtype=int)
    i = 1
    j = 1
    for letter in char_range('A', 'X'):
        north = (i - 1) * 45 * 240 + 1
        east = j * 60 * 240
        south = i * 45 * 240
        west = (j - 1) * 60 * 240 + 1
        tile_extents[ord(letter) - ord('A'), :] = [north, east, south, west]
        j = j + 1
        if j == 7:
            i = i + 1
            j = 1
    n_min = (Ind[0] // (45 * 240)) * 45 * 240 + 1
    e_max = (Ind[1] // (60 * 240) + 1) * 60 * 240
    s_max = (Ind[2] // (45 * 240) + 1) * 45 * 240
    w_min = (Ind[3] // (60 * 240)) * 60 * 240 + 1

    need = np.logical_and((np.logical_and((tile_extents[:, 0] >= n_min), (tile_extents[:, 1] <= e_max))),
                          np.logical_and((tile_extents[:, 2] <= s_max), (tile_extents[:, 3] >= w_min)))

    status = 0
    for letter in char_range('A', 'X'):
        index = ord(letter) - ord('A')
        if need[index]:
            # Show status bar
            status = status + 1
            sys.stdout.write('\r')
            sys.stdout.write('Generating topography map from tiles ' + '[%-50s] %d%%' % (
                '=' * ((status * 50) // sum(need)), (status * 100) // sum(need)))
            sys.stdout.flush()

            with rasterio.open(paths["Topo_tiles"] + '15-' + letter + '.tif') as src:
                tile = src.read()
            Topo[tile_extents[index, 0] - 1: tile_extents[index, 2],
            tile_extents[index, 3] - 1: tile_extents[index, 1]] = \
                tile[0, 0:-1, 0:-1]

    A_TOPO = np.flipud(Topo[Ind[0] - 1:Ind[2], Ind[3] - 1:Ind[1]])
    array2raster(paths["TOPO"], GeoRef["RasterOrigin"], GeoRef["pixelWidth"], GeoRef["pixelHeight"], A_TOPO)
    create_json(paths["TOPO"], param, ["region_name", "Crd_all", "res_desired", "GeoRef"], paths,
                ["Topo_tiles", "TOPO"])
    print("\nfiles saved: " + paths["TOPO"])
    timecheck('End')


def generate_slope(paths, param):
    """
    This function reads the topography raster for the scope, and creates a raster of slope out of it. The slope is calculated in
    percentage, although this can be changed easily at the end of the code.

    :param paths: Dictionary including the paths to the topography map of the scope TOPO and to the output path SLOPE.
    :type paths: dict
    :param param: Dictionary including the desired resolution, the coordinates of the bounding box of the spatial scope, and the georeference dictionary.
    :type param: dict
    :return: The tif file for SLOPE is saved in its respective path, along with its metadata in a JSON file.
    :rtype: None
    """

    timecheck('Start')
    res_desired = param["res_desired"]
    Crd_all = param["Crd_all"]
    Ind = ind_global(Crd_all, res_desired)[0]
    GeoRef = param["GeoRef"]
    Lat1 = np.arange(-90, 90, 1 / 240)
    Lat2 = np.arange(-90 + 1 / 240, 90 + 1 / 240, 1 / 240)
    latMid = (Lat1 + Lat2) / 2
    deltaLat = abs(Lat1 - Lat2)

    Lat1 = np.arange(-90, 90, 1 / 240)
    Lat2 = np.arange(-90 + 1 / 240, 90 + 1 / 240, 1 / 240)
    latMid_2 = (Lat1 + Lat2) / 2

    Lon1 = np.arange(-180, 180, 1 / 240)
    Lon2 = np.arange(-180 + 1 / 240, 180 + 1 / 240, 1 / 240)
    deltaLon = abs(Lon1 - Lon2)

    m_per_deg_lat = 111132.954 - 559.822 * cos(np.deg2rad(2 * latMid)) + 1.175 * cos(np.deg2rad(4 * latMid))
    m_per_deg_lon = (np.pi / 180) * 6367449 * cos(np.deg2rad(latMid_2))

    x_cell = repmat(deltaLon, 180 * 240, 1) * repmat(m_per_deg_lon, 360 * 240, 1).T
    x_cell = x_cell[Ind[0] - 1:Ind[2], Ind[3] - 1: Ind[1]]
    x_cell = np.flipud(x_cell)

    y_cell = repmat((deltaLat * m_per_deg_lat), 360 * 240, 1).T
    y_cell = y_cell[Ind[0] - 1:Ind[2], Ind[3] - 1: Ind[1]]
    y_cell = np.flipud(y_cell)

    with rasterio.open(paths["TOPO"]) as src:
        A_TOPO = src.read(1)

    kernel = np.array([[-1, 0, 1], [-2, 0, 2], [-1, 0, 1]]) / 8
    dzdx = convolve(A_TOPO, kernel) / x_cell
    kernel = np.array([[-1, -2, -1], [0, 0, 0], [1, 2, 1]]) / 8
    dzdy = convolve(A_TOPO, kernel) / y_cell

    slope_deg = arctan((dzdx ** 2 + dzdy ** 2) ** 0.5) * 180 / np.pi
    slope_pc = tan(np.deg2rad(slope_deg)) * 100

    A_SLP = np.flipud(slope_pc)
    array2raster(paths["SLOPE"], GeoRef["RasterOrigin"], GeoRef["pixelWidth"], GeoRef["pixelHeight"], A_SLP)
    create_json(paths["SLOPE"], param, ["region_name", "Crd_all", "res_desired", "GeoRef"], paths, ["TOPO", "SLOPE"])
    print("files saved: " + paths["SLOPE"])
    timecheck('End')


def generate_population(paths, param):
    """
    This function reads the tiles that make the global map of population, picks those that lie completely or partially in the scope,
    and creates a raster out of them for the desired scope. The values are in population by pixel.

    :param paths: Dictionary including the paths to the tiles of the global population raster Pop_tiles and to the output path POP.
    :type paths: dict
    :param param: Dictionary including the desired resolution, the coordinates of the bounding box of the spatial scope, and the georeference dictionary.
    :type param: dict
    :return: The tif file for POP is saved in its respective path, along with its metadata in a JSON file.
    :rtype: None
    """
    timecheck('Start')
    res_desired = param["res_desired"]
    Crd_all = param["Crd_all"]
    Ind = ind_global(Crd_all, res_desired)[0]
    GeoRef = param["GeoRef"]
    Pop = np.zeros((180 * 240, 360 * 240))
    tile_extents = np.zeros((24, 4), dtype=int)
    i = 1
    j = 1

    for letter in char_range('A', 'X'):
        north = (i - 1) * 45 * 240 + 1
        east = j * 60 * 240
        south = i * 45 * 240
        west = (j - 1) * 60 * 240 + 1
        tile_extents[ord(letter) - ord('A'), :] = [north, east, south, west]
        j = j + 1
        if j == 7:
            i = i + 1
            j = 1
    n_min = (Ind[0] // (45 * 240)) * 45 * 240 + 1
    e_max = (Ind[1] // (60 * 240) + 1) * 60 * 240
    s_max = (Ind[2] // (45 * 240) + 1) * 45 * 240
    w_min = (Ind[3] // (60 * 240)) * 60 * 240 + 1

    need = np.logical_and((np.logical_and((tile_extents[:, 0] >= n_min), (tile_extents[:, 1] <= e_max))),
                          np.logical_and((tile_extents[:, 2] <= s_max), (tile_extents[:, 3] >= w_min)))

    status = 0
    for letter in char_range('A', 'X'):
        index = ord(letter) - ord('A')
        if need[index]:
            # Show status bar
            status = status + 1
            sys.stdout.write('\r')
            sys.stdout.write('Generating population map from tiles ' + '[%-50s] %d%%' % (
                '=' * ((status * 50) // sum(need)), (status * 100) // sum(need)))
            sys.stdout.flush()

            with rasterio.open(paths["Pop_tiles"] + letter + '.tif') as src:
                tile = src.read()
            Pop[tile_extents[index, 0] - 1: tile_extents[index, 2],
            tile_extents[index, 3] - 1: tile_extents[index, 1]] = \
                tile[0]

    A_POP = np.flipud(Pop[Ind[0] - 1:Ind[2], Ind[3] - 1:Ind[1]])
    array2raster(paths["POP"], GeoRef["RasterOrigin"], GeoRef["pixelWidth"], GeoRef["pixelHeight"], A_POP)
    create_json(paths["POP"], param, ["region_name", "Crd_all", "res_desired", "GeoRef"], paths, ["Pop_tiles", "POP"])
    print("\nfiles saved: " + paths["POP"])
    timecheck('End')


def generate_protected_areas(paths, param):
    """
    This function reads the shapefile of the globally protected areas, adds an attribute whose values are based on the dictionary 
    of conversion (protected_areas) to identify the protection category, then converts the shapefile into a raster for the scope.
    The values are integers from 0 to 10.

    :param paths: Dictionary including the paths to the shapefile of the globally protected areas, to the landuse raster of the scope, and to the output path PA.
    :type paths: dict
    :param param: Dictionary including the dictionary of conversion of protection categories (protected_areas).
    :type param: dict
    :return: The tif file for PA is saved in its respective path, along with its metadata in a JSON file.
    :rtype: None
    """
    timecheck('Start')
    protected_areas = param["protected_areas"]
    # set up protected areas dictionary
    protection_type = dict(zip(protected_areas["IUCN_Category"], protected_areas["type"]))

    # First we will open our raster image, to understand how we will want to rasterize our vector
    raster_ds = gdal.Open(paths["LU"], gdal.GA_ReadOnly)

    # Fetch number of rows and columns
    ncol = raster_ds.RasterXSize
    nrow = raster_ds.RasterYSize

    # Fetch projection and extent
    proj = raster_ds.GetProjectionRef()
    ext = raster_ds.GetGeoTransform()

    raster_ds = None
    shp_path = paths["Protected"]
    # Open the dataset from the file
    dataset = ogr.Open(shp_path, 1)
    layer = dataset.GetLayerByIndex(0)

    # Add a new field
    if not field_exists('Raster', shp_path):
        new_field = ogr.FieldDefn('Raster', ogr.OFTInteger)
        layer.CreateField(new_field)

        for feat in layer:
            pt = feat.GetField('IUCN_CAT')
            feat.SetField('Raster', protection_type[pt])
            layer.SetFeature(feat)
            feat = None

    # Create a second (modified) layer
    outdriver = ogr.GetDriverByName('MEMORY')
    source = outdriver.CreateDataSource('memData')

    # Create the raster dataset
    memory_driver = gdal.GetDriverByName('GTiff')
    out_raster_ds = memory_driver.Create(paths["PA"], ncol, nrow, 1,
                                         gdal.GDT_Byte)

    # Set the ROI image's projection and extent to our input raster's projection and extent
    out_raster_ds.SetProjection(proj)
    out_raster_ds.SetGeoTransform(ext)

    # Fill our output band with the 0 blank, no class label, value
    b = out_raster_ds.GetRasterBand(1)
    b.Fill(0)

    # Rasterize the shapefile layer to our new dataset
    gdal.RasterizeLayer(out_raster_ds,  # output to our new dataset
                        [1],  # output to our new dataset's first band
                        layer,  # rasterize this layer
                        None, None,  # don't worry about transformations since we're in same projection
                        [0],  # burn value 0
                        ['ALL_TOUCHED=FALSE',  # rasterize all pixels touched by polygons
                         'ATTRIBUTE=Raster']  # put raster values according to the 'Raster' field values
                        )
    create_json(paths["PA"], param, ["region_name", "protected_areas", "Crd_all", "res_desired", "GeoRef"], paths,
                ["Protected", "PA"])

    # Close dataset
    out_raster_ds = None
    print("files saved: " + paths["PA"])
    timecheck('End')


def generate_buffered_population(paths, param):
    """
    This function reads the land use raster, identifies urban areas, and exclude pixels around them based on a
    user-defined buffer (buffer_pixel_amount). It creates a masking raster of boolean values (0 or 1) for the scope.
    Zero means the pixel is excluded, one means it is suitable.
    The function is useful in case there is a policy to exclude renewable energy projects next to urban settlements.

    :param paths: Dictionary including the path to the land use raster for the scope, and to the output path BUFFER.
    :type paths: dict
    :param param: Dictionary including the user-defined buffer (buffer_pixel_amount), the urban type within the land use map (type_urban), and the georeference dictionary.
    :type param: dict
    :return: The tif file for BUFFER is saved in its respective path, along with its metadata in a JSON file.
    :rtype: None
    """
    timecheck('Start')
    buffer_pixel_amount = param["WindOn"]["mask"]["buffer_pixel_amount"]
    GeoRef = param["GeoRef"]
    with rasterio.open(paths["LU"]) as src:
        A_lu = src.read(1)
    A_lu = np.flipud(A_lu).astype(int)
    A_lu = A_lu == param["landuse"]["type_urban"]  # Land use type for Urban and built-up
    kernel = np.tri(2 * buffer_pixel_amount + 1, 2 * buffer_pixel_amount + 1, buffer_pixel_amount).astype(int)
    kernel = kernel * kernel.T * np.flipud(kernel) * np.fliplr(kernel)
    A_lu_buffered = generic_filter(A_lu, np.nanmean, footprint=kernel, mode='constant', cval=np.NaN)
    A_notPopulated = (~A_lu_buffered).astype(int)

    array2raster(paths["BUFFER"], GeoRef["RasterOrigin"], GeoRef["pixelWidth"], GeoRef["pixelHeight"],
                 A_notPopulated)
    create_json(paths["BUFFER"], param, ["region_name", "landuse", "WindOn", "Crd_all", "res_desired", "GeoRef"], paths,
                ["LU", "BUFFER"])
    print("files saved: " + paths["BUFFER"])
    timecheck('End')


def generate_area(paths, param):
    timecheck('Start')
    Crd_all = param["Crd_all"]
    n_high = param["n_high"]
    res_desired = param["res_desired"]

    # Calculate available Area
    # WSG84 ellipsoid constants
    a = 6378137  # major axis
    b = 6356752.3142  # minor axis
    e = np.sqrt(1 - (b / a) ** 2)

    # Lower pixel latitudes
    lat_vec = np.arange(Crd_all[2], Crd_all[0], res_desired[0])
    lat_vec = lat_vec[np.newaxis]

    # Lower slice areas
    # Areas between the equator and the lower pixel latitudes circling the globe
    f_lower = np.deg2rad(lat_vec)
    zm_lower = 1 - (e * sin(f_lower))
    zp_lower = 1 + (e * sin(f_lower))

    lowerSliceAreas = np.pi * b ** 2 * ((2 * np.arctanh(e * sin(f_lower))) / (2 * e) +
                                        (sin(f_lower) / (zp_lower * zm_lower)))

    # Upper slice areas
    # Areas between the equator and the upper pixel latitudes circling the globe
    f_upper = np.deg2rad(lat_vec + res_desired[0])

    zm_upper = 1 - (e * sin(f_upper))
    zp_upper = 1 + (e * sin(f_upper))

    upperSliceAreas = np.pi * b ** 2 * ((2 * np.arctanh((e * sin(f_upper)))) / (2 * e) +
                                        (sin(f_upper) / (zp_upper * zm_upper)))

    # Pixel areas
    # Finding the latitudinal pixel-sized globe slice areas then dividing them by the longitudinal pixel size
    area_vec = ((upperSliceAreas - lowerSliceAreas) * res_desired[1] / 360).T
    A_area = np.tile(area_vec, (1, n_high))

    # Save to HDF File
    hdf5storage.writes({'A_area': A_area}, paths["AREA"], store_python_metadata=True, matlab_compatible=True)
    print("files saved: " + paths["AREA"])

    timecheck('End')


def generate_wind_correction(paths, param):
    timecheck('Start')
    res_correction_on = param["WindOn"]["resource"]["res_correction"]
    res_correction_off = param["WindOff"]["resource"]["res_correction"]
    topo_correction = param["WindOn"]["resource"]["topo_correction"]
    GeoRef = param["GeoRef"]
    landuse = param["landuse"]
    with rasterio.open(paths["LU"]) as src:
        A_lu = np.flipud(src.read(1)).astype(int)
    A_hellmann = changem(A_lu, landuse["hellmann"], landuse["type"]).astype(float)

    # Onshore resolution correction
    if 'WindOn' in param["technology"]:
        turbine_height_on = param["WindOn"]["technical"]["hub_height"]

        if res_correction_on:
            m_low = param["m_low"]
            n_low = param["n_low"]
            m_high = param["m_high"]
            n_high = param["n_high"]
            res_weather = param["res_weather"]
            res_desired = param["res_desired"]
            A_gradient_height = changem(A_lu.astype(float), landuse["height"], landuse["type"])
            Sigma = sumnorm_MERRA2((50 / A_gradient_height) ** A_hellmann, m_low, n_low, res_weather, res_desired)
            A_cf_on = ((turbine_height_on / 50) * turbine_height_on /
                       A_gradient_height) ** A_hellmann / resizem(Sigma, m_high, n_high)
            del A_gradient_height, Sigma
        else:
            A_cf_on = (turbine_height_on / 50) ** A_hellmann

        # Topographic correction (only onshore)
        with rasterio.open(paths["LAND"]) as src:
            A_land = np.flipud(src.read(1)).astype(int)
        A_cf_on = A_cf_on * A_land
        del A_land
        if topo_correction:
            if not os.path.isfile(paths["CORR_GWA"]):
                calc_gwa_correction(param, paths)
            gwa_correction = hdf5storage.read('correction_' + param["WindOn"]["resource"]["topo_weight"],
                                              paths["CORR_GWA"])
            A_cf_on = A_cf_on * gwa_correction
        array2raster(paths["CORR_ON"], GeoRef["RasterOrigin"], GeoRef["pixelWidth"], GeoRef["pixelHeight"], A_cf_on)
        print("\nfiles saved: " + paths["CORR_ON"])

    # Offshore resolution correction
    if 'WindOff' in param["technology"]:
        turbine_height_off = param["WindOff"]["technical"]["hub_height"]

        if res_correction_off:
            m_low = param["m_low"]
            n_low = param["n_low"]
            m_high = param["m_high"]
            n_high = param["n_high"]
            res_weather = param["res_weather"]
            res_desired = param["res_desired"]
            A_gradient_height = changem(A_lu.astype(float), landuse["height"], landuse["type"])
            Sigma = sumnorm_MERRA2((50 / A_gradient_height) ** A_hellmann, m_low, n_low, res_weather, res_desired)
            A_cf_off = ((turbine_height_off / 50) * turbine_height_off /
                        A_gradient_height) ** A_hellmann / resizem(Sigma, m_high, n_high)
            del A_gradient_height, Sigma
        else:
            A_cf_off = (turbine_height_off / 50) ** A_hellmann
        del A_hellmann
        with rasterio.open(paths["EEZ"]) as src:
            A_eez = np.flipud(src.read(1)).astype(int)
        A_cf_off = A_cf_off * A_eez

        array2raster(paths["CORR_OFF"], GeoRef["RasterOrigin"], GeoRef["pixelWidth"], GeoRef["pixelHeight"], A_cf_off)
        print("\nfiles saved: " + paths["CORR_OFF"])
    timecheck('End')


def calculate_FLH(paths, param, tech):
    timecheck('Start')
    print('Region: ' + param["region_name"])

    if tech in ["WindOn", "WindOff"]:
        print("\n" + tech + " - HUB_HEIGHTS: " + str(param[tech]["technical"]["hub_height"]))
    elif tech in ["PV"] and 'orientation' in param["PV"]["technical"].keys():
        print("\n" + tech + " - Orientation: " + str(param[tech]["technical"]["orientation"]))

    nproc = param["nproc"]
    m_high = param["m_high"]
    n_high = param["n_high"]
    CPU_limit = np.full((1, nproc), param["CPU_limit"])

    if tech == "WindOff":
        with rasterio.open(paths["EEZ"]) as src:
            w = src.read(1)
    else:
        res_weather = param["res_weather"]
        Crd_all = param["Crd_all"]
        Ind = ind_merra(Crd_all, Crd_all, res_weather)[0]
        with rasterio.open(paths["LAND"]) as src:
            w = src.read(1)
    param["Ind_nz"] = np.nonzero(np.flipud(w))
    del w

    # Obtain weather and correction matrices
    merraData, rasterData = get_merra_raster_Data(paths, param, tech)

    if tech in ['PV', 'CSP']:

        day_filter = np.nonzero(merraData["CLEARNESS"][Ind[2] - 1:Ind[0], Ind[3] - 1:Ind[1], :].sum(axis=(0, 1)))
        list_hours = np.arange(0, 8760)
        if nproc == 1:
            param["status_bar_limit"] = list_hours[-1]
            results = calc_FLH_solar(list_hours[day_filter], [param, tech, rasterData, merraData])
        else:
            list_hours = np.array_split(list_hours[day_filter], nproc)
            param["status_bar_limit"] = list_hours[0][-1]
            results = Pool(processes=nproc, initializer=limit_cpu, initargs=CPU_limit).starmap(calc_FLH_solar,
                                                                                               product(list_hours,
                                                                                                       [[param,
                                                                                                         tech,
                                                                                                         rasterData,
                                                                                                         merraData]]))
    elif tech in ['WindOn', 'WindOff']:

        list_hours = np.array_split(np.arange(0, 8760), nproc)
        param["status_bar_limit"] = list_hours[0][-1]
        results = Pool(processes=nproc, initializer=limit_cpu, initargs=CPU_limit).starmap(calc_FLH_wind,
                                                                                           product(list_hours,
                                                                                                   [[param,
                                                                                                     tech, rasterData,
                                                                                                     merraData]]))
    # Collecting results
    FLH = np.zeros((m_high, n_high))
    if nproc > 1:
        for p in range(len(results)):
            FLH[param["Ind_nz"]] = FLH[param["Ind_nz"]] + results[p]
    else:
        FLH[param["Ind_nz"]] = results
    FLH[FLH == 0] = np.nan

    hdf5storage.writes({'FLH': FLH}, paths[tech]["FLH"], store_python_metadata=True, matlab_compatible=True)
    print("\nfiles saved: " + paths[tech]["FLH"])
    timecheck('End')


def masking(paths, param, tech):
    timecheck('Start')
    mask = param[tech]["mask"]
    GeoRef = param["GeoRef"]

    if tech in ['PV', 'CSP']:
        with rasterio.open(paths["PA"]) as src:
            A_protect = src.read(1)
            A_protect = np.flipud(A_protect).astype(int)  # Protection categories 0-10, to be classified
        # Exclude protection categories that are not suitable
        A_suitability_pa = changem(A_protect, mask["pa_suitability"], param["protected_areas"]["type"]).astype(float)
        A_suitability_pa = (A_suitability_pa > 0).astype(int)
        with rasterio.open(paths["LU"]) as src:
            A_lu = src.read(1)
            A_lu = np.flipud(A_lu).astype(int)  # Landuse classes 0-16, to be reclassified
        # Exclude landuse types types that are not suitable
        A_suitability_lu = changem(A_lu, mask["lu_suitability"], param["landuse"]["type"]).astype(float)
        A_suitability_lu = (A_suitability_lu > 0).astype(int)
        with rasterio.open(paths["SLOPE"]) as src:
            A_slope = src.read(1)
            A_slope = np.flipud(A_slope)  # Slope in percentage
            A_slope = (A_slope <= mask["slope"]).astype(int)
        # Irrelevant parameters
        A_notPopulated = 1
        A_bathymetry = 1

    if tech == 'WindOn':
        with rasterio.open(paths["PA"]) as src:
            A_protect = src.read(1)
            A_protect = np.flipud(A_protect).astype(int)  # Protection categories 0-10, to be classified
        # Exclude protection categories that are not suitable
        A_suitability_pa = changem(A_protect, mask["pa_suitability"], param["protected_areas"]["type"]).astype(float)
        A_suitability_pa = (A_suitability_pa > 0).astype(int)
        with rasterio.open(paths["LU"]) as src:
            A_lu = src.read(1)
            A_lu = np.flipud(A_lu).astype(int)  # Landuse classes 0-16, to be reclassified
        # Exclude landuse types types that are not suitable
        A_suitability_lu = changem(A_lu, mask["lu_suitability"], param["landuse"]["type"]).astype(float)
        A_suitability_lu = (A_suitability_lu > 0).astype(int)
        with rasterio.open(paths["SLOPE"]) as src:
            A_slope = src.read(1)
            A_slope = np.flipud(A_slope)  # Slope in percentage
            A_slope = (A_slope <= mask["slope"]).astype(int)
        with rasterio.open(paths["BUFFER"]) as src:
            A_notPopulated = src.read(1)
            A_notPopulated = (np.flipud(A_notPopulated)).astype(int)  # Is 1 for not populated areas
        # Irrelevant parameters
        A_bathymetry = 1

    if tech == 'WindOff':
        with rasterio.open(paths["EEZ"]) as src:
            A_suitability_lu = src.read(1)
            A_suitability_lu = np.flipud(A_suitability_lu).astype(int)
        with rasterio.open(paths["PA"]) as src:
            A_protect = src.read(1)
            A_protect = np.flipud(A_protect).astype(int)  # Protection categories 0-10, to be classified
        # Exclude protection categories that are not suitable
        A_suitability_pa = changem(A_protect, mask["pa_suitability"], param["protected_areas"]["type"]).astype(float)
        A_suitability_pa = (A_suitability_pa > 0).astype(int)
        with rasterio.open(paths["BATH"]) as src:
            A_bathymetry = src.read(1)
            A_bathymetry = np.flipud(A_bathymetry)  # Bathymetry (depth) in meter
            A_bathymetry = (A_bathymetry >= mask["depth"]).astype(int)  # (boolean)
        # Irrelevant parameters
        A_slope = 1
        A_notPopulated = 1

    # Masking matrix for the suitable sites (pixels)
    A_mask = (A_suitability_pa * A_suitability_lu * A_slope * A_notPopulated * A_bathymetry).astype(float)

    del A_suitability_lu, A_suitability_pa, A_slope, A_notPopulated, A_bathymetry

    # Calculate masked FLH
    FLH = hdf5storage.read('FLH', paths[tech]["FLH"])
    FLH_mask = FLH * A_mask
    FLH_mask[FLH_mask == 0] = np.nan

    # Save HDF5 Files
    hdf5storage.writes({'A_mask': A_mask}, paths[tech]["mask"], store_python_metadata=True, matlab_compatible=True)
    print("files saved: " + paths[tech]["mask"])
    hdf5storage.writes({'FLH_mask': FLH_mask}, paths[tech]["FLH_mask"], store_python_metadata=True,
                       matlab_compatible=True)
    print("files saved: " + paths[tech]["FLH_mask"])

    # Save GEOTIFF files
    if param["savetiff"]:
        array2raster(changeExt2tif(paths[tech]["mask"]),
                     GeoRef["RasterOrigin"],
                     GeoRef["pixelWidth"],
                     GeoRef["pixelHeight"],
                     A_mask)
        print("files saved:" + changeExt2tif(paths[tech]["mask"]))

        array2raster(changeExt2tif(paths[tech]["FLH_mask"]),
                     GeoRef["RasterOrigin"],
                     GeoRef["pixelWidth"],
                     GeoRef["pixelHeight"],
                     FLH_mask)
        print("files saved:" + changeExt2tif(paths[tech]["FLH_mask"]))

    timecheck('End')


def weighting(paths, param, tech):
    timecheck('Start')
    weight = param[tech]["weight"]
    Crd_all = param["Crd_all"]
    m_high = param["m_high"]
    n_high = param["n_high"]
    res_desired = param["res_desired"]
    GeoRef = param["GeoRef"]

    if tech == 'PV':
        # Ground Cover Ratio - defines spacing between PV arrays
        A_GCR = calc_gcr(Crd_all, m_high, n_high, res_desired, weight["GCR"])
    else:
        A_GCR = 1

    with rasterio.open(paths["PA"]) as src:
        A_protect = src.read(1)
        A_protect = np.flipud(A_protect).astype(int)  # Protection categories 0-10, to be classified

    # Calculate availability based on protection categories
    A_availability_pa = changem(A_protect, weight["pa_availability"], param["protected_areas"]["type"]).astype(float)

    with rasterio.open(paths["LU"]) as src:
        A_lu = src.read(1)
        A_lu = np.flipud(A_lu).astype(int)  # Landuse classes 0-16, to be reclassified

    # Calculate availability based on landuse types
    A_availability_lu = changem(A_lu, weight["lu_availability"], param["landuse"]["type"]).astype(float)

    # Calculate availability
    A_availability = np.minimum(A_availability_pa, A_availability_lu)
    del A_availability_pa, A_availability_lu

    # Read available areas
    A_area = hdf5storage.read('A_area', paths["AREA"])

    # Weighting matrix for the power output (technical potential) in MWp
    A_weight = A_area * A_availability * A_GCR * weight["power_density"] * weight["f_performance"]

    # Calculate weighted FLH in MWh
    FLH = hdf5storage.read('FLH', paths[tech]["FLH"])
    FLH_weight = FLH * A_weight

    # Save HDF5 Files
    hdf5storage.writes({'A_weight': A_weight}, paths[tech]["weight"], store_python_metadata=True,
                       matlab_compatible=True)
    print("files saved: " + paths[tech]["weight"])
    hdf5storage.writes({'FLH_weight': FLH_weight}, paths[tech]["FLH_weight"], store_python_metadata=True,
                       matlab_compatible=True)
    print("files saved: " + paths[tech]["FLH_weight"])

    # Save GEOTIFF files
    if param["savetiff"]:
        array2raster(changeExt2tif(paths[tech]["weight"]),
                     GeoRef["RasterOrigin"],
                     GeoRef["pixelWidth"],
                     GeoRef["pixelHeight"],
                     A_weight)
        print("files saved:" + changeExt2tif(paths[tech]["weight"]))

        array2raster(changeExt2tif(paths[tech]["FLH_weight"]),
                     GeoRef["RasterOrigin"],
                     GeoRef["pixelWidth"],
                     GeoRef["pixelHeight"],
                     FLH_weight)
        print("files saved:" + changeExt2tif(paths[tech]["FLH_weight"]))
    timecheck('End')


def reporting(paths, param, tech):
    timecheck('Start')
    # read FLH, masking, area, and weighting matrix
    FLH = hdf5storage.read('FLH', paths[tech]["FLH"])
    A_mask = hdf5storage.read('A_mask', paths[tech]["mask"])
    A_weight = hdf5storage.read('A_weight', paths[tech]["weight"])
    A_area = hdf5storage.read('A_area', paths["AREA"])
    density = param[tech]["weight"]["power_density"]

    # Check if land or see
    if tech in ['PV', 'CSP', 'WindOn']:
        location = "land"
    elif tech in ['WindOff']:
        location = "sea"

    # Initialize region masking parameters
    Crd_all = param["Crd_all"]
    GeoRef = param["GeoRef"]
    res_desired = param["res_desired"]
    nRegions = param["nRegions_sub"]
    regions_shp = param["regions_sub"]

    # Initialize regions list of sorted FLH, FLH_M, and FLH_W
    sorted_FLH_list = {}

    # Define sampling for sorted lists
    sampling = param["report_sampling"]

    # Initialize dataframe
    regions = pd.DataFrame(0, index=range(0, nRegions),
                           columns=['Region', 'Available', 'Available_Masked', 'Available_Area_km2', 'FLH_Mean',
                                    'FLH_Median',
                                    'FLH_Max', 'FLH_Min', 'FLH_Mean_Masked', 'FLH_Median_Masked', 'FLH_Max_Masked',
                                    'FLH_Min_Masked', 'FLH_Std_Masked', 'Power_Potential_GW',
                                    'Power_Potential_Weighted_GW',
                                    'Energy_Potential_TWh', 'Energy_Potential_Weighted_TWh',
                                    'Energy_Potential_Weighted_Masked_TWh'])
    status = 0
    # Loop over each region
    for reg in range(0, nRegions):
        # Display Progress
        status += 1
        display_progress('Reporting ', (nRegions, status))

        # Get name of region
        regions.loc[reg, "Region"] = regions_shp.loc[reg]["NAME_SHORT"] + "_" + location

        # Compute region_mask
        A_region_extended = calc_region(regions_shp.loc[reg], Crd_all, res_desired, GeoRef)

        # Sum available : available pixels
        available = np.sum(A_region_extended)
        regions.loc[reg, "Available"] = int(available)

        # Sum availabe_masked : available pixels after masking
        A_masked = A_region_extended * A_mask
        available_masked = np.nansum(A_masked)
        regions.loc[reg, "Available_Masked"] = int(available_masked)

        # Interrupt reporting of region if no available pixels
        if (int(available_masked) == 0):
            regions.drop([reg], axis=0, inplace=True)
            continue

        # Interrupt reporting of region already reported (may occur due to discrepancy in borders)
        if (regions.loc[reg, "Region"] in regions.loc[:reg - 1, "Region"].to_list()):
            ind_prev = regions.loc[regions["Region"] == regions.loc[reg, "Region"]].index[0]
            if regions.loc[ind_prev, "Available_Masked"] > int(available_masked):
                regions.drop([reg], axis=0, inplace=True)
                continue
            else:
                regions.drop([ind_prev], axis=0, inplace=True)

        # Sum area: available area in km2
        A_area_region = A_region_extended * A_area
        Total_area = np.nansum(A_area_region) / (10 ** 6)
        regions.loc[reg, "Available_Area_km2"] = Total_area

        # Stats for FLH
        FLH_region = A_region_extended * FLH
        FLH_region[FLH_region == 0] = np.nan
        regions.loc[reg, "FLH_Mean"] = np.nanmean(FLH_region)
        regions.loc[reg, "FLH_Median"] = np.nanmedian(FLH_region)
        regions.loc[reg, "FLH_Max"] = np.nanmax(FLH_region)
        regions.loc[reg, "FLH_Min"] = np.nanmin(FLH_region)
        regions.loc[reg, "FLH_Std"] = np.nanstd(FLH_region)

        # Stats for FLH_masked
        FLH_region_masked = A_masked * FLH_region
        FLH_region_masked[FLH_region_masked == 0] = np.nan
        if int(np.nansum(FLH_region_masked)) == 0:
            continue
        regions.loc[reg, "FLH_Mean_Masked"] = np.nanmean(FLH_region_masked)
        regions.loc[reg, "FLH_Median_Masked"] = np.nanmedian(FLH_region_masked)
        regions.loc[reg, "FLH_Max_Masked"] = np.nanmax(FLH_region_masked)
        regions.loc[reg, "FLH_Min_Masked"] = np.nanmin(FLH_region_masked)
        regions.loc[reg, "FLH_Std_Masked"] = np.nanstd(FLH_region_masked)

        # Power Potential
        A_P_potential = A_area_region * density
        power_potential = np.nansum(A_P_potential)
        regions.loc[reg, "Power_Potential_GW"] = power_potential / (10 ** 3)

        # Power Potential after weighting
        A_P_W_potential = A_region_extended * A_weight
        power_potential_weighted = np.nansum(A_P_W_potential)
        regions.loc[reg, "Power_Potential_Weighted_GW"] = power_potential_weighted / (10 ** 3)

        # Energy Potential
        A_E_potential = A_P_potential * FLH_region
        energy_potential = np.nansum(A_E_potential)
        regions.loc[reg, "Energy_Potential_TWh"] = energy_potential / (10 ** 6)

        # Energy Potential after weighting
        A_E_W_potential = FLH_region * A_weight
        energy_potential_weighted = np.nansum(A_E_W_potential)
        regions.loc[reg, "Energy_Potential_Weighted_TWh"] = energy_potential_weighted / (10 ** 6)

        # Energy Potential After weighting and masking
        A_E_W_M_potential = A_E_W_potential * A_masked
        energy_potential_weighted_masked = np.nansum(A_E_W_M_potential)
        regions.loc[reg, "Energy_Potential_Weighted_Masked_TWh"] = energy_potential_weighted_masked / (10 ** 6)

        sort = {}
        # Sorted FLH Sampling
        sorted_sampled_FLH = sampled_sorting(FLH_region[~np.isnan(FLH_region)], sampling)
        sort["FLH"] = sorted_sampled_FLH

        # Sorted FLH Sampling after masking
        sorted_sampled_FLH_masked = sampled_sorting(FLH_region_masked[~np.isnan(FLH_region_masked)], sampling)
        sort["FLH_M"] = sorted_sampled_FLH_masked

        # Sorted FLH Sampling after masking and wieghting
        FLH_region_masked_weighted = FLH_region_masked * A_weight
        FLH_region_masked_weighted[FLH_region_masked_weighted == 0] = np.nan

        sorted_sampled_FLH_masked_weighted = \
            sampled_sorting(FLH_region_masked_weighted[~np.isnan(FLH_region_masked_weighted)], sampling)
        sort["FLH_M_W"] = sorted_sampled_FLH_masked_weighted

        sorted_FLH_list[regions.loc[reg, "Region"]] = sort

    # Export the dataframe as CSV
    regions.to_csv(paths[tech]["Region_Stats"], sep=';', decimal=',', index=True)
    print("files saved: " + paths[tech]["Region_Stats"])

    # Save Sorted lists to .mat file
    for reg in sorted_FLH_list.keys():
        hdf5storage.writes({reg + '/FLH': sorted_FLH_list[reg]["FLH"],
                            reg + '/FLH_masked': sorted_FLH_list[reg]["FLH_M"],
                            reg + '/FLH_masked_weighted': sorted_FLH_list[reg]["FLH_M_W"]
                            }, paths[tech]["Sorted_FLH"], store_python_metadata=True, matlab_compatible=True)
    print("files saved: " + paths[tech]["Sorted_FLH"])
    timecheck('End')


def find_locations_quantiles(paths, param, tech):
    timecheck('Start')
    FLH_mask = hdf5storage.read('FLH_mask', paths[tech]["FLH_mask"])
    quantiles = param["quantiles"]
    res_desired = param["res_desired"]
    Crd_all = param["Crd_all"]
    GeoRef = param["GeoRef"]
    # Select only indices in the report
    filter = pd.read_csv(paths[tech]["Region_Stats"], sep=';', decimal=',', index_col=0).index
    regions_shp = param["regions_sub"].loc[filter]
    nRegions = len(regions_shp)
    Crd_regions = param["Crd_subregions"]
    Ind = ind_merra(Crd_regions, Crd_all, res_desired)

    reg_ind = np.zeros((nRegions, len(quantiles), 2))
    k = 0
    list_names = []
    list_quantiles = []
    for reg in filter:
        # A_region
        A_region = calc_region(regions_shp.loc[reg], Crd_regions[reg, :], res_desired, GeoRef)

        FLH_reg = A_region * FLH_mask[Ind[reg, 2] - 1:Ind[reg, 0], Ind[reg, 3] - 1:Ind[reg, 1]]
        FLH_reg[FLH_reg == 0] = np.nan
        X = FLH_reg.flatten(order='F')
        I_old = np.argsort(X)

        # Escape loop if intersection only yields NaN
        if np.isnan(X).all():
            # do nothing
            continue

<<<<<<< HEAD
        q_rank = 0
=======
>>>>>>> c1b9cc89
        for q in quantiles:
            list_names.append(regions_shp["NAME_SHORT"].loc[reg])
            list_quantiles.append('q' + str(q))
            if q == 100:
                I = I_old[(len(X) - 1) - sum(np.isnan(X).astype(int))]
            elif q == 0:
                I = I_old[0]
            else:
                I = I_old[int(np.round(q / 100 * (len(X) - 1 - sum(np.isnan(X).astype(int)))))]
            # Convert the indices to row-column indices
            I, J = ind2sub(FLH_reg.shape, I)
            reg_ind[k, q_rank, :] = np.array([I + Ind[reg, 2], J + Ind[reg, 3]]).astype(int)
            q_rank = q_rank + 1
        k = k + 1

    reg_ind = np.reshape(reg_ind, (-1, 2), 'C').astype(int)
    reg_ind = (reg_ind[:, 0], reg_ind[:, 1])
    param[tech]["Ind_points"] = reg_ind
    param[tech]["Crd_points"] = crd_exact_points(reg_ind, Crd_all, res_desired)
    param[tech]["Crd_points"] = (param[tech]["Crd_points"][0], param[tech]["Crd_points"][1], list_names, list_quantiles)

    # Format point locations
    points = [(param[tech]["Crd_points"][1][i], param[tech]["Crd_points"][0][i]) for i in
              range(0, len(param[tech]["Crd_points"][0]))]

    # Create Shapefile
    schema = {'geometry': 'Point', 'properties': {'NAME_SHORT': 'str', 'quantile': 'str'}}
    with fiona.open(paths[tech]["Locations"], 'w', 'ESRI Shapefile', schema) as c:
        c.writerecords([{'geometry': mapping(Point(points[i])),
                         'properties': {'NAME_SHORT': list_names[i], 'quantile': list_quantiles[i]}} for i in
                        range(0, len(points))])
    hdf5storage.writes({'Ind_points': param[tech]["Ind_points"]}, paths[tech]["Locations"][:-4] + '_Ind.mat',
                       store_python_metadata=True, matlab_compatible=True)
    hdf5storage.writes({'Crd_points': param[tech]["Crd_points"]}, paths[tech]["Locations"][:-4] + '_Crd.mat',
                       store_python_metadata=True, matlab_compatible=True)
    print("files saved: " + paths[tech]["Locations"])
    timecheck('End')


def generate_time_series(paths, param, tech):
    timecheck('Start')


    nproc = param["nproc"]
    CPU_limit = np.full((1, nproc), param["CPU_limit"])
    param[tech]["Crd_points"] = hdf5storage.read('Crd_points', paths[tech]["Locations"][:-4] + '_Crd.mat')
    param[tech]["Ind_points"] = hdf5storage.read('Ind_points', paths[tech]["Locations"][:-4] + '_Ind.mat')
    list_names = param[tech]["Crd_points"][2]
    list_quantiles = param[tech]["Crd_points"][3]
    if tech in ['PV', 'CSP']:
        res_weather = param["res_weather"]
        Crd_all = param["Crd_all"]
        Ind = ind_merra(Crd_all, Crd_all, res_weather)[0]

    list_hours = np.arange(0, 8760)
    param["status_bar_limit"] = list_hours[-1]

    # Obtain weather and correction matrices
    param["Ind_nz"] = param[tech]["Ind_points"]
    merraData, rasterData = get_merra_raster_Data(paths, param, tech)

    if tech in ['PV', 'CSP']:

        day_filter = np.nonzero(merraData["CLEARNESS"][Ind[2] - 1:Ind[0], Ind[3] - 1:Ind[1], :].sum(axis=(0, 1)))
        list_hours = np.arange(0, 8760)
        if nproc == 1:
            param["status_bar_limit"] = list_hours[-1]
            results = calc_TS_solar(list_hours[day_filter], [param, tech, rasterData, merraData])
        else:
            list_hours = np.array_split(list_hours[day_filter], nproc)
            print(len(list_hours[0]))
            param["status_bar_limit"] = list_hours[0][-1]
            results = Pool(processes=nproc, initializer=limit_cpu, initargs=CPU_limit).starmap(
                calc_TS_solar, product(list_hours, [[param, tech, rasterData, merraData]]))

    elif tech in ['WindOn', 'WindOff']:

        list_hours = np.array_split(np.arange(0, 8760), nproc)
        param["status_bar_limit"] = list_hours[0][-1]
        results = Pool(processes=nproc, initializer=limit_cpu, initargs=CPU_limit).starmap(calc_TS_wind,
                                                                                           product(list_hours, [
                                                                                               [param, tech, rasterData,
                                                                                                merraData]]))
    print('\n')

    # Collecting results
    TS = np.zeros((len(param[tech]["Ind_points"][0]), 8760))
    if nproc > 1:
        for p in range(len(results)):
            TS = TS + results[p]
    else:
        TS = results

    # Restructuring results
    tuples = list(zip(list_names, list_quantiles))
    column_names = pd.MultiIndex.from_tuples(tuples, names=['NAME_SHORT', 'Quantile'])
    results = pd.DataFrame(TS.transpose(), columns=column_names)
    results.to_csv(paths[tech]["TS"], sep=';', decimal=',')
    print("files saved: " + paths[tech]["TS"])
    timecheck('End')


def regression_coefficients(paths, param, tech):
    """
    Solves the following optimization problem:

    Express a given model timeseries provided by EMHIRES as a combination timeseries
    for different Hub-Heights/orientations and Quantiles, while constraining the total sum of
    the obtained TS to the FLH given by IRENA

    :param paths: Dictionary including the paths to the shapefile of the globally protected areas, to the landuse raster of the scope, and to the output path PA.
    :type paths: dict
    :param param: Dictionary including the dictionary of regression parameters and year.
    :type param: dict
    :param tech: Name of the technology used for calculations
    :type tech: str
    :return:
        Copy the regression parameters Irena FLH and EMHIRES TS under Regression_Outputs folder,

        Save the regression coefficients, and the result Time-series in a .csv file under Regression_Outputs folder
    :rtype: None
    :raise Missing Data: No Time-series present for technology tech
    :raise Missing Data for Setting: Missing Time-series with desired settings (hub-heights/orientations)
    """

    timecheck('Start')
<<<<<<< HEAD
    year = str(param["year"])
=======
>>>>>>> c1b9cc89
    
    try:
        combinations = combinations_for_regression(paths, param, tech)
    except UserWarning:
        timecheck('End')
        return

    # Display the combinations of settings to be used
    if tech in ['WindOn', 'WindOff']:
        print("Combinations of hub heights to be used for the regression: ", combinations)
    elif tech in ['PV']:
        print("Orientations to be used for the regression: ", combinations)

    # Copy EMHIRES files to regression folder if not present
    if not os.path.isfile(paths["regression_out"] + os.path.split(paths[tech]["EMHIRES"])[1]):
        shutil.copy2(paths[tech]["EMHIRES"],
                     paths["regression_out"] + os.path.split(paths[tech]["EMHIRES"])[1])
    
    # Create IRENA file for regression
<<<<<<< HEAD
    # clean_IRENA_regression(param, paths)
=======
    clean_IRENA_regression(param, paths)
>>>>>>> c1b9cc89

    # Load IRENA data and regions
    irena = pd.read_csv(paths["IRENA_regression"], sep=';', decimal=',', index_col=0)
    irena_regions = set(irena.index)

    # Load EMHIRES data for desired year
    if tech == 'PV':
        date_index = pd.date_range(start='1/1/1986', end='1/1/2016', freq='H', closed='left')
        EMHIRES = pd.read_csv(paths["regression_out"] + os.path.split(paths[tech]["EMHIRES"])[1], ' ')
        EMHIRES = EMHIRES.set_index(date_index)
        EMHIRES = EMHIRES.loc['1/1/' + str(param["year"]):'1/1/' + str(param["year"] + 1)]
    else:
        EMHIRES = pd.read_csv(paths["regression_out"] + os.path.split(paths[tech]["EMHIRES"])[1], '\t')
        EMHIRES = EMHIRES[EMHIRES["Year"] == param["year"]].reset_index()
        EMHIRES = EMHIRES.drop(['index', 'Time step', 'Date', 'Year', 'Month', 'Day', 'Hour'], axis=1)

    emhires_regions = set(EMHIRES.columns)
    param["EMHIRES"] = EMHIRES

    # Find intersection between EMHIRES and IRENA
    list_regions = sorted(list(irena_regions.intersection(irena_regions, emhires_regions)))
<<<<<<< HEAD
    list_regions = sorted(param["regions_sub"]["NAME_SHORT"].values.tolist())
=======
>>>>>>> c1b9cc89
    del emhires_regions, irena_regions

    # Summary Variables
    summary = None
    # summaryTS = None
    nodata = ''
    no_sol_high = ''
    no_sol_low = ''
    solution = ''

    # loop over all combinations and regions
    for settings in combinations:
        status = 0
        print("Regions under study : ", list_regions)
        for reg in list_regions:
            # Show progress of the simulation
            status = status + 1
            display_progress('Regression Coefficients ' + tech + ' ' + param["subregions_name"], (len(list_regions), status))
        
            region_data = regmodel_load_data(paths, param, tech, settings, reg)
<<<<<<< HEAD
        
            # Skip regions not present in the generated TS
            if region_data is None:
                print(reg)
                nodata = nodata + reg + ', '
                continue
                
            settings_sorted = region_data[None]['s'][None].tolist()
=======
            settings_sorted = region_data[None]['s'][None].tolist()
        
            # Skip regions not present in the generated TS
            if region_data is None:
                nodata = nodata + reg + ', '
                continue
>>>>>>> c1b9cc89
        
            if region_data[None]["IRENA_best_worst"] == (True, True):
        
                # create model instance
                solver = SolverFactory(param["regression"]["solver"])
                model = pyomo_regression_model()
                regression = model.create_instance(region_data)
        
                # solve model and return results
                solver.solve(regression)
        
                # Retrieve results
                r = np.zeros((len(param["quantiles"]), len(settings_sorted)))
<<<<<<< HEAD
=======
                # finalTS = np.zeros(8760)
>>>>>>> c1b9cc89
                c = 0
                for q in param["quantiles"]:
                    p = 0
                    for s in settings_sorted:
                        r[c, p] = pyo.value(regression.coef[s, q])
<<<<<<< HEAD
                        p += 1
                    c += 1
                r[r < 10 ** (-5)] = 0
=======
                        # finalTS = finalTS + region_data[None]["GenTS"][str(s)]["q" + str(q)] * r[c, p]
                        p += 1
                    c += 1
                r[r < 10 ** (-5)] = 0
                # finalTS = pd.DataFrame(finalTS, np.arange(1, 8761), [reg])
                # summaryTS = pd.concat([summaryTS, finalTS], axis=1)
>>>>>>> c1b9cc89
                solution = solution + reg + ', '
        
            elif region_data[None]["IRENA_best_worst"] == (False, True):
                # Select best TS (highest height, highest quantile)
                r = np.full((len(param["quantiles"]), len(settings_sorted)), 0)
                r[0, 0] = 1
<<<<<<< HEAD
=======
                # finalTS = np.array(region_data[None]["TS"])
                # finalTS = pd.DataFrame(finalTS, np.arange(1, 8761), [reg])
                # summaryTS = pd.concat([summaryTS, finalTS], axis=1)
>>>>>>> c1b9cc89
                no_sol_high = no_sol_high + reg + ', '
        
            elif region_data[None]["IRENA_best_worst"] == (True, False):
                # Select worst TS (lowest height, lowest quantile)
                r = np.full((len(param["quantiles"]), len(settings_sorted)), 0)
                r[-1, -1] = 1
<<<<<<< HEAD
=======
                # finalTS = np.array(region_data[None]["TS"])
                # finalTS = pd.DataFrame(finalTS, np.arange(1, 8761), [reg])
                # summaryTS = pd.concat([summaryTS, finalTS], axis=1)
>>>>>>> c1b9cc89
                no_sol_low = no_sol_low + reg + ', '
        
            else:
                r = np.full((len(param["quantiles"]), len(settings_sorted)), 0)
        
            if settings_sorted != [0]:
                result = pd.DataFrame(r, param["quantiles"], (reg + "_" + str(s) for s in settings_sorted))
            else:
                result = pd.DataFrame(r, param["quantiles"], [reg])
        
            if summary is None:
                summary = result
            else:
                summary = pd.concat([summary, result], axis=1)
        
<<<<<<< HEAD
=======
        # Regions not present in EMHIRES and IRENA
        TS_nodata = {}
        setting = settings_sorted[0]
        TS_nodata[str(setting)] = pd.read_csv(paths[tech]["TS_param"] + '_' + str(setting) + '_TS_' + str(param["year"]) + '.csv',
                                          sep=';', decimal=',', dtype=str, header=[0, 1], index_col=[0])
        
        # Remove undesired regions
        for region in list_regions:
            filter_reg = [col for col in TS_nodata[str(setting)] if col[0].startswith((region,))]
            TS_nodata[str(setting)] = TS_nodata[str(setting)].drop(filter_reg, axis=1)
        
        # Get list of regions
        nodata_regions = np.array(TS_nodata[str(setting)].columns.get_level_values(0).unique()).astype(str)
        for reg in nodata_regions:
            r = np.full((len(param["quantiles"]), len(settings_sorted)), 0)
        
            if settings_sorted != [0]:
                result = pd.DataFrame(r, param["quantiles"], (reg + "_" + str(s) for s in settings_sorted))
            else:
                result = pd.DataFrame(r, param["quantiles"], [reg])
        
            if summary is None:
                summary = result
            else:
                summary = pd.concat([summary, result], axis=1)
        
>>>>>>> c1b9cc89
        # Print Regression Summary
        if solution != '':
            print("\nA solution was found for the following regions: " + solution.rstrip(', '))
        if no_sol_low != '':
            print("\nNo Solution was found for the following regions because they are too high: " + no_sol_low.rstrip(', '))
        if no_sol_high != '':
            print(
                "\nNo Solution was found for the following regions because they are too low: " + no_sol_high.rstrip(', '))
        if nodata != '':
            print("\nNo data was available for the following regions: " + nodata.rstrip(', '))
        
        st = ''
        for setting in settings_sorted:
            st = st + str(setting) + '_'
            
        summary.to_csv(paths[tech]["Regression_coefficients"] + st + year + '.csv', sep=';', decimal=',')
        print("\nfiles saved: " + paths[tech]["Regression_coefficients"] + st + year + '.csv')
<<<<<<< HEAD
=======
        
        # if summaryTS is not None:
            # summaryTS.to_csv(paths[tech]["Regression_TS"] + st[:-1] + '.csv', sep=';', decimal=',')
            # print("\nfiles saved: " + paths[tech]["Regression_TS"] + st[:-1] + '.csv')
>>>>>>> c1b9cc89

    timecheck('End')
    
    
def generate_stratified_timeseries(paths, param, tech):
    '''
    description
    '''
    timecheck('Start')
    modes = param["modes"]
    subregions = param["subregions_name"]
    year = str(param["year"])
    
    try:
        settings_existing, inputfiles = combinations_for_stratified_timeseries(paths, param, tech)
    except UserWarning:
        timecheck('End')
        return
    
    # Display the combinations of settings to be used
    if tech in ['WindOn', 'WindOff']:
        print("Combinations of hub heights to be used for the stratified time series: ", settings_existing)
    elif tech in ['PV']:
        print("Orientations to be used for the stratified time series: ", settings_existing)
        
    for tag, combo in param["combo"][tech].items():
        if combo == []:
            combo = list(set([item for sublist in param["combo"][tech].values() for item in sublist]))
        ind = settings_existing.index(sorted(combo))
        coef = pd.read_csv(inputfiles[ind], sep=';', decimal=',', index_col=[0])
        
        # Extract names of regions
        regions = sorted(list(set([col.split('_')[0] for col in coef.columns])))
        
        # Load the TS files
        TS_files = {}
        for setting in combo:
            setting_path = paths["regional_analysis"] + subregions + '_' + tech + '_' + str(setting) + '_TS_' + year + '.csv'
            TS_files[setting] = pd.read_csv(setting_path, sep=';', decimal=',', header=[0,1], index_col=[0])
        
        # Loop over modes and regions
        TS_df = pd.DataFrame(index=range(8760), dtype='float16')
        for mode_tag, quantiles in modes.items():
            for reg in regions:
                col_name = reg + '_' + tech + '_' + tag + '_' + mode_tag
                TS_df[col_name] = np.zeros((8760, 1))
                filter_reg = [col for col in coef if col.startswith(reg)]
                for setting in combo:
                    sum_quantiles = coef.loc[quantiles, filter_reg].sum().sum()
                    for quantile in quantiles:
                        if sum_quantiles:
                            TS_df[col_name] = TS_df[col_name] + TS_files[setting][reg, 'q'+str(quantile)] * coef.loc[quantile, reg+'_'+str(setting)] / sum_quantiles
                        else:
                            TS_df[col_name] = TS_df[col_name] + TS_files[setting][reg, 'q'+str(quantile)] / len(quantiles) / len(combo)
                        
        st = ''
        for setting in combo:
            st = st + str(setting) + '_'
            
        TS_df.to_csv(paths[tech]["Regression_TS"] + st + year + '.csv', sep=';', decimal=',')
        print("File Saved: " + paths[tech]["Regression_TS"] + st + year + '.csv')
    timecheck('End')


if __name__ == '__main__':

    paths, param = initialization()
    # generate_weather_files(paths, param)
    # clean_weather_data(paths, param)
    # generate_landsea(paths, param)  # Land and Sea
    # generate_subregions(paths, param)  # Subregions
    # generate_landuse(paths, param)  # Landuse
    # generate_bathymetry(paths, param)  # Bathymetry
    # generate_topography(paths, param)  # Topography
    # generate_slope(paths, param)  # Slope
    # generate_population(paths, param)  # Population
    # generate_protected_areas(paths, param)  # Protected areas
    # generate_buffered_population(paths, param)  # Buffered Population
    generate_wind_correction(paths, param)  # Correction factors for wind speeds
    for tech in param["technology"]:
        print("Tech: " + tech)
        calculate_FLH(paths, param, tech)
        masking(paths, param, tech)
        weighting(paths, param, tech)
        reporting(paths, param, tech)
        find_locations_quantiles(paths, param, tech)
        generate_time_series(paths, param, tech)
    
    # Only for countries in Europe as subregions
    for tech in param["technology"]:
        print("Tech: " + tech)
<<<<<<< HEAD
=======
        # calculate_FLH(paths, param, tech)
        # masking(paths, param, tech)
        # weighting(paths, param, tech)
        # reporting(paths, param, tech)
        # find_locations_quantiles(paths, param, tech)
        # generate_time_series(paths, param, tech)
    
    # Only for countries in Europe as subregions
    for tech in param["technology"]:
        print("Tech: " + tech)
>>>>>>> c1b9cc89
        # regression_coefficients(paths, param, tech)
        # generate_stratified_timeseries(paths, param, tech)
        
    # cProfile.run('initialization()', 'cprofile_test.txt')
    # p = pstats.Stats('cprofile_test.txt')
    # p.sort_stats('cumulative').print_stats(20)<|MERGE_RESOLUTION|>--- conflicted
+++ resolved
@@ -221,10 +221,6 @@
 
     timecheck('Start')
 
-<<<<<<< HEAD
-=======
-
->>>>>>> c1b9cc89
     # Read Wind Data
     W50M = hdf5storage.read('W50M', paths["W50M"])
     wind = np.mean(W50M, 2)
@@ -1302,10 +1298,7 @@
             # do nothing
             continue
 
-<<<<<<< HEAD
         q_rank = 0
-=======
->>>>>>> c1b9cc89
         for q in quantiles:
             list_names.append(regions_shp["NAME_SHORT"].loc[reg])
             list_quantiles.append('q' + str(q))
@@ -1432,10 +1425,7 @@
     """
 
     timecheck('Start')
-<<<<<<< HEAD
     year = str(param["year"])
-=======
->>>>>>> c1b9cc89
     
     try:
         combinations = combinations_for_regression(paths, param, tech)
@@ -1455,11 +1445,7 @@
                      paths["regression_out"] + os.path.split(paths[tech]["EMHIRES"])[1])
     
     # Create IRENA file for regression
-<<<<<<< HEAD
     # clean_IRENA_regression(param, paths)
-=======
-    clean_IRENA_regression(param, paths)
->>>>>>> c1b9cc89
 
     # Load IRENA data and regions
     irena = pd.read_csv(paths["IRENA_regression"], sep=';', decimal=',', index_col=0)
@@ -1481,10 +1467,8 @@
 
     # Find intersection between EMHIRES and IRENA
     list_regions = sorted(list(irena_regions.intersection(irena_regions, emhires_regions)))
-<<<<<<< HEAD
     list_regions = sorted(param["regions_sub"]["NAME_SHORT"].values.tolist())
-=======
->>>>>>> c1b9cc89
+
     del emhires_regions, irena_regions
 
     # Summary Variables
@@ -1505,7 +1489,6 @@
             display_progress('Regression Coefficients ' + tech + ' ' + param["subregions_name"], (len(list_regions), status))
         
             region_data = regmodel_load_data(paths, param, tech, settings, reg)
-<<<<<<< HEAD
         
             # Skip regions not present in the generated TS
             if region_data is None:
@@ -1514,14 +1497,6 @@
                 continue
                 
             settings_sorted = region_data[None]['s'][None].tolist()
-=======
-            settings_sorted = region_data[None]['s'][None].tolist()
-        
-            # Skip regions not present in the generated TS
-            if region_data is None:
-                nodata = nodata + reg + ', '
-                continue
->>>>>>> c1b9cc89
         
             if region_data[None]["IRENA_best_worst"] == (True, True):
         
@@ -1535,51 +1510,26 @@
         
                 # Retrieve results
                 r = np.zeros((len(param["quantiles"]), len(settings_sorted)))
-<<<<<<< HEAD
-=======
-                # finalTS = np.zeros(8760)
->>>>>>> c1b9cc89
                 c = 0
                 for q in param["quantiles"]:
                     p = 0
                     for s in settings_sorted:
                         r[c, p] = pyo.value(regression.coef[s, q])
-<<<<<<< HEAD
                         p += 1
                     c += 1
                 r[r < 10 ** (-5)] = 0
-=======
-                        # finalTS = finalTS + region_data[None]["GenTS"][str(s)]["q" + str(q)] * r[c, p]
-                        p += 1
-                    c += 1
-                r[r < 10 ** (-5)] = 0
-                # finalTS = pd.DataFrame(finalTS, np.arange(1, 8761), [reg])
-                # summaryTS = pd.concat([summaryTS, finalTS], axis=1)
->>>>>>> c1b9cc89
                 solution = solution + reg + ', '
         
             elif region_data[None]["IRENA_best_worst"] == (False, True):
                 # Select best TS (highest height, highest quantile)
                 r = np.full((len(param["quantiles"]), len(settings_sorted)), 0)
                 r[0, 0] = 1
-<<<<<<< HEAD
-=======
-                # finalTS = np.array(region_data[None]["TS"])
-                # finalTS = pd.DataFrame(finalTS, np.arange(1, 8761), [reg])
-                # summaryTS = pd.concat([summaryTS, finalTS], axis=1)
->>>>>>> c1b9cc89
                 no_sol_high = no_sol_high + reg + ', '
         
             elif region_data[None]["IRENA_best_worst"] == (True, False):
                 # Select worst TS (lowest height, lowest quantile)
                 r = np.full((len(param["quantiles"]), len(settings_sorted)), 0)
                 r[-1, -1] = 1
-<<<<<<< HEAD
-=======
-                # finalTS = np.array(region_data[None]["TS"])
-                # finalTS = pd.DataFrame(finalTS, np.arange(1, 8761), [reg])
-                # summaryTS = pd.concat([summaryTS, finalTS], axis=1)
->>>>>>> c1b9cc89
                 no_sol_low = no_sol_low + reg + ', '
         
             else:
@@ -1595,35 +1545,6 @@
             else:
                 summary = pd.concat([summary, result], axis=1)
         
-<<<<<<< HEAD
-=======
-        # Regions not present in EMHIRES and IRENA
-        TS_nodata = {}
-        setting = settings_sorted[0]
-        TS_nodata[str(setting)] = pd.read_csv(paths[tech]["TS_param"] + '_' + str(setting) + '_TS_' + str(param["year"]) + '.csv',
-                                          sep=';', decimal=',', dtype=str, header=[0, 1], index_col=[0])
-        
-        # Remove undesired regions
-        for region in list_regions:
-            filter_reg = [col for col in TS_nodata[str(setting)] if col[0].startswith((region,))]
-            TS_nodata[str(setting)] = TS_nodata[str(setting)].drop(filter_reg, axis=1)
-        
-        # Get list of regions
-        nodata_regions = np.array(TS_nodata[str(setting)].columns.get_level_values(0).unique()).astype(str)
-        for reg in nodata_regions:
-            r = np.full((len(param["quantiles"]), len(settings_sorted)), 0)
-        
-            if settings_sorted != [0]:
-                result = pd.DataFrame(r, param["quantiles"], (reg + "_" + str(s) for s in settings_sorted))
-            else:
-                result = pd.DataFrame(r, param["quantiles"], [reg])
-        
-            if summary is None:
-                summary = result
-            else:
-                summary = pd.concat([summary, result], axis=1)
-        
->>>>>>> c1b9cc89
         # Print Regression Summary
         if solution != '':
             print("\nA solution was found for the following regions: " + solution.rstrip(', '))
@@ -1641,13 +1562,6 @@
             
         summary.to_csv(paths[tech]["Regression_coefficients"] + st + year + '.csv', sep=';', decimal=',')
         print("\nfiles saved: " + paths[tech]["Regression_coefficients"] + st + year + '.csv')
-<<<<<<< HEAD
-=======
-        
-        # if summaryTS is not None:
-            # summaryTS.to_csv(paths[tech]["Regression_TS"] + st[:-1] + '.csv', sep=';', decimal=',')
-            # print("\nfiles saved: " + paths[tech]["Regression_TS"] + st[:-1] + '.csv')
->>>>>>> c1b9cc89
 
     timecheck('End')
     
@@ -1739,19 +1653,6 @@
     # Only for countries in Europe as subregions
     for tech in param["technology"]:
         print("Tech: " + tech)
-<<<<<<< HEAD
-=======
-        # calculate_FLH(paths, param, tech)
-        # masking(paths, param, tech)
-        # weighting(paths, param, tech)
-        # reporting(paths, param, tech)
-        # find_locations_quantiles(paths, param, tech)
-        # generate_time_series(paths, param, tech)
-    
-    # Only for countries in Europe as subregions
-    for tech in param["technology"]:
-        print("Tech: " + tech)
->>>>>>> c1b9cc89
         # regression_coefficients(paths, param, tech)
         # generate_stratified_timeseries(paths, param, tech)
         
