import os
from data_functions import *
from model_functions import *
import numpy as np
import datetime
import geopandas as gpd
import pandas as pd
from rasterio import windows
from shapely.geometry import mapping, Point
import fiona
import hdf5storage
from multiprocessing import Pool
from itertools import product
import h5netcdf


def initialization():
    """
    Initialization of the script, reads config file and returns the paths and param dictionaries
    Paths: contains all required paths for loading and saving
    param: contains many parameters used throughout the script
    """

    # import param and paths
    from config import paths, param
    res_low = param["res_low"]
    res_high = param["res_high"]

    # read shapefile of regions
    regions_shp = gpd.read_file(paths["SHP"])
    # Extract onshore and offshore areas separately
    param["regions_land"] = regions_shp.drop(regions_shp[regions_shp["Population"] == 0].index)
    param["regions_eez"] = regions_shp.drop(regions_shp[regions_shp["Population"] != 0].index)
    # Recombine the maps in this order: onshore then offshore

    regions_all = gpd.GeoDataFrame(pd.concat([param["regions_land"], param["regions_eez"]],
                                             ignore_index=True), crs=param["regions_land"].crs)

    param["nRegions_land"] = len(param["regions_land"])
    param["nRegions_eez"] = len(param["regions_eez"])

    nRegions = param["nRegions_land"] + param["nRegions_eez"]
    Crd_regions = np.zeros((nRegions, 4))
    for reg in range(0, nRegions):
        # Box coordinates for MERRA2 data
        r = regions_all.bounds.iloc[reg]
        box = np.array([r["maxy"], r["maxx"], r["miny"], r["minx"]])[np.newaxis]
        Crd_regions[reg, :] = crd_merra(box, res_low)
    Crd_all = np.array([max(Crd_regions[:, 0]), max(Crd_regions[:, 1]), min(Crd_regions[:, 2]), min(Crd_regions[:, 3])])
    param["Crd_regions"] = Crd_regions
    param["Crd_all"] = Crd_all

    # Indices and matrix dimensions
    Ind_low = ind_merra(Crd_regions, Crd_all, res_low)  # Range indices for MERRA2 data (centroids)
    Ind_high = ind_merra(Crd_regions, Crd_all, res_high)  # Range indices for high resolution matrices, superposed to MERRA2 data
    Ind_global = ind_global(Crd_regions, res_high)
    Ind_all_low = ind_merra(Crd_all, Crd_all, res_low)
    Ind_all_high = ind_merra(Crd_all, Crd_all, res_high)
    #param["Ind_low"] = Ind_low.astype(int)
    #param["Ind_high"] = Ind_high.astype(int)
    #param["Ind_global"] = Ind_global.astype(int)

    m_low = Ind_low[:, 0] - Ind_low[:, 2] + 1  # number of rows
    m_high = Ind_high[:, 0] - Ind_high[:, 2] + 1  # number of rows
    m_global = Ind_global[:, 2] - Ind_global[:, 0] + 1  # number of rows, start counting from North
    n_low = Ind_low[:, 1] - Ind_low[:, 3] + 1  # number of columns
    n_high = Ind_high[:, 1] - Ind_high[:, 3] + 1  # number of columns
    n_low = Ind_low[:, 1] - Ind_low[:, 3] + 1  # number of columns
    param["m_high"] = (Ind_all_high[:, 0] - Ind_all_high[:, 2] + 1).astype(int)[0]
    param["n_high"] = (Ind_all_high[:, 1] - Ind_all_high[:, 3] + 1).astype(int)[0]
    param["m_low"] = (Ind_all_low[:, 0] - Ind_all_low[:, 2] + 1).astype(int)[0]
    param["n_low"] = (Ind_all_low[:, 1] - Ind_all_low[:, 3] + 1).astype(int)[0]
    param["GeoRef"] = calc_geotiff(Crd_all, res_high)
    return paths, param


def generate_weather_files(paths):
    """
    This function reads the daily NetCDF data (from MERRA) for SWGDN, SWTDN, T2M, U50m, and V50m,
    and saves them in matrices with yearly time series with low spatial resolution.
    This code has to be run only once

    :param paths: paths dictionary containing the input file for NetCDF data
    """

    if not os.path.isfile(paths["U50M"]):
        start = datetime.date(paths["year"], 1, 1)
        end = datetime.date(paths["year"], 12, 31)
        root = paths["MERRA_IN"]

        SWGDN = np.array([])
        SWTDN = np.array([])
        T2M = np.array([])
        U50M = np.array([])
        V50M = np.array([])

        for date in pd.date_range(start, end):
            tomorrow = date + pd.Timedelta('1 day')
            if date.day == 29 and date.month == 2:
                continue

            # Name and path of the NetCDF file to be read
            name = root + 'MERRA2_400.tavg1_2d_rad_Nx.' + date.strftime('%Y%m%d') + '.SUB.nc'
            name2 = root + 'MERRA2_400.tavg1_2d_slv_Nx.' + date.strftime('%Y%m%d') + '.SUB.nc'

            # Read NetCDF file, extract hourly tables
            with h5netcdf.File(name, 'r') as f:
                swgdn = np.transpose(f['SWGDN'], [1, 0, 2])
                if SWGDN.size == 0:
                    SWGDN = swgdn
                else:
                    SWGDN = np.concatenate((SWGDN, swgdn), axis=2)

                swtdn = np.transpose(f['SWTDN'], [1, 0, 2])
                if SWTDN.size == 0:
                    SWTDN = swtdn
                else:
                    SWTDN = np.concatenate((SWTDN, swtdn), axis=2)

            with h5netcdf.File(name2, 'r') as f:
                t2m = np.transpose(f['T2M'], [1, 0, 2])
                if T2M.size == 0:
                    T2M = t2m
                else:
                    T2M = np.concatenate((T2M, t2m), axis=2)

                u50m = np.transpose(f['U50M'], [1, 0, 2])
                if U50M.size == 0:
                    U50M = u50m
                else:
                    U50M = np.concatenate((U50M, u50m), axis=2)

                v50m = np.transpose(f['V50M'], [1, 0, 2])
                if V50M.size == 0:
                    V50M = v50m
                else:
                    V50M = np.concatenate((V50M, v50m), axis=2)
            if date.year != tomorrow.year:
                hdf5storage.writes({'SWGDN': SWGDN}, paths["GHI"], store_python_metadata=True, matlab_compatible=True)
                hdf5storage.writes({'SWTDN': SWTDN}, paths["TOA"], store_python_metadata=True, matlab_compatible=True)
                hdf5storage.writes({'T2M': T2M}, paths["T2M"], store_python_metadata=True, matlab_compatible=True)
                hdf5storage.writes({'U50M': U50M}, paths["U50M"], store_python_metadata=True, matlab_compatible=True)
                hdf5storage.writes({'V50M': V50M}, paths["V50M"], store_python_metadata=True, matlab_compatible=True)
                # Create the overall wind speed
                W50M = abs(U50M + (1j * V50M))
                hdf5storage.writes({'W50M': W50M}, paths["W50M"], store_python_metadata=True, matlab_compatible=True)
                # Calculate the clearness index
                CLEARNESS = np.divide(SWGDN, SWTDN, where=SWTDN != 0)
                hdf5storage.writes({'CLEARNESS': CLEARNESS}, paths["CLEARNESS"], store_python_metadata=True,
                                   matlab_compatible=True)


def generate_landsea(paths, param):
    m_high = param["m_high"]
    n_high = param["n_high"]
    Crd_all = param["Crd_all"]
    res_high = param["res_high"]
    GeoRef = param["GeoRef"]
    if not os.path.isfile(paths["LAND"]):
        nRegions = param["nRegions_land"]
        regions_shp = param["regions_land"]
        Crd_regions = param["Crd_regions"][0:nRegions, :]
        Ind = ind_merra(Crd_regions, Crd_all, res_high)
        A_land = np.zeros((m_high, n_high))

        for reg in range(0, nRegions):
            A_region = calc_region(regions_shp.iloc[reg], Crd_regions[reg, :], res_high, GeoRef)
            A_land[(Ind[reg, 2] - 1):Ind[reg, 0], (Ind[reg, 3] - 1):Ind[reg, 1]] = \
                A_land[(Ind[reg, 2] - 1):Ind[reg, 0], (Ind[reg, 3] - 1):Ind[reg, 1]] + A_region
        array2raster(paths["LAND"], GeoRef["RasterOrigin"], GeoRef["pixelWidth"], GeoRef["pixelheight"], A_land)

        print("files saved: " + paths["LAND"])

    if not os.path.isfile(paths["EEZ"]):
        nRegions = param["nRegions_eez"]
        regions_shp = param["regions_eez"]
        Crd_regions = param["Crd_regions"][- nRegions:, :]
        Ind = ind_merra(Crd_regions, Crd_all, res_high)
        A_eez = np.zeros((m_high, n_high))

        for reg in range(0, nRegions):
            A_region = calc_region(regions_shp.iloc[reg], Crd_regions[reg, :], res_high, GeoRef)
            #import pdb; pdb.set_trace()
            A_eez[(Ind[reg, 2] - 1):Ind[reg, 0], (Ind[reg, 3] - 1):Ind[reg, 1]] = \
                A_eez[(Ind[reg, 2] - 1):Ind[reg, 0], (Ind[reg, 3] - 1):Ind[reg, 1]] + A_region
        with rasterio.open(paths["LAND"]) as src:
            A_land = np.flipud(src.read(1)).astype(int)
        A_eez = A_eez * (1 - A_land)
        array2raster(paths["EEZ"], GeoRef["RasterOrigin"], GeoRef["pixelWidth"], GeoRef["pixelHeight"], A_eez)
        print("files saved: " + paths["EEZ"])


def generate_landuse(paths, param):
    if not os.path.isfile(paths['LU']):
        res_high = param["res_high"]
        Crd_all = param["Crd_all"]
        Ind = ind_global(Crd_all, res_high)[0]
        GeoRef = param["GeoRef"]
        with rasterio.open(paths["LU_global"]) as src:
            w = src.read(1, window=windows.Window.from_slices(slice(Ind[0] - 1, Ind[2]),
                                                              slice(Ind[3] - 1, Ind[1])))
        w = np.flipud(w)
        array2raster(paths["LU"], GeoRef["RasterOrigin"], GeoRef["pixelWidth"], GeoRef["pixelHeight"], w)
        print("files saved: " + paths["LU"])


def generate_bathymetry(paths, param):
    if not os.path.isfile(paths['BATH']):
        res_high = param["res_high"]
        Crd_all = param["Crd_all"]
        Ind = ind_global(Crd_all, res_high)[0]
        GeoRef = param["GeoRef"]
        with rasterio.open(paths["Bathym_global"]) as src:
            A_BATH = src.read(1)
        A_BATH = resizem(A_BATH, 180 * 240, 360 * 240)
        A_BATH = np.flipud(A_BATH[Ind[0] - 1: Ind[2], Ind[3] - 1: Ind[1]])
        array2raster(paths['BATH'], GeoRef["RasterOrigin"], GeoRef["pixelWidth"], GeoRef["pixelheight"], A_BATH)
        print("files saved: " + paths["BATH"])


def generate_topography(paths, param):
    if not os.path.isfile(paths["TOPO"]):
        res_high = param["res_high"]
        Crd_all = param["Crd_all"]
        Ind = ind_global(Crd_all, res_high)[0]
        GeoRef = param["GeoRef"]
        Topo = np.zeros((180 * 240, 360 * 240))
        tile_extents = np.zeros((24, 4), dtype=int)
        i = 1
        j = 1
        for letter in char_range('A', 'X'):
            north = (i - 1) * 45 * 240 + 1
            east = j * 60 * 240
            south = i * 45 * 240
            west = (j - 1) * 60 * 240 + 1
            tile_extents[ord(letter) - ord('A'), :] = [north, east, south, west]
            j = j + 1
            if j == 7:
                i = i + 1
                j = 1
        n_min = (Ind[0] // (45 * 240)) * 45 * 240 + 1
        e_max = (Ind[1] // (60 * 240) + 1) * 60 * 240
        s_max = (Ind[2] // (45 * 240) + 1) * 45 * 240
        w_min = (Ind[3] // (60 * 240)) * 60 * 240 + 1

        need = np.logical_and((np.logical_and((tile_extents[:, 0] >= n_min), (tile_extents[:, 1] <= e_max))),
                              np.logical_and((tile_extents[:, 2] <= s_max), (tile_extents[:, 3] >= w_min)))

        for letter in char_range('A', 'X'):
            index = ord(letter) - ord('A')
            if need[index]:
                with rasterio.open(paths["Topo_tiles"] + '15-' + letter + '.tif') as src:
                    tile = src.read()
                Topo[tile_extents[index, 0] - 1: tile_extents[index, 2],
                tile_extents[index, 3] - 1: tile_extents[index, 1]] = \
                    tile[0, 0:-1, 0:-1]

        A_TOPO = np.flipud(Topo[Ind[0] - 1:Ind[2], Ind[3] - 1:Ind[1]])
        array2raster(paths["TOPO"], GeoRef["RasterOrigin"], GeoRef["pixelWidth"], GeoRef["pixelheight"], A_TOPO)
        print("files saved: " + paths["TOPO"])


def generate_slope(paths, param):
    if not os.path.isfile(paths["SLOPE"]):
        res_high = param["res_high"]
        Crd_all = param["Crd_all"]
        Ind = ind_global(Crd_all, res_high)[0]
        GeoRef = param["GeoRef"]
        Lat1 = np.arange(-90, 90, 1 / 240)
        Lat2 = np.arange(-90 + 1 / 240, 90 + 1 / 240, 1 / 240)
        latMid = (Lat1 + Lat2) / 2
        deltaLat = abs(Lat1 - Lat2)

        Lat1 = np.arange(-90, 90, 1 / 240)
        Lat2 = np.arange(-90 + 1 / 240, 90 + 1 / 240, 1 / 240)
        latMid_2 = (Lat1 + Lat2) / 2

        Lon1 = np.arange(-180, 180, 1 / 240)
        Lon2 = np.arange(-180 + 1 / 240, 180 + 1 / 240, 1 / 240)
        deltaLon = abs(Lon1 - Lon2)

        m_per_deg_lat = 111132.954 - 559.822 * cos(np.deg2rad(2 * latMid)) + 1.175 * cos(np.deg2rad(4 * latMid))
        m_per_deg_lon = (np.pi / 180) * 6367449 * cos(np.deg2rad(latMid_2))

        x_cell = repmat(deltaLon, 180 * 240, 1) * repmat(m_per_deg_lon, 360 * 240, 1).T
        x_cell = x_cell[Ind[0] - 2:Ind[2] + 1, Ind[3] - 2: Ind[1] + 1]
        x_cell = np.flipud(x_cell)

        y_cell = repmat((deltaLat * m_per_deg_lat), 360 * 240, 1).T
        y_cell = y_cell[Ind[0] - 2:Ind[2] + 1, Ind[3] - 2: Ind[1] + 1]
        y_cell = np.flipud(y_cell)

        with rasterio.open(paths["TOPO"]) as src:
            A_TOPO = src.read(1)

        topo_a = np.zeros((Ind[2] - Ind[0] + 3, Ind[1] - Ind[3] + 3))
        topo_a[0:-2, 0:-2] = A_TOPO

        topo_b = np.zeros((Ind[2] - Ind[0] + 3, Ind[1] - Ind[3] + 3))
        topo_b[0:-2, 1:-1] = A_TOPO

        topo_c = np.zeros((Ind[2] - Ind[0] + 3, Ind[1] - Ind[3] + 3))
        topo_c[0:-2, 2:] = A_TOPO

        topo_d = np.zeros((Ind[2] - Ind[0] + 3, Ind[1] - Ind[3] + 3))
        topo_d[1:-1, 0:-2] = A_TOPO

        topo_f = np.zeros((Ind[2] - Ind[0] + 3, Ind[1] - Ind[3] + 3))
        topo_f[1:-1, 2:] = A_TOPO

        topo_g = np.zeros((Ind[2] - Ind[0] + 3, Ind[1] - Ind[3] + 3))
        topo_g[2:, 0:-2] = A_TOPO

        topo_h = np.zeros((Ind[2] - Ind[0] + 3, Ind[1] - Ind[3] + 3))
        topo_h[2:, 1:-1] = A_TOPO

        topo_i = np.zeros((Ind[2] - Ind[0] + 3, Ind[1] - Ind[3] + 3))
        topo_i[2:, 2:] = A_TOPO

        dzdx = ((topo_c + 2 * topo_f + topo_i) - (topo_a + 2 * topo_d + topo_g)) / (8 * x_cell)
        dzdy = ((topo_g + 2 * topo_h + topo_i) - (topo_a + 2 * topo_b + topo_c)) / (8 * y_cell)

        slope_deg = arctan((dzdx ** 2 + dzdy ** 2) ** 0.5) * 180 / np.pi
        slope_pc = tan(np.deg2rad(slope_deg)) * 100

        A_SLP = np.flipud(slope_pc[1:-1, 1:-1])
        array2raster(paths["SLOPE"], GeoRef["RasterOrigin"], GeoRef["pixelWidth"], GeoRef["pixelHeight"], A_SLP)
        print("files saved: " + paths["SLOPE"])


def generate_population(paths, param):
    if not os.path.isfile(paths["POP"]):
        res_high = param["res_high"]
        Crd_all = param["Crd_all"]
        Ind = ind_global(Crd_all, res_high)[0]
        GeoRef = param["GeoRef"]
        Pop = np.zeros((180 * 240, 360 * 240))
        tile_extents = np.zeros((24, 4), dtype=int)
        i = 1
        j = 1

        for letter in char_range('A', 'X'):
            north = (i - 1) * 45 * 240 + 1
            east = j * 60 * 240
            south = i * 45 * 240
            west = (j - 1) * 60 * 240 + 1
            tile_extents[ord(letter) - ord('A'), :] = [north, east, south, west]
            j = j + 1
            if j == 7:
                i = i + 1
                j = 1
        n_min = (Ind[0] // (45 * 240)) * 45 * 240 + 1
        e_max = (Ind[1] // (60 * 240) + 1) * 60 * 240
        s_max = (Ind[2] // (45 * 240) + 1) * 45 * 240
        w_min = (Ind[3] // (60 * 240)) * 60 * 240 + 1

        need = np.logical_and((np.logical_and((tile_extents[:, 0] >= n_min), (tile_extents[:, 1] <= e_max))),
                              np.logical_and((tile_extents[:, 2] <= s_max), (tile_extents[:, 3] >= w_min)))

        for letter in char_range('A', 'X'):
            index = ord(letter) - ord('A')
            if need[index]:
                with rasterio.open(paths["Pop_tiles"] + letter + '.tif') as src:
                    tile = src.read()
                Pop[tile_extents[index, 0] - 1: tile_extents[index, 2],
                tile_extents[index, 3] - 1: tile_extents[index, 1]] = \
                    tile[0]
        
        A_POP = np.flipud(Pop[Ind[0] - 1:Ind[2], Ind[3] - 1:Ind[1]])
        array2raster(paths["POP"], GeoRef["RasterOrigin"], GeoRef["pixelWidth"], GeoRef["pixelheight"], A_POP)
        print("files saved: " + paths["POP"])


def generate_protected_areas(paths, param):
    if not os.path.isfile(paths["PA"]):
        protected_areas = param["protected_areas"]
        # set up protected areas dictionary
        protection_type = dict(zip(protected_areas["IUCN_Category"], protected_areas["type"]))

        # First we will open our raster image, to understand how we will want to rasterize our vector
        raster_ds = gdal.Open(paths["LU"], gdal.GA_ReadOnly)

        # Fetch number of rows and columns
        ncol = raster_ds.RasterXSize
        nrow = raster_ds.RasterYSize

        # Fetch projection and extent
        proj = raster_ds.GetProjectionRef()
        ext = raster_ds.GetGeoTransform()

        raster_ds = None
        shp_path = paths["Protected"]
        # Open the dataset from the file
        dataset = ogr.Open(shp_path, 1)
        layer = dataset.GetLayerByIndex(0)

        # Add a new field
        if not field_exists('Raster', shp_path):
            new_field = ogr.FieldDefn('Raster', ogr.OFTInteger)
            layer.CreateField(new_field)

            for feat in layer:
                pt = feat.GetField('IUCN_CAT')
                feat.SetField('Raster', protection_type[pt])
                layer.SetFeature(feat)
                feat = None

        # Create a second (modified) layer
        outdriver = ogr.GetDriverByName('MEMORY')
        source = outdriver.CreateDataSource('memData')

        # Create the raster dataset
        memory_driver = gdal.GetDriverByName('GTiff')
        out_raster_ds = memory_driver.Create(paths["PA"], ncol, nrow, 1,
                                             gdal.GDT_Byte)

        # Set the ROI image's projection and extent to our input raster's projection and extent
        out_raster_ds.SetProjection(proj)
        out_raster_ds.SetGeoTransform(ext)

        # Fill our output band with the 0 blank, no class label, value
        b = out_raster_ds.GetRasterBand(1)
        b.Fill(0)

        # Rasterize the shapefile layer to our new dataset
        gdal.RasterizeLayer(out_raster_ds,  # output to our new dataset
                            [1],  # output to our new dataset's first band
                            layer,  # rasterize this layer
                            None, None,  # don't worry about transformations since we're in same projection
                            [0],  # burn value 0
                            ['ALL_TOUCHED=FALSE',  # rasterize all pixels touched by polygons
                             'ATTRIBUTE=Raster']  # put raster values according to the 'Raster' field values
                            )

        # Close dataset
        out_raster_ds = None
        print("files saved: " + paths["PA"])


def generate_buffered_population(paths, param):
    buffer_pixel_amount = param["WindOn"]["mask"]["buffer_pixel_amount"]
    if buffer_pixel_amount:
        GeoRef = param["GeoRef"]
        with rasterio.open(paths["LU"]) as src:
            A_lu = src.read(1)
            A_lu = np.flipud(A_lu).astype(int)

        A_lu_buffered = create_buffer(A_lu, buffer_pixel_amount)
        A_notPopulated = (~A_lu_buffered).astype(int)

        array2raster(paths["BUFFER"], GeoRef["RasterOrigin"], GeoRef["pixelWidth"], GeoRef["pixelHeight"],
                     A_notPopulated)
        print("files saved: " + paths["BUFFER"])


def generate_wind_correction(paths, param):
    res_correction = param["WindOn"]["resource"]["res_correction"]
    topo_correction = param["WindOn"]["resource"]["topo_correction"]
    GeoRef = param["GeoRef"]
    if res_correction:
        landuse = param["landuse"]
        turbine_height_on = param["WindOn"]["technical"]["hub_height"]
        turbine_height_off = param["WindOff"]["technical"]["hub_height"]
        m_low = param["m_low"]
        n_low = param["n_low"]
        m_high = param["m_high"]
        n_high = param["n_high"]
        res_low = param["res_low"]
        res_high = param["res_high"]
        with rasterio.open(paths["LU"]) as src:
            A_lu = np.flipud(src.read(1)).astype(int)
        A_hellmann = changem(A_lu, landuse["hellmann"], landuse["type"]).astype(float) / 100
        A_gradient_height = changem(A_lu.astype(float), landuse["height"], landuse["type"])
        del A_lu
        Sigma = sumnorm_MERRA2((50 / A_gradient_height) ** A_hellmann, m_low, n_low, res_low, res_high)
        A_cf_on = ((turbine_height_on / 50) * turbine_height_on /
                   A_gradient_height) ** A_hellmann / resizem(Sigma, m_high, n_high)
        A_cf_off = ((turbine_height_off / 50) * turbine_height_off /
                    A_gradient_height) ** A_hellmann / resizem(Sigma, m_high, n_high)
        del A_gradient_height, Sigma
    else:
        A_cf_on = (turbine_height_on / 50) ** A_hellmann
        A_cf_off = (turbine_height_on / 50) ** A_hellmann
    del A_hellmann
    with rasterio.open(paths["LAND"]) as src:
        A_land = np.flipud(src.read(1)).astype(int)
    A_cf_on = A_cf_on * A_land
    del A_land
    if topo_correction:
        with rasterio.open(paths["TOPO"]) as src:
            A_topo = np.flipud(src.read(1)).astype(float)
        (a, b) = param["WindOn"]["resource"]["topo_factors"]
        A_cf_on = A_cf_on * np.minimum(np.exp(a * A_topo + b), 3.5)
    with rasterio.open(paths["EEZ"]) as src:
        A_eez = np.flipud(src.read(1)).astype(int)
    A_cf = A_cf_off * A_eez + A_cf_on

    array2raster(paths["CORR"], GeoRef["RasterOrigin"], GeoRef["pixelWidth"], GeoRef["pixelHeight"], A_cf)
    print("files saved: " + paths["CORR"])


def calculate_FLH(paths, param, tech):
    nproc = param["nproc"]
<<<<<<< HEAD
    year = param["year"]
    res = param["res"]
    GeoRef = param["GeoRef"]
    CPU_limit = np.full((1, nproc), param["CPU_limit"])
    # H = param["Calculated_hours"]
=======
    m_high = param["m_high"]
    n_high = param["n_high"]
>>>>>>> 140cb7ba

    if tech == "WindOff":
        regions_shp = param["regions_eez"]
        nRegions = param["nRegions_eez"]
        with rasterio.open(paths["EEZ"]) as src:
            w = src.read(1)
    else:
        regions_shp = param["regions_land"]
        nRegions = param["nRegions_land"]
        res_low = param["res_low"]
        Crd_all = param["Crd_all"]
        Ind = ind_merra(Crd_all, Crd_all, res_low)[0]
        with rasterio.open(paths["LAND"]) as src:
            w = src.read(1)
    param["Ind_nz"] = np.nonzero(np.flipud(w))
    del w

    list_hours = np.array_split(np.arange(0, 8760), nproc)

<<<<<<< HEAD
    for reg in range(0, nRegions):

        region_name = regions_shp["NAME_SHORT"][reg]

        rasterData = {}
        # A_region
        rasterData["A_region"] = calc_region(regions_shp.iloc[reg], Crd[reg, :], res, GeoRef)

        # results = calc_FLH_solar(range(0,20), [reg, paths, param, nRegions, region_name, rasterData, tech])
        if tech in ['PV', 'CSP']:
            CLEARNESS = hdf5storage.read('CLEARNESS', paths["CLEARNESS"])
            day_filter = CLEARNESS[Ind[0, reg, 2] - 1:Ind[0, reg, 0], Ind[0, reg, 3] - 1:Ind[0, reg, 1], :].sum(
                axis=(0, 1)) != 0
            list_hours = np.arange(0, 8760)
            # results = calc_FLH_solar(list_hours[day_filter], [reg, paths, param, nRegions, region_name, rasterData, tech])
=======
    if tech in ['PV', 'CSP']:
        CLEARNESS = hdf5storage.read('CLEARNESS', paths["CLEARNESS"])
        day_filter = np.nonzero(CLEARNESS[Ind[2]-1:Ind[0], Ind[3]-1:Ind[1], :].sum(axis=(0,1)))
        list_hours = np.arange(0, 8760)
        if nproc == 1:
            param["status_bar_limit"] = list_hours[-1]
            results = calc_FLH_solar(list_hours[day_filter], [paths, param, tech])
        else:
>>>>>>> 140cb7ba
            list_hours = np.array_split(list_hours[day_filter], nproc)
            print(('Number of processors', nproc))
            print(('Number of hours per process:', len(list_hours[0])))
            param["status_bar_limit"] = list_hours[0][-1]
<<<<<<< HEAD
            results = Pool(processes=nproc, initializer=limit_cpu, initargs=CPU_limit). \
                starmap(calc_FLH_solar, product(list_hours,
                                                [[reg, paths, param, nRegions, region_name, rasterData, tech]]))
        elif tech in ['WindOn', 'WindOff']:
            print(('Number of processors', nproc))
            print(('Number of hours per process:', len(list_hours[0])))
            param["status_bar_limit"] = list_hours[0][-1]
            results = Pool(processes=nproc, initializer=limit_cpu, initargs=CPU_limit). \
                starmap(calc_FLH_wind, product(list_hours,
                                               [[reg, paths, param, nRegions, region_name, rasterData, tech]]))

        # Collecting results
        TS = np.zeros((8760, 1))
        FLH = np.zeros((m[1, reg], n[1, reg]))
=======
            results = Pool(processes=nproc).starmap(calc_FLH_solar, product(list_hours, [
                [paths, param, tech]]))
    elif tech in ['WindOn', 'WindOff']:
        print(len(list_hours[0]))
        param["status_bar_limit"] = list_hours[0][-1]
        results = Pool(processes=nproc).starmap(calc_FLH_wind, product(list_hours, [
            [paths, param, tech]]))
    print('\n')

    # Collecting results
    FLH = np.zeros((m_high, n_high))
    if nproc > 1:
>>>>>>> 140cb7ba
        for p in range(len(results)):
            FLH[param["Ind_nz"]] = FLH[param["Ind_nz"]] + results[p]
    else:
        FLH[param["Ind_nz"]] = results
    FLH[FLH == 0] = np.nan

    hdf5storage.writes({'FLH': FLH}, paths[tech]["FLH"], store_python_metadata=True, matlab_compatible=True)
    print("files saved: " + paths[tech]["FLH"])


def combine_FLH(paths, param, tech):
    if tech == "WindOff":
        regions_shp = param["regions_eez"]
        nRegions = param["nRegions_eez"]
        Ind = param["Ind"][:, -nRegions - 1:-1, :]
    else:
        regions_shp = param["regions_land"]
        nRegions = param["nRegions_land"]
        Ind = param["Ind"][:, 0:nRegions, :]

    m = param["m"][1, -1]
    n = param["n"][1, -1]
    year = param["year"]
    S = ', '.join(list_files(paths["OUT"], tech + '_FLH_' + '*.mat'))
    if len(S):
        FLH_all = np.zeros((m, n))
        for reg in range(0, nRegions):
            region_name = regions_shp["NAME_SHORT"][reg]
            region_path = tech + '_FLH_' + region_name + '_' + year + '.mat'
            if region_path in S:
                FLH = hdf5storage.read('FLH', paths["OUT"] + region_path)
                FLH_all[Ind[1, reg, 2] - 1:Ind[1, reg, 0], Ind[1, reg, 3] - 1:Ind[1, reg, 1]] = \
                    np.fmax(FLH_all[Ind[1, reg, 2] - 1:Ind[1, reg, 0], Ind[1, reg, 3] - 1:Ind[1, reg, 1]], FLH)

        hdf5storage.writes({'FLH': FLH_all}, paths[tech]["FLH"], store_python_metadata=True, matlab_compatible=True)
        print("files saved: " + paths[tech]["FLH"])


def masking(paths, param, tech):
    mask = param[tech]["mask"]
    GeoRef = param["GeoRef"]

    if tech in ['PV', 'CSP']:
        with rasterio.open(paths["PA"]) as src:
            A_protect = src.read(1)
            A_protect = np.flipud(A_protect).astype(int)  # Protection categories 0-10, to be classified
        # Exclude protection categories that are not suitable
        A_suitability_pa = changem(A_protect, mask["pa_suitability"], param["protected_areas"]["type"]).astype(float)
        A_suitability_pa = (A_suitability_pa > 0).astype(int)
        with rasterio.open(paths["LU"]) as src:
            A_lu = src.read(1)
            A_lu = np.flipud(A_lu).astype(int)  # Landuse classes 0-16, to be reclassified
        # Exclude landuse types types that are not suitable
        A_suitability_lu = changem(A_lu, mask["lu_suitability"], param["landuse"]["type"]).astype(float)
        A_suitability_lu = (A_suitability_lu > 0).astype(int)
        with rasterio.open(paths["SLOPE"]) as src:
            A_slope = src.read(1)
            A_slope = np.flipud(A_slope)  # Slope in percentage
            A_slope = (A_slope <= mask["slope"]).astype(int)
        # Irrelevant parameters
        A_notPopulated = 1
        A_bathymetry = 1

    if tech == 'WindOn':
        with rasterio.open(paths["PA"]) as src:
            A_protect = src.read(1)
            A_protect = np.flipud(A_protect).astype(int)  # Protection categories 0-10, to be classified
        # Exclude protection categories that are not suitable
        A_suitability_pa = changem(A_protect, mask["pa_suitability"], param["protected_areas"]["type"]).astype(float)
        A_suitability_pa = (A_suitability_pa > 0).astype(int)
        with rasterio.open(paths["LU"]) as src:
            A_lu = src.read(1)
            A_lu = np.flipud(A_lu).astype(int)  # Landuse classes 0-16, to be reclassified
        # Exclude landuse types types that are not suitable
        A_suitability_lu = changem(A_lu, mask["lu_suitability"], param["landuse"]["type"]).astype(float)
        A_suitability_lu = (A_suitability_lu > 0).astype(int)
        with rasterio.open(paths["SLOPE"]) as src:
            A_slope = src.read(1)
            A_slope = np.flipud(A_slope)  # Slope in percentage
            A_slope = (A_slope <= mask["slope"]).astype(int)
        with rasterio.open(paths["BUFFER"]) as src:
            A_notPopulated = src.read(1)
            A_notPopulated = (np.flipud(A_notPopulated)).astype(int)  # Is 1 for not populated areas
        # Irrelevant parameters
        A_bathymetry = 1

    if tech == 'WindOff':
        with rasterio.open(paths["PA"]) as src:
            A_protect = src.read(1)
            A_protect = np.flipud(A_protect).astype(int)  # Protection categories 0-10, to be classified
        # Exclude protection categories that are not suitable
        A_suitability_pa = changem(A_protect, mask["pa_suitability"], param["protected_areas"]["type"]).astype(float)
        A_suitability_pa = (A_suitability_pa > 0).astype(int)
        with rasterio.open(paths["BATH"]) as src:
            A_bathymetry = src.read(1)
            A_bathymetry = np.flipud(A_bathymetry)  # Bathymetry (depth) in meter
            A_bathymetry = (A_bathymetry >= mask["depth"]).astype(int)  # (boolean)
        # Irrelevant parameters
        A_suitability_lu = 1
        A_slope = 1
        A_notPopulated = 1

    # Masking matrix for the suitable sites (pixels)
    A_mask = (A_suitability_pa * A_suitability_lu * A_slope * A_notPopulated * A_bathymetry).astype(float)

    del A_suitability_lu, A_suitability_pa, A_slope, A_notPopulated, A_bathymetry

    # Calculate masked FLH	
    FLH = hdf5storage.read('FLH', paths[tech]["FLH"])
    FLH_mask = FLH * A_mask
    FLH_mask[FLH_mask == 0] = np.nan

    # Save HDF5 Files
    hdf5storage.writes({'A_mask': A_mask}, paths[tech]["mask"], store_python_metadata=True, matlab_compatible=True)
    print("files saved: " + paths[tech]["mask"])
    hdf5storage.writes({'FLH_mask': FLH_mask}, paths[tech]["FLH_mask"], store_python_metadata=True,
                       matlab_compatible=True)
    print("files saved: " + paths[tech]["FLH_mask"])

    # Save GEOTIFF files
    if param["savetiff"]:
        Georef = param["Georef"]
        array2raster(changeExt2tif(paths[tech]["mask"]),
                     GeoRef["RasterOrigin"],
                     GeoRef["pixelWidth"],
                     GeoRef["pixelheight"],
                     A_mask)
        print("files saved:" + changeExt2tif(paths[tech]["mask"]))

        array2raster(changeExt2tif(paths[tech]["FLH_mask"]),
                     GeoRef["RasterOrigin"],
                     GeoRef["pixelWidth"],
                     GeoRef["pixelheight"],
                     FLH_mask)
        print("files saved:" + changeExt2tif(paths[tech]["FLH_mask"]))


def weighting(paths, param, tech):
    weight = param[tech]["weight"]
    Crd = param["Crd"]
    m = param["m"]
    n = param["n"]
    res = param["res"]
    GeoRef = param["GeoRef"]

    if tech == 'PV':
        # Ground Cover Ratio - defines spacing between PV arrays
        A_GCR = calc_gcr(Crd[-1, :][np.newaxis], m[1, -1], n[1, -1], res, weight["GCR"])
    else:
        A_GCR = 1

    with rasterio.open(paths["PA"]) as src:
        A_protect = src.read(1)
        A_protect = np.flipud(A_protect).astype(int)  # Protection categories 0-10, to be classified
    # Calculate availability based on protection categories
    A_availability_pa = changem(A_protect, weight["pa_availability"], param["protected_areas"]["type"]).astype(float)

    with rasterio.open(paths["LU"]) as src:
        A_lu = src.read(1)
        A_lu = np.flipud(A_lu).astype(int)  # Landuse classes 0-16, to be reclassified
    # Calculate availability based on landuse types
    A_availability_lu = changem(A_lu, weight["lu_availability"], param["landuse"]["type"]).astype(float)

    # Calculate availability
    A_availability = np.minimum(A_availability_pa, A_availability_lu)
    del A_availability_pa, A_availability_lu

    # Calculate available areas
    A_area = calc_areas(Crd, n, res, -1) * A_availability

    # Weighting matrix for the energy output (technical potential) in MWp
    A_weight = A_area * A_GCR * weight["power_density"] * weight["f_performance"]

    # Calculate weighted FLH in MWh
    FLH = hdf5storage.read('FLH', paths[tech]["FLH"])
    FLH_weight = FLH * A_weight

    # Save HDF5 Files
    hdf5storage.writes({'A_area': A_area}, paths[tech]["area"], store_python_metadata=True, matlab_compatible=True)
    print("files saved: " + paths[tech]["area"])
    hdf5storage.writes({'A_weight': A_weight}, paths[tech]["weight"], store_python_metadata=True,
                       matlab_compatible=True)
    print("files saved: " + paths[tech]["weight"])
    hdf5storage.writes({'FLH_weight': FLH_weight}, paths[tech]["FLH_weight"], store_python_metadata=True,
                       matlab_compatible=True)
    print("files saved: " + paths[tech]["FLH_weight"])

    # Save GEOTIFF files
    if param["savetiff"]:
        array2raster(changeExt2tif(paths[tech]["area"]),
                     GeoRef["RasterOrigin"],
                     GeoRef["pixelWidth"],
                     GeoRef["pixelheight"],
                     A_area)
        print("files saved:" + changeExt2tif(paths[tech]["area"]))

        array2raster(changeExt2tif(paths[tech]["weight"]),
                     GeoRef["RasterOrigin"],
                     GeoRef["pixelWidth"],
                     GeoRef["pixelheight"],
                     A_weight)
        print("files saved:" + changeExt2tif(paths[tech]["weight"]))

        array2raster(changeExt2tif(paths[tech]["FLH_weight"]),
                     GeoRef["RasterOrigin"],
                     GeoRef["pixelWidth"],
                     GeoRef["pixelheight"],
                     FLH_weight)
        print("files saved:" + changeExt2tif(paths[tech]["FLH_weight"]))


# #########
# # Module : reporting
# #########

# # Compute Sums

# A_area_mask = A_area * A_mask
# area_sum_km_2 = np.nansum(A_area_mask) / 1e6
# power_potential_sum_TWp = np.nansum(A_weight) / 1e6
# energy_potential_sum_TWh = np.nansum(A_FLH_weight) / 1e6

def find_locations_quantiles(paths, param, tech):
    FLH_mask = hdf5storage.read('FLH_mask', paths[tech]["FLH_mask"])
    quantiles = param["quantiles"]
    res = param["res"]
    GeoRef = param["GeoRef"]

    if tech == "WindOff":
        regions_shp = param["regions_eez"]
        nRegions = param["nRegions_eez"]
        Crd = param["Crd"][-nRegions - 1:, :]
        Ind = param["Ind"][:, -nRegions - 1:-1, :]
    else:
        regions_shp = param["regions_land"]
        nRegions = param["nRegions_land"]
        Crd = param["Crd"][0:nRegions, :]
        Crd = np.r_[Crd, param["Crd"][-1, :][np.newaxis]]
        Ind = param["Ind"][:, 0:nRegions, :]

    Crd_Locations = np.zeros((nRegions, len(quantiles), 4))
    Ind_Locations = np.zeros((2, nRegions, len(quantiles), 4))
    region_names = []
    for reg in range(0, nRegions):
        region_names.append(regions_shp["NAME_SHORT"][reg])

        # A_region
        A_region = calc_region(regions_shp.iloc[reg], Crd[reg, :], res, GeoRef)

        FLH_reg = A_region * FLH_mask[Ind[1, reg, 2] - 1:Ind[1, reg, 0], Ind[1, reg, 3] - 1:Ind[1, reg, 1]]
        FLH_reg[FLH_reg == 0] = np.nan
        X = FLH_reg.flatten(order='F')
        I_old = np.argsort(X)

        # ESCAPE FOR LOOP IF INTERSECTION WITH RASTER ONLY YIELDS NAN
        if sum(np.isnan(X).astype(int)) == len(X):
            # do something
            continue

        for q in range(0, len(quantiles)):
            if quantiles[q] == 100:
                I = I_old[(len(X) - 1) - sum(np.isnan(X).astype(int))]
            elif quantiles[q] == 0:
                I = I_old[0]
            else:
                I = I_old[int(np.round(quantiles[q] / 100 * (len(X) - 1 - sum(np.isnan(X).astype(int)))))]

            # Convert the indices to row-column indices
            I, J = ind2sub(FLH_reg.shape, I)
            Ind_Locations[1, reg, q, :] = [(I + Ind[1, reg, 2]), (J + Ind[1, reg, 3]),
                                           (I + Ind[1, reg, 2]), (J + Ind[1, reg, 3])]
            Crd_Locations[reg, q, :] = crd_exact_high(np.squeeze(Ind_Locations[1, reg, q, :]).T, Crd[-1, :][np.newaxis],
                                                      res)

        Crd_Locations[reg, :, 2:4] = repmat(Crd[-1, 2:4], len(quantiles), 1)
        Ind_Locations[0, reg, :, :] = ind_merra(crd_merra_low(np.squeeze(Crd_Locations[reg, :, :]), res), res[0, :])

    param["Crd_Locations"] = Crd_Locations
    param["Ind_Locations"] = Ind_Locations
<<<<<<< HEAD

=======
	
    import pdb; pdb.set_trace()
>>>>>>> 140cb7ba
    # Format point locations
    points = list(map(tuple, np.reshape(Crd_Locations[:, :, [1, 0]], (-1, 2), 'C')))
    attribute1 = np.reshape(np.tile(region_names, (len(quantiles), 1)), (-1, 1), 'F')
    attribute2 = ['q' + str(i) for i in np.tile(quantiles, nRegions)]
    schema = {'geometry': 'Point', 'properties': {'NAME_SHORT': 'str', 'quantile': 'str'}}

    # Create Shapefile
    with fiona.open(paths[tech]["Locations"], 'w', 'ESRI Shapefile', schema) as c:
        c.writerecords([{'geometry': mapping(Point(points[i])),
                         'properties': {'NAME_SHORT': attribute1[i], 'quantile': attribute2[i]}} for i in
                        range(0, len(points))])
    print("files saved: " + paths[tech]["Locations"])
    return param


def generate_time_series(paths, param, tech):
    return
    # # Calculate A matrices
    # # Landuse classes 0-16, to be reclassified
    # with rasterio.open(paths["LU"]) as src:
    # w = src.read(1, window=rasterio.windows.Window.from_slices(slice((m[1, 0] - Ind[1, reg, 0]),
    # (m[1, 0] - Ind[1, reg, 2] + 1)),
    # slice(Ind[1, reg, 3] - 1,
    # Ind[1, reg, 1])))
    # rasterData["A_lu"] = np.flipud(w)

    # if technology == 'PV' or technology == 'CSP':
    # # Calculate special A matrices
    # with rasterio.open(paths["TOPO"]) as src:
    # w = src.read(1, window=rasterio.windows.Window.from_slices(slice((m[1, 0] - Ind[1, reg, 0]),
    # (m[1, 0] - Ind[1, reg, 2] + 1)),
    # slice(Ind[1, reg, 3] - 1,
    # Ind[1, reg, 1])))
    # rasterData["A_topo"] = np.flipud(w)

    # # Temperature coefficients for heating losses
    # rasterData["A_Ross"] = changem(rasterData["A_lu"], landuse["Ross_coeff"], landuse["type"]).astype(
    # float) / 10000
    # # Reflectivity coefficients
    # rasterData["A_albedo"] = changem(rasterData["A_lu"], landuse["albedo"], landuse["type"]).astype(float) / 100

    # # Calculate CLR_Mean and CLR_MAX
    # _, CLR_MAX = calc_clearness(merraData, reg, Ind)

    # elif technology == 'Wind':
    # rasterData["A_topo"] = rasterData["A_topo"][Locations_ind_high[:,0], Locations_ind_high[:,1]]
    # rasterData["A_cf"] = A_cf[tech][np.ix_(Ind[3:, reg, 0] - 1, Ind[3:, reg, 1] - 1)] * \
    # np.exp(a * rasterData["A_topo"] / 5000 - b)
    # rasterData["A_cf"] = np.diagonal(rasterData["A_cf"])

    # TS = np.zeros((len(quantiles), 8760))

    # for hour in range(0, 8760):
    # # Show progress of the simulation
    # print(str(reg) + '/' + str(nRegions - 1) + ' ' + region_name + ' ' + str(hour + 1))

    # CF = 0
    # if technology == 'PV':
    # CF, _ = calc_CF_solar(hour, reg, Ind, Crd, res, CLR_MAX, merraData, rasterData, pv, Locations)
    # elif technology == 'CSP':
    # _, CF = calc_CF_solar(hour, reg, Ind, Crd, res, CLR_MAX, merraData, rasterData, pv, Locations)
    # elif technology == 'Wind':
    # # Load MERRA data, increase its resolution, and fit it to the extent
    # w50m_h = W50M[:, :, hour]
    # w50m_h = w50m_h[np.ix_(Locations_ind_low[:, 0] - 1, Locations_ind_low[:, 1] - 1)]
    # w50m_h = np.diagonal(w50m_h)

    # # Calculate hourly capacity factor
    # CF = calc_CF_wind(w50m_h, rasterData, turbine, tech)

    # TS[:, hour] = CF

    # TS[np.isnan(TS)] = 0

    # paths["TS_quantiles"] = paths["OUT"] + technology + '_Timeseries_' + region_name + '_' + year + '.mat'
    # paths["Locations"] = paths["OUT"] + technology + '_Locations_' + region_name + '_' + year + '.mat'
    # description["paths"] = paths

    # with h5py.File(paths["TS_quantiles"], 'w') as f:
    # f.create_dataset('TS', data=TS)
    # recursive_dict_save(f, 'description/', description)
    # print("files saved:" + paths["TS_quantiles"])

    # with h5py.File(paths["Locations"], 'w') as f:
    # f.create_dataset('Locations', data=Locations)
    # recursive_dict_save(f, 'description/', description)
    # print("files saved:" + paths["Locations"])
    # del TS


# # ## Timeseries for all regions

# S = np.array(list_files(paths["OUT"], technology + '_Timeseries_' + '*.mat'))
# if S.size != 0:
# timeseries = {}
# for f in range(0, len(S)):
# with h5py.File(paths["OUT"] + S[f], 'r') as src:
# TS = np.array(src["TS"])
# reg = src["description/region"][()] + 1
# suffix = ''

# if technology == 'PV':
# suffix = '.solar'
# elif technology == 'CSP':
# suffix = '.beam'
# elif technology == 'Wind':
# if regions_shp["Population"][reg - 1] == 0:
# suffix = '.WindOff'
# else:
# suffix = '.WindOn'

# timeseries[regions_shp["NAME_SHORT"][reg - 1] + suffix] = {}

# for q in range(0, len(quantiles)):
# newfield = 'q' + str(quantiles[q])
# timeseries[regions_shp["NAME_SHORT"][reg - 1] + suffix][newfield] = TS[q, :].T
# TS = timeseries
# del timeseries

# description["region"] = region
# paths["TS"] = paths["OUT"] + region + '_' + technology + '_Timeseries_' + year + '.mat'
# description["paths"] = paths

# with h5py.File(paths["TS"], 'w') as f:
# recursive_dict_save(f, 'Region/', TS)
# recursive_dict_save(f, 'description/', description)
# print("files saved:" + paths["TS"])

if __name__ == '__main__':
    paths, param = initialization()

    # Check if Merra2 mat files have been generated
    if not (os.path.isfile(paths["GHI"])
            and os.path.isfile((paths["TOA"]))
            and os.path.isfile(paths["T2M"])
            and os.path.isfile(paths["U50M"])
            and os.path.isfile(paths["V50M"])):
        generate_weather_files(paths)

    generate_landsea(paths, param)  # Land and Sea
    generate_landuse(paths, param)  # Landuse
    generate_bathymetry(paths, param)  # Bathymetry
    generate_topography(paths, param)  # Topography
    generate_slope(paths, param)  # Slope
    generate_population(paths, param)  # Population
    generate_protected_areas(paths, param)  # Protected areas
    # generate_buffered_population(paths, param)  # Buffered Population
    # generate_wind_correction(paths, param)  # Correction factors for wind speeds

    for tech in param["technology"]:
        calculate_FLH(paths, param, tech)
<<<<<<< HEAD
        combine_FLH(paths, param, tech)
        masking(paths, param, tech)
        weighting(paths, param, tech)
        # param = find_locations_quantiles(paths, param, tech)

=======
        #combine_FLH(paths, param, tech)
        #masking(paths, param, tech)
        #weighting(paths, param, tech)
        #param = find_locations_quantiles(paths, param, tech)

>>>>>>> 140cb7ba
<|MERGE_RESOLUTION|>--- conflicted
+++ resolved
@@ -501,16 +501,9 @@
 
 def calculate_FLH(paths, param, tech):
     nproc = param["nproc"]
-<<<<<<< HEAD
-    year = param["year"]
-    res = param["res"]
-    GeoRef = param["GeoRef"]
     CPU_limit = np.full((1, nproc), param["CPU_limit"])
-    # H = param["Calculated_hours"]
-=======
     m_high = param["m_high"]
     n_high = param["n_high"]
->>>>>>> 140cb7ba
 
     if tech == "WindOff":
         regions_shp = param["regions_eez"]
@@ -529,24 +522,7 @@
     del w
 
     list_hours = np.array_split(np.arange(0, 8760), nproc)
-
-<<<<<<< HEAD
-    for reg in range(0, nRegions):
-
-        region_name = regions_shp["NAME_SHORT"][reg]
-
-        rasterData = {}
-        # A_region
-        rasterData["A_region"] = calc_region(regions_shp.iloc[reg], Crd[reg, :], res, GeoRef)
-
-        # results = calc_FLH_solar(range(0,20), [reg, paths, param, nRegions, region_name, rasterData, tech])
-        if tech in ['PV', 'CSP']:
-            CLEARNESS = hdf5storage.read('CLEARNESS', paths["CLEARNESS"])
-            day_filter = CLEARNESS[Ind[0, reg, 2] - 1:Ind[0, reg, 0], Ind[0, reg, 3] - 1:Ind[0, reg, 1], :].sum(
-                axis=(0, 1)) != 0
-            list_hours = np.arange(0, 8760)
-            # results = calc_FLH_solar(list_hours[day_filter], [reg, paths, param, nRegions, region_name, rasterData, tech])
-=======
+    
     if tech in ['PV', 'CSP']:
         CLEARNESS = hdf5storage.read('CLEARNESS', paths["CLEARNESS"])
         day_filter = np.nonzero(CLEARNESS[Ind[2]-1:Ind[0], Ind[3]-1:Ind[1], :].sum(axis=(0,1)))
@@ -555,40 +531,24 @@
             param["status_bar_limit"] = list_hours[-1]
             results = calc_FLH_solar(list_hours[day_filter], [paths, param, tech])
         else:
->>>>>>> 140cb7ba
+
             list_hours = np.array_split(list_hours[day_filter], nproc)
             print(('Number of processors', nproc))
             print(('Number of hours per process:', len(list_hours[0])))
             param["status_bar_limit"] = list_hours[0][-1]
-<<<<<<< HEAD
-            results = Pool(processes=nproc, initializer=limit_cpu, initargs=CPU_limit). \
-                starmap(calc_FLH_solar, product(list_hours,
-                                                [[reg, paths, param, nRegions, region_name, rasterData, tech]]))
-        elif tech in ['WindOn', 'WindOff']:
-            print(('Number of processors', nproc))
-            print(('Number of hours per process:', len(list_hours[0])))
-            param["status_bar_limit"] = list_hours[0][-1]
-            results = Pool(processes=nproc, initializer=limit_cpu, initargs=CPU_limit). \
-                starmap(calc_FLH_wind, product(list_hours,
-                                               [[reg, paths, param, nRegions, region_name, rasterData, tech]]))
-
-        # Collecting results
-        TS = np.zeros((8760, 1))
-        FLH = np.zeros((m[1, reg], n[1, reg]))
-=======
-            results = Pool(processes=nproc).starmap(calc_FLH_solar, product(list_hours, [
+            results = Pool(processes=nproc, initializer=limit_cpu, initargs=CPU_limit).starmap(calc_FLH_solar, product(list_hours, [
                 [paths, param, tech]]))
     elif tech in ['WindOn', 'WindOff']:
-        print(len(list_hours[0]))
+        print(('Number of processors', nproc))
+        print(('Number of hours per process:', len(list_hours[0])))
         param["status_bar_limit"] = list_hours[0][-1]
-        results = Pool(processes=nproc).starmap(calc_FLH_wind, product(list_hours, [
+        results = Pool(processes=nproc, initializer=limit_cpu, initargs=CPU_limit).starmap(calc_FLH_wind, product(list_hours, [
             [paths, param, tech]]))
     print('\n')
 
     # Collecting results
     FLH = np.zeros((m_high, n_high))
     if nproc > 1:
->>>>>>> 140cb7ba
         for p in range(len(results)):
             FLH[param["Ind_nz"]] = FLH[param["Ind_nz"]] + results[p]
     else:
@@ -868,12 +828,9 @@
 
     param["Crd_Locations"] = Crd_Locations
     param["Ind_Locations"] = Ind_Locations
-<<<<<<< HEAD
-
-=======
-	
+
     import pdb; pdb.set_trace()
->>>>>>> 140cb7ba
+
     # Format point locations
     points = list(map(tuple, np.reshape(Crd_Locations[:, :, [1, 0]], (-1, 2), 'C')))
     attribute1 = np.reshape(np.tile(region_names, (len(quantiles), 1)), (-1, 1), 'F')
@@ -1025,16 +982,7 @@
 
     for tech in param["technology"]:
         calculate_FLH(paths, param, tech)
-<<<<<<< HEAD
-        combine_FLH(paths, param, tech)
-        masking(paths, param, tech)
-        weighting(paths, param, tech)
-        # param = find_locations_quantiles(paths, param, tech)
-
-=======
         #combine_FLH(paths, param, tech)
         #masking(paths, param, tech)
         #weighting(paths, param, tech)
-        #param = find_locations_quantiles(paths, param, tech)
-
->>>>>>> 140cb7ba
+        #param = find_locations_quantiles(paths, param, tech)