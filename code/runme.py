--- conflicted
+++ resolved
@@ -1,85 +1,21 @@
-import lib.correction_functions as cf    # old: generate_wind_correction
-import lib.initialization as ii          # old: import initialization
-import lib.input_maps as im              # old: generate_maps_for_scope, generate_buffered_maps
-import lib.potential as pl               # old: import calculate_full_load_hours, mask_potential_maps, weight_potential_maps, report_potentials, generate_biomass_production, club_biomass
-from lib.regression import get_regression_coefficients
-from lib.time_series import (
-    find_representative_locations,
-    generate_time_series_for_representative_locations,
-    generate_time_series_for_regions,
-    generate_time_series_for_specific_locations
-)
+import lib.correction_functions as cf
+import lib.input_maps as im
+import lib.potential as pl
+from lib.log import logger
+import initialization as ii
 import os
+import psutil
 
 if __name__ == "__main__":
 
-    configs = os.listdir('configs')     # Look for config files of each country in folder 'configs'
-    for config in configs:      # Loop over all countries
-        print('Started: ' + str(config))
+    # logger.setLevel(logging.DEBUG)    # Comment out to get more information on the console
 
-        # Initialize with the corresponding config for each country defined in folder 'configs'
-        paths, param = ii.initialization(config)
-              
-        # Download data from Global Wind Atlas
-        # im.downloadGWA(paths, param)
-        
-        # im.generate_landuse(paths, param)
-        
-        # im.generate_roads(paths, param)
-        # im.generate_railways(paths, param)
-        # im.generate_osm_areas(paths, param)
-        # im.generate_buffered_osm_areas(paths, param)
-        # im.generate_buffered_protected_areas(paths, param)
-        # im.generate_airports(paths,param)
-        # im.generate_subregions(paths, param)
-        # im.generate_landuse(paths, param)
-        # im.generate_buffered_population(paths, param)
-        # im.generate_buffered_water(paths, param)
-        # im.generate_buffered_wetland(paths, param)
-        # im.generate_buffered_snow(paths, param)
-        # im.generate_settlements(paths, param)
-        # im.generate_HydroLakes(paths, param)
-        # im.generate_HydroRivers(paths, param)
-        
-        
-        # Generate input raster maps
-        if os.path.isfile(paths["PA"]):
-            print('Skip generate_maps_for_scope')
-        else:
-            im.generate_maps_for_scope(paths, param)
-        # Generate buffer maps
-        if os.path.isfile(paths["WINDON_PA_BUFFER"]):   # Check if there are already maps
-            print('Skip generate_buffered_maps')
-        else:
-            im.generate_buffered_maps(paths, param)
+    if psutil.virtual_memory().available > 50*10**9:    # Check if memory size is large enough for multiprocessing
+        multiprocessing = True
+    else:
+        multiprocessing = False
+    logger.info('Multiprocessing: ' + str(multiprocessing))
 
-<<<<<<< HEAD
-         # Wind speed correction
-        if ("WindOn" in param["technology"] or "WindOff" in param["technology"]):
-            if os.path.isfile(paths["CORR_ON"]):
-                print('Skip generate_wind_correction')
-            else:
-                cf.generate_wind_correction(paths, param)  # TODO: Into calculate full load hours?
-        
-        if "Biomass" in param["technology"]:
-            pl.generate_biomass_production(paths, param, "Biomass")
-            pl.report_biomass_potentials(paths, param, "Biomass")
-            # club_biomass(paths,param)
-
-        for tech in param["technology"]:
-            print("Tech: " + tech)
-
-            # Generate potential maps and reports
-            # pl.calculate_full_load_hours(paths, param, tech)
-            pl.mask_potential_maps(paths, param, tech)
-            pl.weight_potential_maps(paths, param, tech)
-            pl.report_potentials(paths, param, tech)
-
-            # # Generate time series
-            # find_representative_locations(paths, param, tech)
-            # generate_time_series_for_representative_locations(paths, param, tech)
-            #generate_time_series_for_specific_locations(paths, param, tech)
-=======
     configs = sorted(os.listdir('../configs'))
     for config in configs:       # Iterate over all config files for each country in folder 'configs'
 
@@ -109,7 +45,6 @@
                 #find_representative_locations(paths, param, tech)
                 #generate_time_series_for_representative_locations(paths, param, tech)
                 #generate_time_series_for_specific_locations(paths, param, tech)
->>>>>>> dbfdc84d
 
         #for tech in param["technology"]:
          #   print("Tech: " + tech)
