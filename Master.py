import os
from data_functions import *
from model_functions import *
import numpy as np
from scipy.ndimage import convolve
import datetime
import geopandas as gpd
import pandas as pd
from rasterio import windows
from shapely.geometry import mapping, Point
import fiona
import hdf5storage
from multiprocessing import Pool
from itertools import product
import h5netcdf
import cProfile
import pstats
import shutil
import pyomo.environ as pyo
from pyomo.opt import SolverFactory
import glob


def initialization():
    timecheck('Start')
    # import param and paths
    from config import paths, param
    res_weather = param["res_weather"]
    res_desired = param["res_desired"]

    # read shapefile of regions
    regions_shp = gpd.read_file(paths["SHP"])
    # Extract onshore and offshore areas separately
    param["regions_land"] = regions_shp.drop(regions_shp[regions_shp["Population"] == 0].index)
    param["regions_eez"] = regions_shp.drop(regions_shp[regions_shp["Population"] != 0].index)
    # Recombine the maps in this order: onshore then offshore

    regions_all = gpd.GeoDataFrame(pd.concat([param["regions_land"], param["regions_eez"]],
                                             ignore_index=True), crs=param["regions_land"].crs)

    param["nRegions_land"] = len(param["regions_land"])
    param["nRegions_eez"] = len(param["regions_eez"])

    nRegions = param["nRegions_land"] + param["nRegions_eez"]
    Crd_regions = np.zeros((nRegions, 4))
    for reg in range(0, nRegions):
        # Box coordinates for MERRA2 data
        r = regions_all.bounds.iloc[reg]
        box = np.array([r["maxy"], r["maxx"], r["miny"], r["minx"]])[np.newaxis]
        Crd_regions[reg, :] = crd_merra(box, res_weather)
    Crd_all = np.array([max(Crd_regions[:, 0]), max(Crd_regions[:, 1]), min(Crd_regions[:, 2]), min(Crd_regions[:, 3])])
    param["Crd_regions"] = Crd_regions
    param["Crd_all"] = Crd_all

    # Do the same for countries, if wind correction is to be calculated
    if (not os.path.isfile(paths["CORR_GWA"])) and param["WindOn"]["resource"]["topo_correction"] and ("WindOn" in param["technology"]):
        # read shapefile of countries
        countries_shp = gpd.read_file(paths["Countries"])
        param["countries"] = countries_shp.drop(countries_shp[countries_shp["Population"] == 0].index)
        param["nCountries"] = len(param["countries"])
        nCountries = param["nCountries"]
        Crd_countries = np.zeros((nCountries, 4))
        for reg in range(0, nCountries):
            # Box coordinates for MERRA2 data
            r = countries_shp.bounds.iloc[reg]
            box = np.array([r["maxy"], r["maxx"], r["miny"], r["minx"]])[np.newaxis]
            Crd_countries[reg, :] = crd_merra(box, res_weather)
        param["Crd_countries"] = Crd_countries

    # Indices and matrix dimensions
    Ind_low = ind_merra(Crd_regions, Crd_all, res_weather)  # Range indices for MERRA2 data (centroids)
    Ind_high = ind_merra(Crd_regions, Crd_all,
                         res_desired)  # Range indices for high resolution matrices, superposed to MERRA2 data
    Ind_all_low = ind_merra(Crd_all, Crd_all, res_weather)
    Ind_all_high = ind_merra(Crd_all, Crd_all, res_desired)

    m_low = Ind_low[:, 0] - Ind_low[:, 2] + 1  # number of rows
    m_high = Ind_high[:, 0] - Ind_high[:, 2] + 1  # number of rows
    n_low = Ind_low[:, 1] - Ind_low[:, 3] + 1  # number of columns
    n_high = Ind_high[:, 1] - Ind_high[:, 3] + 1  # number of columns
    param["m_high"] = (Ind_all_high[:, 0] - Ind_all_high[:, 2] + 1).astype(int)[0]
    param["n_high"] = (Ind_all_high[:, 1] - Ind_all_high[:, 3] + 1).astype(int)[0]
    param["m_low"] = (Ind_all_low[:, 0] - Ind_all_low[:, 2] + 1).astype(int)[0]
    param["n_low"] = (Ind_all_low[:, 1] - Ind_all_low[:, 3] + 1).astype(int)[0]
    param["GeoRef"] = calc_geotiff(Crd_all, res_desired)
    timecheck('End')
    return paths, param


def generate_weather_files(paths):
    """
    This function reads the daily NetCDF data (from MERRA) for SWGDN, SWTDN, T2M, U50m, and V50m,
    and saves them in matrices with yearly time series with low spatial resolution.
    This code has to be run only once

    :param paths: paths dictionary containing the input file for NetCDF data
    """
    if not (os.path.isfile(paths["W50M"]) and os.path.isfile(paths["GHI"]) and os.path.isfile(paths["TOA"])
            and os.path.isfile(paths["T2M"]) and os.path.isfile(paths["CLEARNESS"]) and os.path.isfile(paths["GHI_net"])
            and os.path.isfile(paths["TOA_net"]) and os.path.isfile(paths["CLEARNESS_net"])):
        timecheck('Start')
        start = datetime.date(param["year"], 1, 1)
        end = datetime.date(param["year"], 12, 31)
        root = paths["MERRA_IN"]

        SWGDN = np.array([])
        SWGNT = np.array([])
        SWTDN = np.array([])
        SWTNT = np.array([])
        T2M = np.array([])
        U50M = np.array([])
        V50M = np.array([])
        for date in pd.date_range(start, end):
            tomorrow = date + pd.Timedelta('1 day')
            if date.day == 29 and date.month == 2:
                continue

            # Name and path of the NetCDF file to be read
            name = root + 'MERRA2_400.tavg1_2d_rad_Nx.' + date.strftime('%Y%m%d') + '.SUB.nc'
            name2 = root + 'MERRA2_400.tavg1_2d_slv_Nx.' + date.strftime('%Y%m%d') + '.SUB.nc'

            # Read NetCDF file, extract hourly tables
            with h5netcdf.File(name, 'r') as f:
                swgdn = np.transpose(f['SWGDN'], [1, 2, 0])
                if SWGDN.size == 0:
                    SWGDN = swgdn
                else:
                    SWGDN = np.concatenate((SWGDN, swgdn), axis=2)

                swtdn = np.transpose(f['SWTDN'], [1, 2, 0])
                if SWTDN.size == 0:
                    SWTDN = swtdn
                else:
                    SWTDN = np.concatenate((SWTDN, swtdn), axis=2)

                swgnt = np.transpose(f['SWGNT'], [1, 2, 0])
                if SWGNT.size == 0:
                    SWGNT = swgnt
                else:
                    SWGNT = np.concatenate((SWGNT, swgnt), axis=2)

                swtnt = np.transpose(f['SWTNT'], [1, 2, 0])
                if SWTNT.size == 0:
                    SWTNT = swtnt
                else:
                    SWTNT = np.concatenate((SWTNT, swtnt), axis=2)

            with h5netcdf.File(name2, 'r') as f:
                t2m = np.transpose(f['T2M'], [1, 2, 0])
                if T2M.size == 0:
                    T2M = t2m
                else:
                    T2M = np.concatenate((T2M, t2m), axis=2)

                u50m = np.transpose(f['U50M'], [1, 2, 0])
                if U50M.size == 0:
                    U50M = u50m
                else:
                    U50M = np.concatenate((U50M, u50m), axis=2)

                v50m = np.transpose(f['V50M'], [1, 2, 0])
                if V50M.size == 0:
                    V50M = v50m
                else:
                    V50M = np.concatenate((V50M, v50m), axis=2)
            if date.year != tomorrow.year:
                timecheck('Start Writing Files: GHI, TOA, T2M, W50M')
                hdf5storage.writes({'SWGNT': SWGNT}, paths["GHI_net"], store_python_metadata=True, matlab_compatible=True)
                hdf5storage.writes({'SWTNT': SWTNT}, paths["TOA_net"], store_python_metadata=True, matlab_compatible=True)
                hdf5storage.writes({'SWGDN': SWGDN}, paths["GHI"], store_python_metadata=True, matlab_compatible=True)
                hdf5storage.writes({'SWTDN': SWTDN}, paths["TOA"], store_python_metadata=True, matlab_compatible=True)
                hdf5storage.writes({'T2M': T2M}, paths["T2M"], store_python_metadata=True, matlab_compatible=True)
                hdf5storage.writes({'U50M': U50M}, paths["U50M"], store_python_metadata=True, matlab_compatible=True)
                hdf5storage.writes({'V50M': V50M}, paths["V50M"], store_python_metadata=True, matlab_compatible=True)
                # Create the overall wind speed
                W50M = abs(U50M + (1j * V50M))
                hdf5storage.writes({'W50M': W50M}, paths["W50M"], store_python_metadata=True, matlab_compatible=True)
                # Calculate the clearness index
                CLEARNESS = np.divide(SWGDN, SWTDN, where=SWTDN != 0)
                hdf5storage.writes({'CLEARNESS': CLEARNESS}, paths["CLEARNESS"], store_python_metadata=True,
                                   matlab_compatible=True)
                CLEARNESS_net = np.divide(SWGNT, SWTNT, where=SWTNT != 0)
                hdf5storage.writes({'CLEARNESS': CLEARNESS_net}, paths["CLEARNESS_net"], store_python_metadata=True,
                                   matlab_compatible=True)
                timecheck('Finish Writing Files: GHI, TOA, T2M, W50M')
        timecheck('End')


def generate_landsea(paths, param):
    m_high = param["m_high"]
    n_high = param["n_high"]
    Crd_all = param["Crd_all"]
    res_desired = param["res_desired"]
    GeoRef = param["GeoRef"]

    if not os.path.isfile(paths["LAND"]):
        timecheck('Start_Land')
        nRegions = param["nRegions_land"]
        regions_shp = param["regions_land"]
        Crd_regions = param["Crd_regions"][0:nRegions, :]
        Ind = ind_merra(Crd_regions, Crd_all, res_desired)
        A_land = np.zeros((m_high, n_high))

        for reg in range(0, nRegions):
            A_region = calc_region(regions_shp.iloc[reg], Crd_regions[reg, :], res_desired, GeoRef)
            A_land[(Ind[reg, 2] - 1):Ind[reg, 0], (Ind[reg, 3] - 1):Ind[reg, 1]] = \
                A_land[(Ind[reg, 2] - 1):Ind[reg, 0], (Ind[reg, 3] - 1):Ind[reg, 1]] + A_region
        array2raster(paths["LAND"], GeoRef["RasterOrigin"], GeoRef["pixelWidth"], GeoRef["pixelHeight"], A_land)

        print("files saved: " + paths["LAND"])
        timecheck('Finish_Land')

    if not os.path.isfile(paths["EEZ"]):
        timecheck('Start_EEZ')
        nRegions = param["nRegions_eez"]
        regions_shp = param["regions_eez"]
        Crd_regions = param["Crd_regions"][- nRegions:, :]
        Ind = ind_merra(Crd_regions, Crd_all, res_desired)
        A_eez = np.zeros((m_high, n_high))

        for reg in range(0, nRegions):
            A_region = calc_region(regions_shp.iloc[reg], Crd_regions[reg, :], res_desired, GeoRef)
            # import pdb; pdb.set_trace()
            A_eez[(Ind[reg, 2] - 1):Ind[reg, 0], (Ind[reg, 3] - 1):Ind[reg, 1]] = \
                A_eez[(Ind[reg, 2] - 1):Ind[reg, 0], (Ind[reg, 3] - 1):Ind[reg, 1]] + A_region
        with rasterio.open(paths["LAND"]) as src:
            A_land = np.flipud(src.read(1)).astype(int)
        A_eez = A_eez * (1 - A_land)
        array2raster(paths["EEZ"], GeoRef["RasterOrigin"], GeoRef["pixelWidth"], GeoRef["pixelHeight"], A_eez)
        print("files saved: " + paths["EEZ"])
        timecheck('Finish_EEZ')


def generate_landuse(paths, param):
    if not os.path.isfile(paths['LU']):
        timecheck('Start')
        res_desired = param["res_desired"]
        Crd_all = param["Crd_all"]
        Ind = ind_global(Crd_all, res_desired)[0]
        GeoRef = param["GeoRef"]
        with rasterio.open(paths["LU_global"]) as src:
            w = src.read(1, window=windows.Window.from_slices(slice(Ind[0] - 1, Ind[2]),
                                                              slice(Ind[3] - 1, Ind[1])))
        w = np.flipud(w)
        array2raster(paths["LU"], GeoRef["RasterOrigin"], GeoRef["pixelWidth"], GeoRef["pixelHeight"], w)
        print("files saved: " + paths["LU"])
        timecheck('End')


def generate_bathymetry(paths, param):
    if not os.path.isfile(paths['BATH']):
        timecheck('Start')
        res_desired = param["res_desired"]
        Crd_all = param["Crd_all"]
        Ind = ind_global(Crd_all, res_desired)[0]
        GeoRef = param["GeoRef"]
        with rasterio.open(paths["Bathym_global"]) as src:
            A_BATH = src.read(1)
        A_BATH = resizem(A_BATH, 180 * 240, 360 * 240)
        A_BATH = np.flipud(A_BATH[Ind[0] - 1: Ind[2], Ind[3] - 1: Ind[1]])
        array2raster(paths['BATH'], GeoRef["RasterOrigin"], GeoRef["pixelWidth"], GeoRef["pixelHeight"], A_BATH)
        print("files saved: " + paths["BATH"])
        timecheck('End')


def generate_topography(paths, param):
    if not os.path.isfile(paths["TOPO"]):
        timecheck('Start')
        res_desired = param["res_desired"]
        Crd_all = param["Crd_all"]
        Ind = ind_global(Crd_all, res_desired)[0]
        GeoRef = param["GeoRef"]
        Topo = np.zeros((180 * 240, 360 * 240))
        tile_extents = np.zeros((24, 4), dtype=int)
        i = 1
        j = 1
        for letter in char_range('A', 'X'):
            north = (i - 1) * 45 * 240 + 1
            east = j * 60 * 240
            south = i * 45 * 240
            west = (j - 1) * 60 * 240 + 1
            tile_extents[ord(letter) - ord('A'), :] = [north, east, south, west]
            j = j + 1
            if j == 7:
                i = i + 1
                j = 1
        n_min = (Ind[0] // (45 * 240)) * 45 * 240 + 1
        e_max = (Ind[1] // (60 * 240) + 1) * 60 * 240
        s_max = (Ind[2] // (45 * 240) + 1) * 45 * 240
        w_min = (Ind[3] // (60 * 240)) * 60 * 240 + 1

        need = np.logical_and((np.logical_and((tile_extents[:, 0] >= n_min), (tile_extents[:, 1] <= e_max))),
                              np.logical_and((tile_extents[:, 2] <= s_max), (tile_extents[:, 3] >= w_min)))

        for letter in char_range('A', 'X'):
            index = ord(letter) - ord('A')
            if need[index]:
                with rasterio.open(paths["Topo_tiles"] + '15-' + letter + '.tif') as src:
                    tile = src.read()
                Topo[tile_extents[index, 0] - 1: tile_extents[index, 2],
                tile_extents[index, 3] - 1: tile_extents[index, 1]] = \
                    tile[0, 0:-1, 0:-1]

        A_TOPO = np.flipud(Topo[Ind[0] - 1:Ind[2], Ind[3] - 1:Ind[1]])
        array2raster(paths["TOPO"], GeoRef["RasterOrigin"], GeoRef["pixelWidth"], GeoRef["pixelHeight"], A_TOPO)
        print("files saved: " + paths["TOPO"])
        timecheck('End')


def generate_slope(paths, param):
    if not os.path.isfile(paths["SLOPE"]):
        timecheck('Start')
        res_desired = param["res_desired"]
        Crd_all = param["Crd_all"]
        Ind = ind_global(Crd_all, res_desired)[0]
        GeoRef = param["GeoRef"]
        Lat1 = np.arange(-90, 90, 1 / 240)
        Lat2 = np.arange(-90 + 1 / 240, 90 + 1 / 240, 1 / 240)
        latMid = (Lat1 + Lat2) / 2
        deltaLat = abs(Lat1 - Lat2)

        Lat1 = np.arange(-90, 90, 1 / 240)
        Lat2 = np.arange(-90 + 1 / 240, 90 + 1 / 240, 1 / 240)
        latMid_2 = (Lat1 + Lat2) / 2

        Lon1 = np.arange(-180, 180, 1 / 240)
        Lon2 = np.arange(-180 + 1 / 240, 180 + 1 / 240, 1 / 240)
        deltaLon = abs(Lon1 - Lon2)

        m_per_deg_lat = 111132.954 - 559.822 * cos(np.deg2rad(2 * latMid)) + 1.175 * cos(np.deg2rad(4 * latMid))
        m_per_deg_lon = (np.pi / 180) * 6367449 * cos(np.deg2rad(latMid_2))

        x_cell = repmat(deltaLon, 180 * 240, 1) * repmat(m_per_deg_lon, 360 * 240, 1).T
        x_cell = x_cell[Ind[0] - 1:Ind[2], Ind[3] - 1: Ind[1]]
        x_cell = np.flipud(x_cell)

        y_cell = repmat((deltaLat * m_per_deg_lat), 360 * 240, 1).T
        y_cell = y_cell[Ind[0] - 1:Ind[2], Ind[3] - 1: Ind[1]]
        y_cell = np.flipud(y_cell)

        with rasterio.open(paths["TOPO"]) as src:
            A_TOPO = src.read(1)

        kernel = np.array([[-1, 0, 1], [-2, 0, 2], [-1, 0, 1]]) / 8
        dzdx = convolve(A_TOPO, kernel) / x_cell
        kernel = np.array([[-1, -2, -1], [0, 0, 0], [1, 2, 1]]) / 8
        dzdy = convolve(A_TOPO, kernel) / y_cell

        slope_deg = arctan((dzdx ** 2 + dzdy ** 2) ** 0.5) * 180 / np.pi
        slope_pc = tan(np.deg2rad(slope_deg)) * 100

        A_SLP = np.flipud(slope_pc)
        array2raster(paths["SLOPE"], GeoRef["RasterOrigin"], GeoRef["pixelWidth"], GeoRef["pixelHeight"], A_SLP)
        print("files saved: " + paths["SLOPE"])
        timecheck('End')


def generate_population(paths, param):
    if not os.path.isfile(paths["POP"]):
        timecheck('Start')
        res_desired = param["res_desired"]
        Crd_all = param["Crd_all"]
        Ind = ind_global(Crd_all, res_desired)[0]
        GeoRef = param["GeoRef"]
        Pop = np.zeros((180 * 240, 360 * 240))
        tile_extents = np.zeros((24, 4), dtype=int)
        i = 1
        j = 1

        for letter in char_range('A', 'X'):
            north = (i - 1) * 45 * 240 + 1
            east = j * 60 * 240
            south = i * 45 * 240
            west = (j - 1) * 60 * 240 + 1
            tile_extents[ord(letter) - ord('A'), :] = [north, east, south, west]
            j = j + 1
            if j == 7:
                i = i + 1
                j = 1
        n_min = (Ind[0] // (45 * 240)) * 45 * 240 + 1
        e_max = (Ind[1] // (60 * 240) + 1) * 60 * 240
        s_max = (Ind[2] // (45 * 240) + 1) * 45 * 240
        w_min = (Ind[3] // (60 * 240)) * 60 * 240 + 1

        need = np.logical_and((np.logical_and((tile_extents[:, 0] >= n_min), (tile_extents[:, 1] <= e_max))),
                              np.logical_and((tile_extents[:, 2] <= s_max), (tile_extents[:, 3] >= w_min)))

        for letter in char_range('A', 'X'):
            index = ord(letter) - ord('A')
            if need[index]:
                with rasterio.open(paths["Pop_tiles"] + letter + '.tif') as src:
                    tile = src.read()
                Pop[tile_extents[index, 0] - 1: tile_extents[index, 2],
                tile_extents[index, 3] - 1: tile_extents[index, 1]] = \
                    tile[0]

        A_POP = np.flipud(Pop[Ind[0] - 1:Ind[2], Ind[3] - 1:Ind[1]])
        array2raster(paths["POP"], GeoRef["RasterOrigin"], GeoRef["pixelWidth"], GeoRef["pixelHeight"], A_POP)
        print("files saved: " + paths["POP"])
        timecheck('End')


def generate_protected_areas(paths, param):
    if not os.path.isfile(paths["PA"]):
        timecheck('Start')
        protected_areas = param["protected_areas"]
        # set up protected areas dictionary
        protection_type = dict(zip(protected_areas["IUCN_Category"], protected_areas["type"]))

        # First we will open our raster image, to understand how we will want to rasterize our vector
        raster_ds = gdal.Open(paths["LU"], gdal.GA_ReadOnly)

        # Fetch number of rows and columns
        ncol = raster_ds.RasterXSize
        nrow = raster_ds.RasterYSize

        # Fetch projection and extent
        proj = raster_ds.GetProjectionRef()
        ext = raster_ds.GetGeoTransform()

        raster_ds = None
        shp_path = paths["Protected"]
        # Open the dataset from the file
        dataset = ogr.Open(shp_path, 1)
        layer = dataset.GetLayerByIndex(0)

        # Add a new field
        if not field_exists('Raster', shp_path):
            new_field = ogr.FieldDefn('Raster', ogr.OFTInteger)
            layer.CreateField(new_field)

            for feat in layer:
                pt = feat.GetField('IUCN_CAT')
                feat.SetField('Raster', protection_type[pt])
                layer.SetFeature(feat)
                feat = None

        # Create a second (modified) layer
        outdriver = ogr.GetDriverByName('MEMORY')
        source = outdriver.CreateDataSource('memData')

        # Create the raster dataset
        memory_driver = gdal.GetDriverByName('GTiff')
        out_raster_ds = memory_driver.Create(paths["PA"], ncol, nrow, 1,
                                             gdal.GDT_Byte)

        # Set the ROI image's projection and extent to our input raster's projection and extent
        out_raster_ds.SetProjection(proj)
        out_raster_ds.SetGeoTransform(ext)

        # Fill our output band with the 0 blank, no class label, value
        b = out_raster_ds.GetRasterBand(1)
        b.Fill(0)

        # Rasterize the shapefile layer to our new dataset
        gdal.RasterizeLayer(out_raster_ds,  # output to our new dataset
                            [1],  # output to our new dataset's first band
                            layer,  # rasterize this layer
                            None, None,  # don't worry about transformations since we're in same projection
                            [0],  # burn value 0
                            ['ALL_TOUCHED=FALSE',  # rasterize all pixels touched by polygons
                             'ATTRIBUTE=Raster']  # put raster values according to the 'Raster' field values
                            )

        # Close dataset
        out_raster_ds = None
        print("files saved: " + paths["PA"])
        timecheck('End')


def generate_buffered_population(paths, param):
    if not os.path.isfile(paths["BUFFER"]):
        timecheck('Start')
        buffer_pixel_amount = param["WindOn"]["mask"]["buffer_pixel_amount"]
        GeoRef = param["GeoRef"]
        with rasterio.open(paths["LU"]) as src:
            A_lu = src.read(1)
        A_lu = np.flipud(A_lu).astype(int)
        A_lu = A_lu == param["landuse"]["type_urban"] # Land use type for Urban and built-up
        kernel = np.tri(2 * buffer_pixel_amount + 1, 2 * buffer_pixel_amount + 1, buffer_pixel_amount).astype(int)
        kernel = kernel * kernel.T * np.flipud(kernel) * np.fliplr(kernel)
        A_lu_buffered = convolve(A_lu, kernel)
        A_notPopulated = (~A_lu_buffered).astype(int)

        array2raster(paths["BUFFER"], GeoRef["RasterOrigin"], GeoRef["pixelWidth"], GeoRef["pixelHeight"],
                     A_notPopulated)
        print("files saved: " + paths["BUFFER"])
        timecheck('End')


def generate_wind_correction(paths, param):
    if not os.path.isfile(paths["CORR"]):
        timecheck('Start')
        res_correction_on = param["WindOn"]["resource"]["res_correction"]
        res_correction_off = param["WindOff"]["resource"]["res_correction"]
        topo_correction = param["WindOn"]["resource"]["topo_correction"]
        GeoRef = param["GeoRef"]
<<<<<<< HEAD
        landuse = param["landuse"]
        with rasterio.open(paths["LU"]) as src:
            A_lu = np.flipud(src.read(1)).astype(int)
        A_hellmann = changem(A_lu, landuse["hellmann"], landuse["type"]).astype(float)
=======
>>>>>>> 5ed57241

        # Onshore resolution correction
        turbine_height_on = param["WindOn"]["technical"]["hub_height"]

        if res_correction_on:
            m_low = param["m_low"]
            n_low = param["n_low"]
            m_high = param["m_high"]
            n_high = param["n_high"]
            res_weather = param["res_weather"]
            res_desired = param["res_desired"]
            A_gradient_height = changem(A_lu.astype(float), landuse["height"], landuse["type"])
            Sigma = sumnorm_MERRA2((50 / A_gradient_height) ** A_hellmann, m_low, n_low, res_weather, res_desired)
            A_cf_on = ((turbine_height_on / 50) * turbine_height_on /
                       A_gradient_height) ** A_hellmann / resizem(Sigma, m_high, n_high)
            del A_gradient_height, Sigma
        else:
            A_cf_on = (turbine_height_on / 50) ** A_hellmann

        # Offshore resolution correction
        turbine_height_off = param["WindOff"]["technical"]["hub_height"]

        if res_correction_off:
            m_low = param["m_low"]
            n_low = param["n_low"]
            m_high = param["m_high"]
            n_high = param["n_high"]
            res_weather = param["res_weather"]
            res_desired = param["res_desired"]
            A_gradient_height = changem(A_lu.astype(float), landuse["height"], landuse["type"])
            Sigma = sumnorm_MERRA2((50 / A_gradient_height) ** A_hellmann, m_low, n_low, res_weather, res_desired)
            A_cf_off = ((turbine_height_off / 50) * turbine_height_off /
                        A_gradient_height) ** A_hellmann / resizem(Sigma, m_high, n_high)
            del A_gradient_height, Sigma
        else:
            A_cf_off = (turbine_height_off / 50) ** A_hellmann
        del A_hellmann

        # Topographic correction (only onshore)
        with rasterio.open(paths["LAND"]) as src:
            A_land = np.flipud(src.read(1)).astype(int)
        A_cf_on = A_cf_on * A_land
        del A_land
        if topo_correction:
            if not os.path.isfile(paths["CORR_GWA"]):
                calc_gwa_correction(param, paths)
            gwa_correction = hdf5storage.read('correction_' + param["WindOn"]["resource"]["topo_weight"], paths["CORR_GWA"])
            A_cf_on = A_cf_on * gwa_correction
        with rasterio.open(paths["EEZ"]) as src:
            A_eez = np.flipud(src.read(1)).astype(int)
        A_cf = A_cf_off * A_eez + A_cf_on
        array2raster(paths["CORR"], GeoRef["RasterOrigin"], GeoRef["pixelWidth"], GeoRef["pixelHeight"], A_cf)
        print("files saved: " + paths["CORR"])
        timecheck('End')


def calculate_FLH(paths, param, tech):
    timecheck('Start')
    nproc = param["nproc"]
    m_high = param["m_high"]
    n_high = param["n_high"]
    CPU_limit = np.full((1, nproc), param["CPU_limit"])

    if tech == "WindOff":
        regions_shp = param["regions_eez"]
        nRegions = param["nRegions_eez"]
        with rasterio.open(paths["EEZ"]) as src:
            w = src.read(1)
    else:
        regions_shp = param["regions_land"]
        nRegions = param["nRegions_land"]
        res_weather = param["res_weather"]
        Crd_all = param["Crd_all"]
        Ind = ind_merra(Crd_all, Crd_all, res_weather)[0]
        with rasterio.open(paths["LAND"]) as src:
            w = src.read(1)
    param["Ind_nz"] = np.nonzero(np.flipud(w))
    del w

    if tech in ['PV', 'CSP']:
        CLEARNESS = hdf5storage.read('CLEARNESS', paths["CLEARNESS"])
        day_filter = np.nonzero(CLEARNESS[Ind[2] - 1:Ind[0], Ind[3] - 1:Ind[1], :].sum(axis=(0, 1)))
        list_hours = np.arange(0, 8760)
        if nproc == 1:
            param["status_bar_limit"] = list_hours[-1]
            results = calc_FLH_solar(list_hours[day_filter], [paths, param, tech])
        else:
            list_hours = np.array_split(list_hours[day_filter], nproc)
            param["status_bar_limit"] = list_hours[0][-1]
            results = Pool(processes=nproc, initializer=limit_cpu, initargs=CPU_limit).starmap(calc_FLH_solar,
                                                                                               product(list_hours,
                                                                                                       [[paths, param,
                                                                                                         tech]]))
    elif tech in ['WindOn', 'WindOff']:
        list_hours = np.array_split(np.arange(0, 8760), nproc)
        param["status_bar_limit"] = list_hours[0][-1]
        results = Pool(processes=nproc, initializer=limit_cpu, initargs=CPU_limit).starmap(calc_FLH_wind,
                                                                                           product(list_hours,
                                                                                                   [[paths, param,
                                                                                                     tech]]))
    print('\n')

    # Collecting results

    FLH = np.zeros((m_high, n_high))
    if nproc > 1:
        for p in range(len(results)):
            FLH[param["Ind_nz"]] = FLH[param["Ind_nz"]] + results[p]
    else:
        FLH[param["Ind_nz"]] = results
    FLH[FLH == 0] = np.nan

    hdf5storage.writes({'FLH': FLH}, paths[tech]["FLH"], store_python_metadata=True, matlab_compatible=True)
    print("files saved: " + paths[tech]["FLH"])
    timecheck('End')


def masking(paths, param, tech):
    timecheck('Start')
    mask = param[tech]["mask"]
    GeoRef = param["GeoRef"]

    if tech in ['PV', 'CSP']:
        with rasterio.open(paths["PA"]) as src:
            A_protect = src.read(1)
            A_protect = np.flipud(A_protect).astype(int)  # Protection categories 0-10, to be classified
        # Exclude protection categories that are not suitable
        A_suitability_pa = changem(A_protect, mask["pa_suitability"], param["protected_areas"]["type"]).astype(float)
        A_suitability_pa = (A_suitability_pa > 0).astype(int)
        with rasterio.open(paths["LU"]) as src:
            A_lu = src.read(1)
            A_lu = np.flipud(A_lu).astype(int)  # Landuse classes 0-16, to be reclassified
        # Exclude landuse types types that are not suitable
        A_suitability_lu = changem(A_lu, mask["lu_suitability"], param["landuse"]["type"]).astype(float)
        A_suitability_lu = (A_suitability_lu > 0).astype(int)
        with rasterio.open(paths["SLOPE"]) as src:
            A_slope = src.read(1)
            A_slope = np.flipud(A_slope)  # Slope in percentage
            A_slope = (A_slope <= mask["slope"]).astype(int)
        # Irrelevant parameters
        A_notPopulated = 1
        A_bathymetry = 1

    if tech == 'WindOn':
        with rasterio.open(paths["PA"]) as src:
            A_protect = src.read(1)
            A_protect = np.flipud(A_protect).astype(int)  # Protection categories 0-10, to be classified
        # Exclude protection categories that are not suitable
        A_suitability_pa = changem(A_protect, mask["pa_suitability"], param["protected_areas"]["type"]).astype(float)
        A_suitability_pa = (A_suitability_pa > 0).astype(int)
        with rasterio.open(paths["LU"]) as src:
            A_lu = src.read(1)
            A_lu = np.flipud(A_lu).astype(int)  # Landuse classes 0-16, to be reclassified
        # Exclude landuse types types that are not suitable
        A_suitability_lu = changem(A_lu, mask["lu_suitability"], param["landuse"]["type"]).astype(float)
        A_suitability_lu = (A_suitability_lu > 0).astype(int)
        with rasterio.open(paths["SLOPE"]) as src:
            A_slope = src.read(1)
            A_slope = np.flipud(A_slope)  # Slope in percentage
            A_slope = (A_slope <= mask["slope"]).astype(int)
        with rasterio.open(paths["BUFFER"]) as src:
            A_notPopulated = src.read(1)
            A_notPopulated = (np.flipud(A_notPopulated)).astype(int)  # Is 1 for not populated areas
        # Irrelevant parameters
        A_bathymetry = 1

    if tech == 'WindOff':
        with rasterio.open(paths["PA"]) as src:
            A_protect = src.read(1)
            A_protect = np.flipud(A_protect).astype(int)  # Protection categories 0-10, to be classified
        # Exclude protection categories that are not suitable
        A_suitability_pa = changem(A_protect, mask["pa_suitability"], param["protected_areas"]["type"]).astype(float)
        A_suitability_pa = (A_suitability_pa > 0).astype(int)
        with rasterio.open(paths["BATH"]) as src:
            A_bathymetry = src.read(1)
            A_bathymetry = np.flipud(A_bathymetry)  # Bathymetry (depth) in meter
            A_bathymetry = (A_bathymetry >= mask["depth"]).astype(int)  # (boolean)
        # Irrelevant parameters
        A_suitability_lu = 1
        A_slope = 1
        A_notPopulated = 1

    # Masking matrix for the suitable sites (pixels)
    A_mask = (A_suitability_pa * A_suitability_lu * A_slope * A_notPopulated * A_bathymetry).astype(float)

    del A_suitability_lu, A_suitability_pa, A_slope, A_notPopulated, A_bathymetry

    # Calculate masked FLH
    FLH = hdf5storage.read('FLH', paths[tech]["FLH"])
    FLH_mask = FLH * A_mask
    FLH_mask[FLH_mask == 0] = np.nan

    # Save HDF5 Files
    hdf5storage.writes({'A_mask': A_mask}, paths[tech]["mask"], store_python_metadata=True, matlab_compatible=True)
    print("files saved: " + paths[tech]["mask"])
    hdf5storage.writes({'FLH_mask': FLH_mask}, paths[tech]["FLH_mask"], store_python_metadata=True,
                       matlab_compatible=True)
    print("files saved: " + paths[tech]["FLH_mask"])

    # Save GEOTIFF files
    if param["savetiff"]:
        array2raster(changeExt2tif(paths[tech]["mask"]),
                     GeoRef["RasterOrigin"],
                     GeoRef["pixelWidth"],
                     GeoRef["pixelHeight"],
                     A_mask)
        print("files saved:" + changeExt2tif(paths[tech]["mask"]))

        array2raster(changeExt2tif(paths[tech]["FLH_mask"]),
                     GeoRef["RasterOrigin"],
                     GeoRef["pixelWidth"],
                     GeoRef["pixelHeight"],
                     FLH_mask)
        print("files saved:" + changeExt2tif(paths[tech]["FLH_mask"]))

    timecheck('End')


def weighting(paths, param, tech):
    timecheck('Start')
    weight = param[tech]["weight"]
    Crd_all = param["Crd_all"]
    m_high = param["m_high"]
    n_high = param["n_high"]
    res_desired = param["res_desired"]
    GeoRef = param["GeoRef"]

    if tech == 'PV':
        # Ground Cover Ratio - defines spacing between PV arrays
        A_GCR = calc_gcr(Crd_all, m_high, n_high, res_desired, weight["GCR"])
    else:
        A_GCR = 1

    with rasterio.open(paths["PA"]) as src:
        A_protect = src.read(1)
        A_protect = np.flipud(A_protect).astype(int)  # Protection categories 0-10, to be classified
    # Calculate availability based on protection categories
    A_availability_pa = changem(A_protect, weight["pa_availability"], param["protected_areas"]["type"]).astype(float)

    with rasterio.open(paths["LU"]) as src:
        A_lu = src.read(1)
        A_lu = np.flipud(A_lu).astype(int)  # Landuse classes 0-16, to be reclassified
    # Calculate availability based on landuse types
    A_availability_lu = changem(A_lu, weight["lu_availability"], param["landuse"]["type"]).astype(float)

    # Calculate availability
    A_availability = np.minimum(A_availability_pa, A_availability_lu)
    del A_availability_pa, A_availability_lu

    # Calculate available areas
    A_area = calc_areas(Crd_all, n_high, res_desired)

    # Weighting matrix for the power output (technical potential) in MWp
    A_weight = A_area * A_availability * A_GCR * weight["power_density"] * weight["f_performance"]

    # Calculate weighted FLH in MWh
    FLH = hdf5storage.read('FLH', paths[tech]["FLH"])
    FLH_weight = FLH * A_weight

    # Save HDF5 Files
    hdf5storage.writes({'A_area': A_area}, paths[tech]["area"], store_python_metadata=True, matlab_compatible=True)
    print("files saved: " + paths[tech]["area"])
    hdf5storage.writes({'A_weight': A_weight}, paths[tech]["weight"], store_python_metadata=True,
                       matlab_compatible=True)
    print("files saved: " + paths[tech]["weight"])
    hdf5storage.writes({'FLH_weight': FLH_weight}, paths[tech]["FLH_weight"], store_python_metadata=True,
                       matlab_compatible=True)
    print("files saved: " + paths[tech]["FLH_weight"])

    # Save GEOTIFF files
    if param["savetiff"]:
        array2raster(changeExt2tif(paths[tech]["area"]),
                     GeoRef["RasterOrigin"],
                     GeoRef["pixelWidth"],
                     GeoRef["pixelHeight"],
                     A_area)
        print("files saved:" + changeExt2tif(paths[tech]["area"]))

        array2raster(changeExt2tif(paths[tech]["weight"]),
                     GeoRef["RasterOrigin"],
                     GeoRef["pixelWidth"],
                     GeoRef["pixelHeight"],
                     A_weight)
        print("files saved:" + changeExt2tif(paths[tech]["weight"]))

        array2raster(changeExt2tif(paths[tech]["FLH_weight"]),
                     GeoRef["RasterOrigin"],
                     GeoRef["pixelWidth"],
                     GeoRef["pixelHeight"],
                     FLH_weight)
        print("files saved:" + changeExt2tif(paths[tech]["FLH_weight"]))
    timecheck('End')


def reporting(paths, param, tech):
    timecheck('Start')
    # read FLH, Masking, area, and weighting matrix
    FLH = hdf5storage.read('FLH', paths[tech]["FLH"])
    A_mask = hdf5storage.read('A_mask', paths[tech]["mask"])
    A_weight = hdf5storage.read('A_weight', paths[tech]["weight"])
    A_area = hdf5storage.read('A_area', paths[tech]["area"])
    density = param[tech]["weight"]["power_density"]

    # Check if land or see
    if tech in ['PV', 'CSP', 'WindOn']:
        location = "land"
    elif tech in ['WindOff']:
        location = "eez"

    # Initialize region masking parameters
    Crd_all = param["Crd_all"]
    GeoRef = param["GeoRef"]
    res_desired = param["res_desired"]
    nRegions = param["nRegions_" + location]
    regions_shp = param["regions_" + location]
    regions = [None] * nRegions

    # Initialize regions list of sorted FLH, FLH_M, and FLH_W
    sorted_FLH_list = {}

    # Define sampling for sorted lists
    sampling = param["report_sampling"]

    # Loop over each region
    for reg in range(0, nRegions):
        # Intitialize region stats
        region_stats = {}
        region_stats["Region"] = regions_shp.iloc[reg]["NAME_SHORT"] + "_" + location

        # Compute region_mask
        A_region_extended = calc_region(regions_shp.iloc[reg], Crd_all, res_desired, GeoRef)

        # Sum available : available pixels
        available = np.sum(A_region_extended)
        region_stats["Available"] = int(available)

        # Sum availabe_masked : available pixels after masking
        A_masked = A_region_extended * A_mask
        available_masked = np.nansum(A_masked)
        region_stats["Available_Masked"] = int(available_masked)

        # Sum area: available area in km2
        A_area_region = A_region_extended * A_area
        Total_area = np.nansum(A_area_region) / (10 ** 6)
        region_stats["Available_Area_km2"] = Total_area

        # Stats for FLH
        FLH_region = A_region_extended * FLH
        FLH_region[FLH_region == 0] = np.nan
        region_stats["FLH_Mean"] = np.nanmean(FLH_region)
        region_stats["FLH_Median"] = np.nanmedian(FLH_region)
        region_stats["FLH_Max"] = np.nanmax(FLH_region)
        region_stats["FLH_Min"] = np.nanmin(FLH_region)
        region_stats["FLH_Std"] = np.nanstd(FLH_region)

        # Stats for FLH_masked
        FLH_region_masked = A_masked * FLH_region
        FLH_region_masked[FLH_region_masked == 0] = np.nan
        region_stats["FLH_Mean_Masked"] = np.nanmean(FLH_region_masked)
        region_stats["FLH_Median_Masked"] = np.nanmedian(FLH_region_masked)
        region_stats["FLH_Max_Masked"] = np.nanmax(FLH_region_masked)
        region_stats["FLH_Min_Masked"] = np.nanmin(FLH_region_masked)
        region_stats["FLH_Std_Masked"] = np.nanstd(FLH_region_masked)

        # Power Potential
        A_P_potential = A_area_region * density
        power_potential = np.nansum(A_P_potential)
        region_stats["Power_Potential_GW"] = power_potential / (10 ** 3)


        # Power Potential after weighting
        A_P_W_potential = A_region_extended * A_weight
        power_potential_weighted = np.nansum(A_P_W_potential)
        region_stats["Power_Potential_Weighted_GW"] = power_potential_weighted / (10 ** 3)

        # Energy Potential
        A_E_potential = A_P_potential * FLH_region
        energy_potential = np.nansum(A_E_potential)
        region_stats["Energy_Potential_TWh"] = energy_potential / (10 ** 6)

        # Energy Potential after weighting
        A_E_W_potential = FLH_region * A_weight
        energy_potential_weighted = np.nansum(A_E_W_potential)
        region_stats["Energy_Potential_Weighted_TWh"] = energy_potential_weighted / (10 ** 6)

        # Energy Potential After weighting and masking
        A_E_W_M_potential = A_E_W_potential * A_masked
        energy_potential_weighted_masked = np.nansum(A_E_W_M_potential)
        region_stats["Energy_Potential_Weighted_Masked_TWh"] = energy_potential_weighted_masked / (10 ** 6)

        sort = {}
        # Sorted FLH Sampling
        sorted_sampled_FLH = sampled_sorting(FLH_region[~np.isnan(FLH_region)], sampling)
        sort["FLH"] = sorted_sampled_FLH

        # Sorted FLH Sampling after masking
        sorted_sampled_FLH_masked = sampled_sorting(FLH_region_masked[~np.isnan(FLH_region_masked)], sampling)
        sort["FLH_M"] = sorted_sampled_FLH_masked

        # Sorted FLH Sampling after masking and wieghting
        FLH_region_masked_weighted = FLH_region_masked * A_weight
        FLH_region_masked_weighted[FLH_region_masked_weighted == 0] = np.nan

        sorted_sampled_FLH_masked_weighted = \
            sampled_sorting(FLH_region_masked_weighted[~np.isnan(FLH_region_masked_weighted)], sampling)
        sort["FLH_M_W"] = sorted_sampled_FLH_masked_weighted

        sorted_FLH_list[region_stats["Region"]] = sort

        # Add region to list
        regions[reg] = region_stats

    # Create Dataframe
    df = pd.DataFrame.from_dict(regions)

    # Reorder dataframe columns
    df = df[['Region', 'Available', 'Available_Masked', 'Available_Area_km2', 'FLH_Mean', 'FLH_Median',
             'FLH_Max', 'FLH_Min', 'FLH_Mean_Masked', 'FLH_Median_Masked', 'FLH_Max_Masked',
             'FLH_Min_Masked', 'FLH_Std_Masked', 'Power_Potential_GW', 'Power_Potential_Weighted_GW',
             'Energy_Potential_TWh', 'Energy_Potential_Weighted_TWh', 'Energy_Potential_Weighted_Masked_TWh']]

    # Export the dataframe as CSV
    df.to_csv(paths[tech]["Region_Stats"], sep=';', decimal=',')
    print("files saved: " + paths[tech]["Region_Stats"])

    # Save Sorted lists to .mat file
    for reg in sorted_FLH_list.keys():
        hdf5storage.writes({reg + '/FLH': sorted_FLH_list[reg]["FLH"],
                            reg + '/FLH_masked': sorted_FLH_list[reg]["FLH_M"],
                            reg + '/FLH_masked_weighted': sorted_FLH_list[reg]["FLH_M_W"]
                            }, paths[tech]["Sorted_FLH"], store_python_metadata=True, matlab_compatible=True)
    print("files saved: " + paths[tech]["Sorted_FLH"])
    timecheck('End')


def find_locations_quantiles(paths, param, tech):
    timecheck('Start')
    FLH_mask = hdf5storage.read('FLH_mask', paths[tech]["FLH_mask"])
    quantiles = param["quantiles"]
    res_desired = param["res_desired"]
    Crd_all = param["Crd_all"]
    GeoRef = param["GeoRef"]

    if tech == "WindOff":
        regions_shp = param["regions_eez"]
        nRegions = param["nRegions_eez"]
        Crd_regions = param["Crd_regions"][-nRegions:, :]
    else:
        regions_shp = param["regions_land"]
        nRegions = param["nRegions_land"]
        Crd_regions = param["Crd_regions"][0:nRegions, :]
    Ind = ind_merra(Crd_regions, Crd_all, res_desired)

    reg_ind = np.zeros((nRegions, len(quantiles), 2))
    list_names = []
    list_quantiles = []
    for reg in range(0, nRegions):
        # A_region
        A_region = calc_region(regions_shp.iloc[reg], Crd_regions[reg, :], res_desired, GeoRef)

        FLH_reg = A_region * FLH_mask[Ind[reg, 2] - 1:Ind[reg, 0], Ind[reg, 3] - 1:Ind[reg, 1]]
        FLH_reg[FLH_reg == 0] = np.nan
        X = FLH_reg.flatten(order='F')
        I_old = np.argsort(X)

        # Escape loop if intersection only yields NaN
        if sum(np.isnan(X).astype(int)) == len(X):
            # do nothing
            continue

        for q in range(0, len(quantiles)):
            list_names.append(regions_shp["NAME_SHORT"].iloc[reg])
            list_quantiles.append('q' + str(quantiles[q]))
            if quantiles[q] == 100:
                I = I_old[(len(X) - 1) - sum(np.isnan(X).astype(int))]
            elif quantiles[q] == 0:
                I = I_old[0]
            else:
                I = I_old[int(np.round(quantiles[q] / 100 * (len(X) - 1 - sum(np.isnan(X).astype(int)))))]
            # Convert the indices to row-column indices
            I, J = ind2sub(FLH_reg.shape, I)
            reg_ind[reg, q, :] = np.array([I + Ind[reg, 2], J + Ind[reg, 3]]).astype(int)

    reg_ind = np.reshape(reg_ind, (-1, 2), 'C').astype(int)
    reg_ind = (reg_ind[:, 0], reg_ind[:, 1])
    param[tech]["Ind_points"] = reg_ind
    param[tech]["Crd_points"] = crd_exact_points(reg_ind, Crd_all, res_desired)
    param[tech]["Crd_points"] = (param[tech]["Crd_points"][0], param[tech]["Crd_points"][1], list_names, list_quantiles)

    # Format point locations
    points = [(param[tech]["Crd_points"][1][i], param[tech]["Crd_points"][0][i]) for i in
              range(0, len(param[tech]["Crd_points"][0]))]

    # Create Shapefile
    schema = {'geometry': 'Point', 'properties': {'NAME_SHORT': 'str', 'quantile': 'str'}}
    with fiona.open(paths[tech]["Locations"], 'w', 'ESRI Shapefile', schema) as c:
        c.writerecords([{'geometry': mapping(Point(points[i])),
                         'properties': {'NAME_SHORT': list_names[i], 'quantile': list_quantiles[i]}} for i in
                        range(0, len(points))])
    hdf5storage.writes({'Ind_points': param[tech]["Ind_points"]}, paths[tech]["Locations"][:-4] + '_Ind.mat',
                       store_python_metadata=True, matlab_compatible=True)
    hdf5storage.writes({'Crd_points': param[tech]["Crd_points"]}, paths[tech]["Locations"][:-4] + '_Crd.mat',
                       store_python_metadata=True, matlab_compatible=True)
    print("files saved: " + paths[tech]["Locations"])
    timecheck('End')


def generate_time_series(paths, param, tech):
    timecheck('Start')

    nproc = param["nproc"]
    CPU_limit = np.full((1, nproc), param["CPU_limit"])
    param[tech]["Crd_points"] = hdf5storage.read('Crd_points', paths[tech]["Locations"][:-4] + '_Crd.mat')
    param[tech]["Ind_points"] = hdf5storage.read('Ind_points', paths[tech]["Locations"][:-4] + '_Ind.mat')
    list_names = param[tech]["Crd_points"][2]
    list_quantiles = param[tech]["Crd_points"][3]
    if tech in ['PV', 'CSP']:
        res_weather = param["res_weather"]
        Crd_all = param["Crd_all"]
        Ind = ind_merra(Crd_all, Crd_all, res_weather)[0]

    list_hours = np.arange(0, 8760)
    param["status_bar_limit"] = list_hours[-1]
    if tech in ['PV', 'CSP']:
        CLEARNESS = hdf5storage.read('CLEARNESS', paths["CLEARNESS"])
        day_filter = np.nonzero(CLEARNESS[Ind[2] - 1:Ind[0], Ind[3] - 1:Ind[1], :].sum(axis=(0, 1)))
        list_hours = np.arange(0, 8760)
        if nproc == 1:
            param["status_bar_limit"] = list_hours[-1]
            results = calc_TS_solar(list_hours[day_filter], [paths, param, tech])
        else:
            list_hours = np.array_split(list_hours[day_filter], nproc)
            print(len(list_hours[0]))
            param["status_bar_limit"] = list_hours[0][-1]
            results = Pool(processes=nproc, initializer=limit_cpu, initargs=CPU_limit).starmap(
                calc_TS_solar, product(list_hours, [[paths, param, tech]]))
    elif tech in ['WindOn', 'WindOff']:
        list_hours = np.array_split(np.arange(0, 8760), nproc)
        param["status_bar_limit"] = list_hours[0][-1]
        results = Pool(processes=nproc, initializer=limit_cpu, initargs=CPU_limit).starmap(calc_TS_wind,
                                                                                           product(list_hours, [
                                                                                               [paths, param, tech]]))
    print('\n')

    # Collecting results
    TS = np.zeros((len(param[tech]["Ind_points"][0]), 8760))
    if nproc > 1:
        for p in range(len(results)):
            TS = TS + results[p]
    else:
        TS = results

    # Restructuring results
    tuples = list(zip(list_names, list_quantiles))
    column_names = pd.MultiIndex.from_tuples(tuples, names=['NAME_SHORT', 'Quantile'])
    results = pd.DataFrame(TS.transpose(), columns=column_names)
    results.to_csv(paths[tech]["TS"], sep=';', decimal=',')
    print("files saved: " + paths[tech]["TS"])
    timecheck('End')


def regression_coefficient(paths, param, tech):
    """
    Solves following optimization problem:

    Express a given model timeseries provided by EMHIRES as a combination timeseries
    for different Hub-Heights and Quantiles, while constraining the total sum of
    the obtained TS to the FLH given by IRENA

    Save the regression coefficients and the result timeseries in a .csv file

    """
    timecheck('Start')

    # Check if regression folder is present, if not creates it and add readme file

    if not os.path.isdir(paths['regression_in']):
        os.mkdir(paths["regression_in"])
        # display error, and copy readme file
        shutil.copy2(paths["Reg_RM"],
                     paths["regression_in"] + os.path.split(paths["Reg_RM"])[1])
        shutil.copy2(paths["IRENA_example"],
                     paths["regression_in"] + os.path.split(paths["IRENA_example"])[1])
        reg_miss_folder(paths)
        timecheck('End')
        return

    # Reads the files present in input folder and extract hub_heights represented.

    inputfiles = glob.glob(paths[tech]["TS_height"] + '_*')
    if len(inputfiles) == 0:
        reg_miss_files()
        timecheck('End')
        return
    elif len(inputfiles) == 1:
        hub_heights = np.zeros(1, dtype=int)
    else:
        hub_heights = np.zeros(len(inputfiles), dtype=int)

        h = 0
        for filename in inputfiles:
            heigh = int(filename.replace(paths[tech]["TS_height"] + '_', '').replace('_TS_' + str(param["year"])+ '.csv', ''))
            hub_heights[h] = heigh
            h += 1
        hub_heights = sorted(hub_heights, reverse=True)

    del inputfiles

    print("\nFor technology " + tech + ", the following hubheights have been detected: ")
    print(hub_heights)

    # Copy EMHIRES and IRENA files for technology if not present

    if not os.path.isfile(paths["regression_in"] + os.path.split(paths[tech]["EMHIRES"])[1]):
        shutil.copy2(paths[tech]["EMHIRES"],
                     paths["regression_in"] + os.path.split(paths[tech]["EMHIRES"])[1])

    if not os.path.isfile(paths["regression_in"] + os.path.split(paths["IRENA"])[1]):
        shutil.copy2(paths["IRENA"],
                     paths["regression_in"] + os.path.split(paths["IRENA"])[1])

    # Create Pyomo Abstract Model

    model = pyo.AbstractModel()
    solver = SolverFactory(param["solver"])
    model.h = pyo.Set()
    model.q = pyo.Set()
    model.t = pyo.Set()

    model.FLH = pyo.Param()
    model.shape = pyo.Param(model.t)

    model.TS = pyo.Param(model.h, model.q, model.t)
    model.coef = pyo.Var(model.h, model.q, domain=pyo.NonNegativeReals)

    def constraint_FLH(model):
        FLH = 0
        for h in model.h:
            for q in model.q:
                tempTS = 0
                for t in model.t:
                    tempTS = tempTS + model.TS[h, q, t]
                FLH = FLH + pyo.prod([model.coef[h, q], tempTS])
        return FLH == model.FLH

    def constraint_sum(model):
        sum = 0
        for h in model.h:
            for q in model.q:
                sum = sum + model.coef[h, q]
        return sum == 1

    def obj_expression(model):
        Error = 0
        for h in model.h:
            for q in model.q:
                for t in model.t:
                    Error = Error + (pyo.prod([model.coef[h, q], model.TS[h, q, t]]) - model.shape[t]) ** 2
        return Error

    model.OBJ = pyo.Objective(rule=obj_expression)
    model.constraint_FLH = pyo.Constraint(rule=constraint_FLH)
    model.constraint_sum = pyo.Constraint(rule=constraint_sum)

    # Load IRENA data and regions

    irena = pd.read_csv(paths["regression_in"] + os.path.split(paths["IRENA"])[1], ',')
    irena_regions = np.array(irena['NAME_SHORT'])
    irena = irena.transpose()
    irena.columns = irena.iloc[0]
    irena = irena.drop('NAME_SHORT')
    param["IRENA"] = irena

    # load EMHIRES data for desired year

    if tech == 'PV':
        date_index = pd.date_range(start='1/1/1986', end='1/1/2016', freq='H', closed='left')
        EMHIRES = pd.read_csv(paths["regression_in"] + os.path.split(paths[tech]["EMHIRES"])[1], ' ')
        EMHIRES = EMHIRES.set_index(date_index)
        EMHIRES = EMHIRES.loc['1/1/' + str(param["year"]):'1/1/' + str(param["year"] + 1)]
    else:
        EMHIRES = pd.read_csv(paths["regression_in"] + os.path.split(paths[tech]["EMHIRES"])[1], '\t')
        EMHIRES = EMHIRES[EMHIRES["Year"] == param["year"]].reset_index()
        EMHIRES = EMHIRES.drop(['index', 'Time', 'step', 'Date', 'Year', 'Month', 'Day', 'Hour'], axis=1)

    emhires_regions = np.array(EMHIRES.columns)
    param["EMHIRES"] = EMHIRES

    # Find intersection between EMHIRES and IRENA

    list_regions = np.intersect1d(irena_regions, emhires_regions)
    del emhires_regions, irena_regions

    # Summary Variables
    summary = None
    summaryTS = None
    nodata = ''
    no_sol_high = ''
    no_sol_low = ''
    no_sol_low_high = ''

    # loop over all regions
    status = 0
    print("Regions under study : ")
    print(list_regions)
    for reg in list_regions:
        # Show progress of the simulation
        status = status + 1
        sys.stdout.write('\r')
        sys.stdout.write('Regression Coefficients ' + tech + ' ' + param["region"] + ' ' + '[%-50s] %d%%' % (
        '=' * ((status * 50) // len(list_regions)), (status * 100) // len(list_regions)))
        sys.stdout.flush()

        region_data = regmodel_load_data(paths, param, tech, hub_heights, reg)

        # Skip regions not present in the generated TS
        if region_data is None:
            nodata = nodata + reg + ', '
            continue

        if region_data[None]["IRENA_best_worst"] == (True, True):

            # create model instance
            regression = model.create_instance(region_data)

            # solve model and return results
            solver.solve(regression)

            # Retreive results
            r = np.zeros((len(param["quantiles"]), len(hub_heights)))
            finalTS = np.zeros(8760)
            c = 0
            for q in param["quantiles"]:
                p = 0
                for h in hub_heights:
                    r[c, p] = pyo.value(regression.coef[h, q])
                    finalTS = finalTS + region_data[None]["GenTS"][str(h)]["q"+str(q)] * r[c, p]
                    p += 1
                c += 1
            r[r < 10**(-5)] = 0
            finalTS = pd.DataFrame(finalTS, np.arange(1, 8761), [reg])
            summaryTS = pd.concat([summaryTS, finalTS], axis=1)
            solution = solution + reg + ', '
        elif region_data[None]["IRENA_best_worst"] == (False, True):
            r = np.full((len(param["quantiles"]), len(hub_heights)), np.nan)
            no_sol_high = no_sol_high + reg + ', '
        elif region_data[None]["IRENA_best_worst"] == (True, False):
            r = np.full((len(param["quantiles"]), len(hub_heights)), np.nan)
            no_sol_low = no_sol_low + reg + ', '
        else:
            r = np.full((len(param["quantiles"]), len(hub_heights)), np.nan)
            no_sol_low_high = no_sol_low_high + reg + ', '

        if hub_heights != [0]:
            result = pd.DataFrame(r, param["quantiles"], (reg + "_" + str(h) for h in hub_heights))
        else:
            result = pd.DataFrame(r, param["quantiles"], [reg])

        if summary is None:
            summary = result
        else:
            summary = pd.concat([summary, result], axis=1)

    # Print Regression Summary

    if solution != '':
        print("\nA solution was found for the following regions: " + solution.rstrip(', '))
    if no_sol_low != '':
        print("\nNo Solution was found for the following regions because they are too low: " + no_sol_low.rstrip(', '))
    if no_sol_high != '':
        print(
            "\nNo Solution was found for the following regions because they are too high: " + no_sol_high.rstrip(', '))
    if no_sol_low_high != '':
        print(
            "\nNo Solution was found for the following regions because they are too high and too low: "
            + no_sol_low_high.rstrip(', '))
    if nodata != '':
        print("\nNo data was available for the following regions: " + nodata.rstrip(', '))

    if not os.path.isdir(paths['regression_out']):
        os.mkdir(paths["regression_out"])

    summary.to_csv(paths[tech]["Regression_summary"], na_rep=param["no_solution"], sep=';', decimal=',')
    print("\nfiles saved: " + paths[tech]["Regression_summary"])

    if summaryTS is not None:
        summaryTS.to_csv(paths[tech]["Regression_TS"], sep=';', decimal=',')
        print("\nfiles saved: " + paths[tech]["Regression_TS"])

    timecheck('End')


if __name__ == '__main__':
    paths, param = initialization()
    generate_weather_files(paths)
    generate_landsea(paths, param)  # Land and Sea
    generate_landuse(paths, param)  # Landuse
    generate_bathymetry(paths, param)  # Bathymetry
    generate_topography(paths, param)  # Topography
    generate_slope(paths, param)  # Slope
    generate_population(paths, param)  # Population
    generate_protected_areas(paths, param)  # Protected areas
    generate_buffered_population(paths, param)  # Buffered Population
    generate_wind_correction(paths, param)  # Correction factors for wind speeds
    for tech in param["technology"]:
        calculate_FLH(paths, param, tech)
        masking(paths, param, tech)
        weighting(paths, param, tech)
        reporting(paths, param, tech)
        find_locations_quantiles(paths, param, tech)
        generate_time_series(paths, param, tech)
        # regression_coefficient(paths, param, tech)
        # cProfile.run('reporting(paths, param, tech)', 'cprofile_test.txt')
        # p = pstats.Stats('cprofile_test.txt')
        # p.sort_stats('cumulative').print_stats(20)
<|MERGE_RESOLUTION|>--- conflicted
+++ resolved
@@ -495,13 +495,11 @@
         res_correction_off = param["WindOff"]["resource"]["res_correction"]
         topo_correction = param["WindOn"]["resource"]["topo_correction"]
         GeoRef = param["GeoRef"]
-<<<<<<< HEAD
         landuse = param["landuse"]
         with rasterio.open(paths["LU"]) as src:
             A_lu = np.flipud(src.read(1)).astype(int)
         A_hellmann = changem(A_lu, landuse["hellmann"], landuse["type"]).astype(float)
-=======
->>>>>>> 5ed57241
+
 
         # Onshore resolution correction
         turbine_height_on = param["WindOn"]["technical"]["hub_height"]
