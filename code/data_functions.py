from util import *


def define_spatial_scope(scope_shp):
    """
    This function reads the spatial scope shapefile and returns its bounding box.

    :param scope_shp: Spatial scope shapefile.
    :type scope_shp: Geopandas dataframe

    :return box: List of the bounding box coordinates.
    :rtype: list
    """
    scope_shp = scope_shp.to_crs({"init": "epsg:4326"})
    r = scope_shp.total_bounds
    box = r[::-1][np.newaxis]
    return box


def crd_merra(Crd_regions, res_weather):
    """
    This function calculates coordinates of the bounding box covering MERRA-2 data.

    :param Crd_regions: Coordinates of the bounding boxes of the regions.
    :type Crd_regions: numpy array
    :param res_weather: Weather data resolution.
    :type res_weather: list

    :return Crd: Coordinates of the bounding box covering MERRA-2 data for each region.
    :rtype: numpy array
    """
    Crd = np.array(
        [
            np.ceil((Crd_regions[:, 0] + res_weather[0] / 2) / res_weather[0]) * res_weather[0] - res_weather[0] / 2,
            np.ceil(Crd_regions[:, 1] / res_weather[1]) * res_weather[1],
            np.floor((Crd_regions[:, 2] + res_weather[0] / 2) / res_weather[0]) * res_weather[0] - res_weather[0] / 2,
            np.floor(Crd_regions[:, 3] / res_weather[1]) * res_weather[1],
        ]
    )
    Crd = Crd.T
    return Crd


def crd_exact_points(Ind_points, Crd_all, res):
    """
    This function converts indices of points in high resolution rasters into longitude and latitude coordinates.

    :param Ind_points: Tuple of arrays of indices in the vertical and horizontal axes.
    :type Ind_points: tuple of arrays
    :param Crd_all: Array of coordinates of the bounding box of the spatial scope.
    :type Crd_all: numpy array
    :param res: Data resolution in the vertical and horizontal dimensions.
    :type res: list
    
    :return Crd_points: Coordinates of the points in the vertical and horizontal dimensions.
    :rtype: list of arrays
    """
    Crd_points = [Ind_points[0] * res[0] + Crd_all[2], Ind_points[1] * res[1] + Crd_all[3]]
    return Crd_points


def ind_exact_points(Crd_points, Crd_all, res):
    """
    This function converts latitude and longitude of points in high resolution rasters into indices.

    :param Crd_points: Coordinates of the points in the vertical and horizontal dimensions.
    :type Crd_points: tuple of arrays
    :param Crd_all: Array of coordinates of the bounding box of the spatial scope.
    :type Crd_all: numpy array
    :param res: Data resolution in the vertical and horizontal dimensions.
    :type res: list

    :return Ind_points: Tuple of arrays of indices in the vertical and horizontal axes.
    :rtype: list of arrays
    """
    Ind_points = [np.around((Crd_points[0] - Crd_all[2]) / res[0]).astype(int), np.around((Crd_points[1] - Crd_all[3]) / res[1]).astype(int)]
    return Ind_points


def subset(A, param):
    """
    This function retrieves a subset of the global MERRA-2 coverage based on weather resolution and the
    bounding box coordinates of the spatial scope.

    :param A: Weather data on a global scale.
    :type A: numpy array
    :param param: Dictionary of parameters containing MERRA-2 coverage and the name of the region.
    :type param: dict

    :return subset: The subset of the weather data contained in the bounding box of *spatial_scope*.
    :rtype: numpy array
    """
    if param["MERRA_coverage"] == "World" and param["region_name"] != "World":
        crd = param["Crd_all"]
        res = param["res_weather"]
        southlim = int(math.floor((crd[2] + res[0] / 10 + 90 + res[0] / 2) / res[0]))
        northlim = int(math.ceil((crd[0] - res[0] / 10 + 90 + res[0] / 2) / res[0]))
        westlim = int(math.floor((crd[3] + res[1] / 10 + 180) / res[1]))
        eastlim = int(math.ceil((crd[1] - res[1] / 10 + 180) / res[1]))
        subset = A[:, southlim:northlim, westlim:eastlim]
    else:
        subset = A
    return subset


def ind_merra(Crd, Crd_all, res):
    """
    This function converts longitude and latitude coordinates into indices within the spatial scope of MERRA-2 data.

    :param Crd: Coordinates to be converted into indices.
    :type Crd: numpy array
    :param Crd_all: Coordinates of the bounding box of the spatial scope.
    :type Crd_all: numpy array
    :param res: Resolution of the data, for which the indices are produced.
    :type res: list
    
    :return Ind: Indices within the spatial scope of MERRA-2 data.
    :rtype: numpy array
    """
    if len(Crd.shape) == 1:
        Crd = Crd[np.newaxis]
    Ind = np.array(
        [
            (Crd[:, 0] - Crd_all[2]) / res[0],
            (Crd[:, 1] - Crd_all[3]) / res[1],
            (Crd[:, 2] - Crd_all[2]) / res[0] + 1,
            (Crd[:, 3] - Crd_all[3]) / res[1] + 1,
        ]
    )
    Ind = np.transpose(Ind).astype(int)
    return Ind


def ind_global(Crd, res_desired):
    """
    This function converts longitude and latitude coordinates into indices on a global data scope, where the origin is at (-90, -180).

    :param Crd: Coordinates to be converted into indices.
    :type Crd: numpy array
    :param res_desired: Desired resolution in the vertical and horizontal dimensions.
    :type res_desired: list
    
    :return Ind: Indices on a global data scope.
    :rtype: numpy array
    """
    if len(Crd.shape) == 1:
        Crd = Crd[np.newaxis]
    Ind = np.array(
        [
            np.round((90 - Crd[:, 0]) / res_desired[0]) + 1,
            np.round((180 + Crd[:, 1]) / res_desired[1]),
            np.round((90 - Crd[:, 2]) / res_desired[0]),
            np.round((180 + Crd[:, 3]) / res_desired[1]) + 1,
        ]
    )
    Ind = np.transpose(Ind.astype(int))
    return Ind


def calc_geotiff(Crd_all, res_desired):
    """
    This function returns a dictionary containing the georeferencing parameters for geotiff creation,
    based on the desired extent and resolution.

    :param Crd_all: Coordinates of the bounding box of the spatial scope.
    :type Crd_all: numpy array
    :param res_desired: Desired data resolution in the vertical and horizontal dimensions.
    :type res_desired: list

    :return GeoRef: Georeference dictionary containing *RasterOrigin*, *RasterOrigin_alt*, *pixelWidth*, and *pixelHeight*.
    :rtype: dict
    """
    GeoRef = {
        "RasterOrigin": [Crd_all[3], Crd_all[0]],
        "RasterOrigin_alt": [Crd_all[3], Crd_all[2]],
        "pixelWidth": res_desired[1],
        "pixelHeight": -res_desired[0],
    }
    return GeoRef


def calc_region(region, Crd_reg, res_desired, GeoRef):
    """
    This function reads the region geometry, and returns a masking raster equal to 1 for pixels within and 0 outside of
    the region.

    :param region: Region geometry
    :type region: Geopandas series
    :param Crd_reg: Coordinates of the region
    :type Crd_reg: list
    :param res_desired: Desired high resolution of the output raster
    :type res_desired: list
    :param GeoRef: Georeference dictionary containing *RasterOrigin*, *RasterOrigin_alt*, *pixelWidth*, and *pixelHeight*.
    :type GeoRef: dict

    :return A_region: Masking raster of the region.
    :rtype: numpy array
    """
    latlim = Crd_reg[2] - Crd_reg[0]
    lonlim = Crd_reg[3] - Crd_reg[1]
    M = int(math.fabs(latlim) / res_desired[0])
    N = int(math.fabs(lonlim) / res_desired[1])
    A_region = np.ones((M, N))
    origin = [Crd_reg[3], Crd_reg[2]]

    if region.geometry.geom_type == "MultiPolygon":
        features = [feature for feature in region.geometry]
    else:
        features = [region.geometry]
    west = origin[0]
    south = origin[1]
    profile = {
        "driver": "GTiff",
        "height": M,
        "width": N,
        "count": 1,
        "dtype": rasterio.float64,
        "crs": "EPSG:4326",
        "transform": rasterio.transform.from_origin(west, south, GeoRef["pixelWidth"], GeoRef["pixelHeight"]),
    }

    with MemoryFile() as memfile:
        with memfile.open(**profile) as f:
            f.write(A_region, 1)
            out_image, out_transform = mask.mask(f, features, crop=False, nodata=0, all_touched=False, filled=True)
        A_region = out_image[0]

    return A_region


def clean_IRENA_summary(paths, param):
    """
    This function reads the IRENA database, format the output for selected regions and computes the FLH based on the
    installed capacity and yearly energy production. The results are saved in .csv file.

    :param param: Dictionary of dictionaries containing list of subregions, and year.
    :type param: dict
    :param paths: Dictionary of dictionaries containing the paths to the IRENA country name dictionary, and IRENA database.
    :type paths: dict

    :return: The CSV file containing the summary of IRENA data for the countries within the scope is saved directly in the desired path, along with the corresponding metadata in a JSON file.
	:rtype: None
    """
    year = str(param["year"])
    filter_countries = param["regions_land"]["GID_0"].to_list()
    IRENA_dict = pd.read_csv(paths["IRENA_dict"], sep=";", index_col=0)
    IRENA_dict = IRENA_dict["Countries shapefile"].to_dict()
    IRENA = pd.read_csv(paths["IRENA"], skiprows=7, sep=";", index_col=False, usecols=[0, 1, 2, 3])
    for i in IRENA.index:
        if pd.isnull(IRENA.loc[i, "Country/area"]):
            IRENA.loc[i, "Country/area"] = IRENA.loc[i - 1, "Country/area"]
        if pd.isnull(IRENA.loc[i, "Technology"]):
            IRENA.loc[i, "Technology"] = IRENA.loc[i - 1, "Technology"]

    for c in IRENA["Country/area"].unique():
        IRENA.loc[IRENA["Country/area"] == c, "Country/area"] = IRENA_dict[c]

    IRENA = IRENA.set_index(["Country/area", "Technology"])

    IRENA = IRENA.fillna(0).sort_index()

    for (c, t) in IRENA.index.unique():
        sub_df = IRENA.loc[(c, t), :]
        inst_cap = sub_df.loc[sub_df["Indicator"] == "Electricity capacity (MW)", year][0]
        if isinstance(inst_cap, str):
            inst_cap = int(inst_cap.replace(" ", ""))
            IRENA.loc[(IRENA.index.isin([(c, t)])) & (IRENA["Indicator"] == "Electricity capacity (MW)"), year] = inst_cap
        gen_prod = sub_df.loc[sub_df["Indicator"] == "Electricity generation (GWh)", year][0]
        if isinstance(gen_prod, str):
            gen_prod = 1000 * int(gen_prod.replace(" ", ""))
            IRENA.loc[(IRENA.index.isin([(c, t)])) & (IRENA["Indicator"] == "Electricity generation (GWh)"), year] = gen_prod
        if inst_cap == 0:
            FLH = 0
        else:
            FLH = gen_prod / inst_cap
        IRENA = IRENA.append(pd.DataFrame([["FLH (h)", FLH]], index=[(c, t)], columns=["Indicator", year])).sort_index()

    # Filter countries
    IRENA = IRENA.reset_index()
    IRENA = IRENA.set_index(["Country/area"]).sort_index()
    IRENA = IRENA.loc[IRENA.index.isin(filter_countries)]
    # Reshape
    IRENA = IRENA.reset_index()
    IRENA = IRENA.set_index(["Country/area", "Technology"])
    IRENA = IRENA.pivot(columns="Indicator")[year].rename(
        columns={"Electricity capacity (MW)": "inst-cap (MW)", "Electricity generation (GWh)": "prod (MWh)"}
    )
    IRENA = IRENA.astype(float)
    IRENA.to_csv(paths["IRENA_summary"], sep=";", decimal=",", index=True)
    create_json(paths["IRENA_summary"], param, ["author", "comment", tech, "region_name", "year"], paths, ["regions_land", "IRENA", "IRENA_dict"])
    print("files saved: " + paths["IRENA_summary"])


def clean_FLH_regression(paths, param):
    """
    This function creates a CSV file containing the model FLH used for regression. If the region is present in the
    IRENA database, then the FLH are extracted directly from there. In case it is not present, a place holder for the
    regions is written in the csv file and it is the user's responsibility to fill in an appropriate value.
    The function will warn the user, and print all regions that are left blank.

    :param param: Dictionary of dictionaries containing the list of regions.
    :type param: dict
    :param paths: Dictionary of dictionaries containing the paths to *IRENA_summary*, *IRENA_dict*.
    :type paths: dict

    :return missing: List of string of the missing regions. The CSV file for the the FLH needed for the regression is saved directly in
	the given path, along with the corresponding metadata in a JSON file.
    :rtype: list of str
	:raise Missing Regions: No FLH values exist for certain regions.
    """
    # Read IRENA summary
    if not os.path.isfile(paths["IRENA_summary"]):
        clean_IRENA_summary(paths, param)
    IRENA_summary = pd.read_csv(paths["IRENA_summary"], sep=";", decimal=",", index_col=[0, 1])

    # Load IRENA dictionary
    IRENA_dict = pd.read_csv(paths["IRENA_dict"], sep=";")
    IRENA_dict.dropna(inplace=True)
    IRENA_dict.set_index(["NAME_SHORT"], inplace=True)
    IRENA_dict = IRENA_dict["Countries shapefile"].to_dict()

    # Setup FLH_regression dataframe
    list_regions = param["regions_sub"]["NAME_SHORT"].values.tolist()
    FLH_regression = pd.DataFrame(columns=["WindOn", "WindOff", "PV", "CSP"], index=list_regions, dtype=float)

    # Fill in FLH_regression dataframe
    missing = []
    for country in list_regions:
        # Country/region found in IRENA_dict and IRENA_summary
        if country in IRENA_dict.keys():
            FLH_regression.loc[country] = [
                IRENA_summary.loc[(IRENA_dict[country], "Onshore wind energy"), "FLH (h)"],
                IRENA_summary.loc[(IRENA_dict[country], "Offshore wind energy"), "FLH (h)"],
                IRENA_summary.loc[(IRENA_dict[country], "Solar photovoltaic"), "FLH (h)"],
                IRENA_summary.loc[(IRENA_dict[country], "Concentrated solar power"), "FLH (h)"],
            ]
        # Missing country/region, require user input
        else:
            missing.append(country)

    # Save FLH_regression
    FLH_regression.to_csv(paths["FLH_regression"], sep=";", decimal=",", index=True)
    create_json(
        paths["FLH_regression"],
        param,
        ["author", "comment", tech, "region_name", "subregions_name", "year", "Crd_all"],
        paths,
        ["IRENA_dict", "IRENA_summary"],
    )
    print("files saved: " + paths["FLH_regression"])

    # Return Missing countries/regions
    warn(
        "The following countries/regions are not present in the IRENA Database: "
        + ",".join(missing)
        + ".\nTheir corresponding FLH have been left blank.",
        UserWarning,
    )
    return missing


<<<<<<< HEAD
def clean_TS_regression(param, paths, tech):
=======
def clean_TS_regression(paths, param, tech):
>>>>>>> 15dd3fd8
    """
    This function creates a CSV file containing the model time series used for regression. If the region is present in
    the EMHIRES text files then the TS is extracted directly from it. If the region is not present in the EMHIRES text
    files, the highest FLH generated TS is used instead and is scaled to match IRENA FLH.

    :param param: Dictionary containing the *FLH_regression* dataframe, list of subregions contained in shapefile, and year.
    :type param: dict
    :param paths: Dictionary containing paths to EMHIRES text files.
    :type paths: dict

    :return: The time series used for the regression are saved directly in the given path, along with the corresponding metadata in a JSON file. 
	:rtype: None
    """

    # load IRENA FLH data
    irena = pd.read_csv(paths["FLH_regression"], sep=";", decimal=",", index_col=0)
<<<<<<< HEAD
    technologies = param["technology"]
=======
>>>>>>> 15dd3fd8
    # Find intersection between desired regions and irena regions
    list_regions = param["regions_sub"]["NAME_SHORT"].values.tolist()
    list_regions = sorted(list(set(list_regions).intersection(set(irena.index))))

    # Create TS_regression dataframe
    TS_regression = pd.DataFrame(index=range(1, 8761), columns=list_regions)

    # Load EMHIRES data for desired year
    if tech in ["PV", "CSP"]:
        date_index = pd.date_range(start="1/1/1986", end="1/1/2016", freq="H", closed="left")
        EMHIRES = pd.read_csv(paths[tech]["EMHIRES"], " ")
        EMHIRES = EMHIRES.set_index(date_index)
        EMHIRES = EMHIRES.loc["1/1/" + str(param["year"]) : "1/1/" + str(param["year"] + 1)]
    else:
        EMHIRES = pd.read_csv(paths[tech]["EMHIRES"], "\t")
        EMHIRES = EMHIRES[EMHIRES["Year"] == param["year"]].reset_index()
        EMHIRES = EMHIRES.drop(["index", "Time step", "Date", "Year", "Month", "Day", "Hour"], axis=1)

    # Find intersection between EMHIRES and list_regions
    intersect_regions = sorted(list((set(list_regions).intersection(set(EMHIRES.columns)))))

    # Load setting combinations
    settings = combinations_for_regression(paths, param, tech)
    if not settings[0]:
        settings = settings[1]
    else:
        settings = settings[0]

    for region in list_regions:
        IRENA_FLH = irena.loc[region, tech]
        # Region is present in both EMHIRES and IRENA
        if region in intersect_regions:
            # Scale EMHIRES TS to IRENA
            TS_regression[region] = (EMHIRES[region] * (IRENA_FLH / sum(EMHIRES[region]))).values
        # Region is not present in EMHIRES, use scaled generated TS instead
        else:
            # Load generated TS and scale it with IRENA FLH
            GenTS = read_generated_TS(paths, param, tech, settings, region)
            # Find highest FLH valued TS
            settings_sorted = np.array(
                pd.DataFrame((np.nansum(GenTS[key]) for key in GenTS.keys()), index=settings, columns=["FLH_all_quant"])
                .sort_values(by="FLH_all_quant", ascending=0)
                .index
            )
            GenTS["TS_Max"] = GenTS[str(settings_sorted[0])]["q" + str(np.max(param["quantiles"]))]
            # Scale max TS to IRENA
            TS_regression[region] = (GenTS["TS_Max"] * (IRENA_FLH / GenTS["TS_Max"].sum())).values

<<<<<<< HEAD
    # Save TS_regression as .csv
=======
    # Save TS_regression as CSV
>>>>>>> 15dd3fd8
    TS_regression.to_csv(paths[tech]["TS_regression"], sep=";", decimal=",", index=True)
    create_json(
        paths[tech]["TS_regression"], param, ["author", "comment", tech, "region_name", "subregions_name", "year"], paths, ["FLH_regression", tech]
    )
    print("files saved: " + paths[tech]["TS_regression"])


def calc_gwa_correction(param, paths):
    """
    Missing description

    :param param:
    :param paths:

    :return:
    """
    m_high = param["m_high"]
    n_high = param["n_high"]
    res_desired = param["res_desired"]
    nCountries = param["nRegions_land"]
    countries_shp = param["regions_land"]
    Crd_countries = param["Crd_regions"][0:nCountries, :]
    GeoRef = param["GeoRef"]

    # Obtain wind speed at 50m
    W50M = hdf5storage.read("W50M", paths["W50M"])
    W50M = np.mean(W50M, 2)
    W50M = resizem(W50M, m_high, n_high)

    # Obtain topography
    with rasterio.open(paths["TOPO"]) as src:
        w = src.read(1)
    TOPO = np.flipud(w)

    # Clean IRENA data and filter them for desired scope
    if not os.path.isfile(paths["IRENA_summary"]):
        clean_IRENA_summary(param, paths)

    # Get the installed capacities
    inst_cap = pd.read_csv(paths["IRENA_summary"], sep=";", decimal=",", index_col=0, usecols=[0, 1, 2])
    inst_cap = inst_cap.loc[inst_cap["Technology"] == "Onshore wind energy"]

    w_size = np.zeros((nCountries, 1))
    w_cap = np.zeros((nCountries, 1))
    # Try different combinations of (a, b)
    combi_list = list(product(np.arange(0.00046, 0.00066, 0.00002), np.arange(-0.3, 0, 0.025)))
    errors = np.zeros((len(combi_list), nCountries))
    status = 0
    for reg in range(0, nCountries):
        # Show status bar
        status = status + 1
        sys.stdout.write("\rFinding wind correction factors " + "[%-50s] %d%%" % ("=" * ((status * 50) // nCountries), (status * 100) // nCountries))
        sys.stdout.flush()

        A_region = calc_region(countries_shp.iloc[reg], Crd_countries[reg, :], res_desired, GeoRef)
        reg_name = countries_shp.iloc[reg]["GID_0"]
        Ind_reg = np.nonzero(A_region)
        w_size[reg] = len(Ind_reg[0])
        try:
            w_cap[reg] = inst_cap.loc[reg_name, "inst-cap (MW)"]
        except KeyError:
            w_cap[reg] = 0

        # Load MERRA data, increase its resolution, and fit it to the extent
        w50m_reg = W50M[Ind_reg]
        topo_reg = TOPO[Ind_reg]

        # Get the sampled frequencies from the GWA
        w50m_gwa = pd.read_csv(paths["GWA"][:-14] + reg_name + paths["GWA"][-14:], usecols=["gwa_ws"]).to_numpy()[:, 0]

        i = 0
        for combi in combi_list:
            ai, bi = combi
            w50m_corrected = w50m_reg * np.minimum(np.exp(ai * topo_reg + bi), 3.5)
            w50m_sorted = np.sort(w50m_corrected)
            w50m_sampled = np.flipud(w50m_sorted[:: (len(w50m_sorted) // len(w50m_gwa) + 1)])
            if len(w50m_sampled) != len(w50m_gwa):
                len_diff = len(w50m_gwa) - len(w50m_sampled)
                w50m_sampled = np.append(w50m_sampled, w50m_sorted[:len_diff])
            try:
                w50m_diff = w50m_sampled - w50m_gwa
                errors[i, reg] = np.sqrt((w50m_diff ** 2).sum())
            except ValueError:
                errors[i, reg] = 0
            i = i + 1

    w_size = np.tile(w_size / w_size.sum(), (1, len(combi_list))).transpose()
    w_cap = np.tile(w_cap / w_cap.sum(), (1, len(combi_list))).transpose()

    ae, be = combi_list[np.argmin(np.sum(errors / nCountries, 1))]
    correction_none = np.zeros(TOPO.shape)
    correction_none = np.minimum(np.exp(ae * TOPO + be), 3.5)

    a_size, b_size = combi_list[np.argmin(np.sum(errors * w_size, 1))]
    correction_size = np.zeros(TOPO.shape)
    correction_size = np.minimum(np.exp(a_size * TOPO + b_size), 3.5)

    a_cap, b_cap = combi_list[np.argmin(np.sum(errors * w_cap, 1))]
    correction_capacity = np.zeros(TOPO.shape)
    correction_capacity = np.minimum(np.exp(a_cap * TOPO + b_cap), 3.5)

    hdf5storage.writes(
        {"correction_none": correction_none, "correction_size": correction_size, "correction_capacity": correction_capacity},
        paths["CORR_GWA"],
        store_python_metadata=True,
        matlab_compatible=True,
    )
    return


def calc_gcr(Crd_all, m_high, n_high, res_desired, GCR):
    """
    This function creates a GCR weighting matrix for the desired geographic extent.
    The sizing of the PV system is conducted on a user-defined day for a shade-free exposure
    to the sun during a given number of hours.

    :param Crd_all: desired geographic extent of the whole region (north, east, south, west)
    :type Crd_all: list
    :param m_high: number of rows
    :type m_high: int
    :param n_high: number of columns
    :type n_high: int
    :param res_desired: map's high resolution
    :type res_desired: list
    :param GCR: includes the user-defined day and the duration of the shade-free period

    :return: GCR raster
    :rtype: numpy array
    """
    # Vector of latitudes between (south) and (north), with resolution (res_should) degrees
    lat = np.arange((Crd_all[2] + res_desired[0] / 2), Crd_all[0], res_desired[0])[np.newaxis]
    lon = np.arange((Crd_all[3] + res_desired[1] / 2), Crd_all[1], res_desired[1])[np.newaxis]

    # Repeating for all longitudes/latitudes
    lat = repmat(lat.transpose(), 1, n_high)
    lon = repmat(lon, m_high, 1)

    # Solar time where shade-free exposure starts
    omegast = 12 - GCR["shadefree_period"] / 2

    # Calculation
    omega = 15 * (omegast - 12)  # Hour angle
    phi = abs(lat)  # Latitude angle

    beta = np.maximum(phi, 15)  # Tilt angle = latitude, but at least 15 degrees
    # Optimal tilt angle (loosely based on Breyer 2010)
    beta = np.minimum(np.abs(phi), 55)  # The tilt angle is preferably equal to the latitude
    range_lat = np.logical_and(np.abs(phi) >= 35, np.abs(phi) < 65)
    beta[range_lat] = (beta[range_lat] - 35) / 65 * 55 + 35  # Tilt angle does not increase very quickly
    range_lat = np.logical_and(lat >= 35, lat < 65)
    range_lon = np.logical_and(lon >= -20, lon < 30)
    beta[np.logical_and(range_lat, range_lon)] = (beta[np.logical_and(range_lat, range_lon)] - 35) / 65 * 45 + 35  # Europe
    range_lat = np.logical_and(lat >= 20, lat < 65)
    range_lon = np.logical_and(lon >= 75, lon < 140)
    beta[np.logical_and(range_lat, range_lon)] = (beta[np.logical_and(range_lat, range_lon)] - 20) / 65 * 60 + 20  # Asia/China

    if Crd_all[2] > 0:
        day = GCR["day_north"]
        # Declination angle
        delta = repmat(arcsind(0.3978) * sin(day * 2 * np.pi / 365.25 - 1.400 + 0.0355 * sin(day * 2 * np.pi / 365.25 - 0.0489)), m_high, 1)

    if Crd_all[0] < 0:
        day = GCR["day_south"]
        # Declination angle
        delta = repmat(arcsind(0.3978) * sin(day * 2 * np.pi / 365.25 - 1.400 + 0.0355 * sin(day * 2 * np.pi / 365.25 - 0.0489)), m_high, 1)

    if (Crd_all[2] * Crd_all[0]) < 0:
        lat_pos = int(np.sum(lat >= 0, axis=0)[0])
        day = GCR["day_north"]
        # Declination angle
        delta_pos = repmat(arcsind(0.3978) * sin(day * 2 * np.pi / 365.25 - 1.400 + 0.0355 * sin(day * 2 * np.pi / 365.25 - 0.0489)), lat_pos, 1)

        lat_neg = int(np.sum(lat < 0, axis=0)[0])
        day = GCR["day_south"]
        # Declination angle
        delta_neg = repmat(arcsind(0.3978) * sin(day * 2 * np.pi / 365.25 - 1.400 + 0.0355 * sin(day * 2 * np.pi / 365.25 - 0.0489)), lat_neg, 1)
        delta = np.append(delta_neg, delta_pos, axis=0)

    # Elevation angle
    alpha = arcsind(sind(delta) * sind(phi) + cosd(delta) * cosd(phi) * cosd(omega))

    # Azimuth angle
    azi = arccosd((sind(delta) * cosd(phi) - cosd(delta) * sind(phi) * cosd(omega)) / cosd(alpha))

    # The GCR
    A_GCR = 1 / (cosd(beta) + np.abs(cosd(azi)) * sind(beta) / tand(alpha))

    # Fix too large and too small values of GCR
    A_GCR[A_GCR < 0.2] = 0.2
    A_GCR[A_GCR > 0.9] = 0.9

    return A_GCR


def sampled_sorting(Raster, sampling):
    """
    This function returns a list with a defined length of sorted values sampled from a numpy array.

    :param Raster: Input raster to be sorted
    :type Raster: numpy array
    :param sampling: Number of values to be sampled from the raster, defines length of outputted list
    :type sampling: int

    :return: List of sorted values sampled from Raster.
    :rtype: List
    """
    # Flatten the raster and sort raster from highest to lowest
    Sorted_FLH = np.sort(Raster.flatten(order="F"))
    Sorted_FLH = np.flipud(Sorted_FLH)

    # Loop over list with sampling increment

    s = Sorted_FLH[0]  # Highest value
    for n in np.arange(sampling, len(Sorted_FLH), sampling):
        s = np.append(s, Sorted_FLH[n])
    s = np.append(s, Sorted_FLH[-1])  # Lowest value

    return s


def read_generated_TS(paths, param, tech, settings, subregion):
    """
    This function returns a dictionary containing the available Time series generated by the script based on
    the desired technology and settings.

    :param paths: Dictionary including output folder for regional_analysis
    :type paths: dict
    :param param: Dictionary including list of subregions and year
    :type param: dict
    :param tech: Technology
    :type tech: str
    :param settings: list of lists containing setting combinations
    :type settigns: list of list
    :param subregion: name of the subregion
    :type subregion: str

    :return GenTS: Dictionary of timeseries indexed by setting and quantile
    :rtype: dict
    """
    subregions = param["subregions_name"]
    year = str(param["year"])

    bef_setting = paths["regional_analysis"] + subregions + "_" + tech + "_"
    aft_setting = "_TS_" + year + ".csv"

    # Setup the data dictionary for generated TS for each quantile
    GenTS = {}

    for setting in settings:
        TS_Temp = pd.read_csv(bef_setting + str(setting) + aft_setting, sep=";", decimal=",", dtype=str)

        filter_reg = [col for col in TS_Temp if col.startswith(subregion)]
        # Remove undesired regions
        TS_Temp = TS_Temp[filter_reg]

        # Exit function if subregion is not present in TS files
        if TS_Temp.empty:
            return None

        TS_Temp.columns = TS_Temp.iloc[0]
        TS_Temp = TS_Temp.drop(0)
        # Replace ',' with '.' for float conversion
        for q in range(0, len(TS_Temp.columns)):
            TS_Temp.iloc[:, q] = TS_Temp.iloc[:, q].apply(lambda x: x.replace(",", ".")).astype(float)
            TS_Temp.columns.name = ""
            TS_Temp.reset_index(inplace=True, drop=True)
        GenTS[str(setting)] = TS_Temp

    return GenTS


def regmodel_load_data(paths, param, tech, settings, subregion):
    """
    This function returns a dictionary used to initialize a pyomo abstract model for the regression analysis
    of each region.

    :param paths: dictionary of dictionaries containing the paths to the Timeseries csv files
    :param param: dictionry of dictionaries contating IRENA's region list, FLHs and EMHIRES model timeseries.
    :param tech: name of the technology under study
    :type tech: str
    :param settings: list of all the settings (hub heights/orientations) to be used in the regression
    :type settings: list
    :param subregion: code name of region
    :type subregion: str

    :return: Dictionary containing regression parameters
    :rtype: dict
    """
    subregions = param["subregions_name"]
    year = str(param["year"])
    FLH = param["FLH_regression"]
    time = range(1, 8761)

    # Setup dataframe for IRENA
    model_FLH = FLH.loc[subregion, tech]
    if np.isnan(model_FLH):
        return None

    # Read data from output folder
    GenTS = read_generated_TS(paths, param, tech, settings, subregion)
    if GenTS is None:
        return None

    # reorder hubheights to go from max TS to min TS:
    settings_sorted = np.array(
        pd.DataFrame((np.nansum(GenTS[key]) for key in GenTS.keys()), index=settings, columns=["FLH_all_quant"])
        .sort_values(by="FLH_all_quant", ascending=0)
        .index
    )
    GenTS["TS_Max"] = np.nansum(GenTS[str(settings_sorted[0])]["q" + str(np.max(param["quantiles"]))])
    GenTS["TS_Min"] = np.nansum(GenTS[str(settings_sorted[-1])]["q" + str(np.min(param["quantiles"]))])

    # Check if solution exists
    solution_check = (GenTS["TS_Max"] > model_FLH, GenTS["TS_Min"] < model_FLH)

    # Prepare Timeseries dictionary indexing by height and quantile

    if solution_check == (False, True):
        Timeseries = GenTS[str(settings_sorted[0])]["q" + str(np.max(param["quantiles"]))]

    elif solution_check == (True, False):
        Timeseries = GenTS[str(settings_sorted[-1])]["q" + str(np.min(param["quantiles"]))]

    elif solution_check == (True, True):
        Timeseries = {}

        for s in settings_sorted:
            for q in param["quantiles"]:
                for t in time:
                    Timeseries[(s, q, t)] = np.array(GenTS[str(s)]["q" + str(q)])[t - 1]

    # Setup dataframe for TS Models
    TS_reg = param["TS_regression"]
    ts = np.array(TS_reg[subregion].values)

    TS = {}
    for t in time:
        TS[(t,)] = ts[t - 1]
    # Create data_input dictionary
    data = {
        None: {
            "s": {None: settings_sorted},
            "q": {None: param["quantiles"]},
            "FLH": {None: model_FLH},
            "shape": TS,
            "t": {None: np.array(time)},
            "TS": Timeseries,
            "IRENA_best_worst": solution_check,
            "GenTS": GenTS,
        }
    }
    return data


def combinations_for_regression(paths, param, tech):
    """
    This function reads the list of generated time-series for different hub-heights and orientations, compares it to the
    user defined combinations and returns a list of lists containing all the available combinations. The function will
    returns a warning if the user input and the available time-series are not congruent.

    :param paths: Dictionary of dictionaries containing the paths to the regional analysis output folder.
    :type paths: dict
    :param param: Dictionary of dictionaries containing a list of sub-regions' name, user defined combinations.
    :type param: dict
    :param tech: Technology under study.
    :type tech: str

    :return: List of combinations
    :rtype: list of lists
    :raise missing data: If no time series are available for this technology
    :raise missing combination: If a hub-height or orientation is missing based on user defined combinations
    """
    subregions = param["subregions_name"]
    year = str(param["year"])

    # Reads the files present in input folder
    inputfiles = glob(paths["regional_analysis"] + subregions + "_" + tech + "*_TS_" + year + ".csv")

    # Case 1: no files existing
    if len(inputfiles) == 0:
        warn("Generate time series first, before doing the regression!", UserWarning)
        return

    # Get existing settings
    settings_existing = []
    for filename in inputfiles:
        bef_setting = paths["regional_analysis"] + subregions + "_" + tech + "_"
        aft_setting = "_TS_" + year + ".csv"
        settings_existing = settings_existing + [int(filename.replace(bef_setting, "").replace(aft_setting, ""))]
    settings_existing = set(settings_existing)
    print("\nFor technology " + tech + ", time series for the following settings have been detected: ", settings_existing)

    # Get required settings
    combinations = param["regression"][tech].values()
    combinations_sorted = []
    for combi in combinations:
        combinations_sorted = combinations_sorted + [sorted(combi)]
    combinations = combinations_sorted
    settings_required = set([item for sublist in combinations for item in sublist])

    # Case 2: some files are missing
    if not settings_required.issubset(settings_existing):
        print("\nFor technology " + tech + ", time series for the following settings are required: ", settings_required)
        warn("Not all time series are available! Generate the missing time series first, then do the regression.", UserWarning)
        return
    # Case 3: all the required files exist (and nothing more)
    if settings_existing.issubset(settings_required):
        if [] in combinations:
            full_combi = sorted(list(settings_existing))
            if not (full_combi in combinations):
                combinations = combinations + [full_combi]
            combinations.remove([])
    # Case 4: more files exist than those required
    else:
        if [] in combinations:
            full_combi = sorted(list(settings_existing))
            if not (full_combi in combinations):
                combinations = combinations + [full_combi]
            combinations.remove([])
    return combinations


def combinations_for_stratified_timeseries(paths, param, tech):
    """
    This function reads the list of generated regression coefficients for different hub-heights and orientations,
    compares it to the user defined modes and combos and returns a list of lists containing all the available
    combinations. The function will returns a warning if the user input and the available time series are not congruent.

    :param paths: Dictionary of dictionaries containing the paths to the regression output folder.
    :type paths: dict
    :param param: Dictionary of dictionaries containing the year, the user defined combos, and list of sub-regions' name.
    :type param: dict
    :param tech: Technology under study.
    :type tech: str

    :return: List of combinations
    :rtype: list of lists
    :raise No coefficients: If regression coefficients are not available.
    :raise Missing coefficients: If regression coefficients are missing based on user defined combos and mode.
    """
    subregions = param["subregions_name"]
    year = str(param["year"])

    # Reads the files present in input folder
    inputfiles = glob(paths["regression_out"] + subregions + "_" + tech + "_reg_coefficients*" + year + ".csv")

    # Case 1: no files existing
    if len(inputfiles) == 0:
        warn("Run the regression first, before creating stratified time series!", UserWarning)
        return

    # Get existing settings
    settings_existing = []
    for filename in inputfiles:
        bef_setting = paths["regression_out"] + subregions + "_" + tech + "_reg_coefficients_"
        aft_setting = "_" + year + ".csv"
        list_settings = filename.replace(bef_setting, "").replace(aft_setting, "").split("_")
        settings_existing = settings_existing + [sorted([int(x) for x in list_settings])]
    settings_sorted = sorted(settings_existing)
    print("\nFor technology " + tech + ", regression coefficients for the following combinations have been detected: ", settings_existing)

    # Get required settings
    combinations = param["combo"][tech].values()
    combinations_sorted = []
    for combi in combinations:
        if combi == []:
            combi = list(set([item for sublist in combinations for item in sublist]))
        combinations_sorted = combinations_sorted + [sorted(combi)]
    combinations = sorted(combinations_sorted)

    # Case 2: some files are missing
    if combinations != settings_sorted:
        print("\nFor technology " + tech + ", regression coefficients for the following combinations are required: ", combinations)
        warn(
            "Not all regression coefficients are available! Generate the missing regression coefficients first, then create stratified time series.",
            UserWarning,
        )
        return
    return settings_existing, inputfiles


def get_merra_raster_Data(paths, param, tech):
    """
    Returns tuple of two dictionaries containing weather and correction rasters for specified technology.

    :param paths: dictionary of dictionaries containing the paths to the input weather and raster data.
    :type paths: dict
    :param param: dictionary of dictionaries containing landuse, Ross coefficients, Albedo, and hellman coefficient.
    :type param: dict
    :param tech: Technology under study
    :type tech: str

    :return: tuple of dictionaries for the weather and correction data
    :rtype: tuple (dict, dict)
    """
    landuse = param["landuse"]
    merraData = {}
    rasterData = {}
    # Wind Speed Data
    merraData["W50M"] = hdf5storage.read("W50M", paths["W50M"])
    if tech in ["PV", "CSP"]:

        # Other weather Data
        # Clearness index - stored variable CLEARNESS
        merraData["CLEARNESS"] = hdf5storage.read("CLEARNESS", paths["CLEARNESS"])
        # Temperature 2m above the ground - stored variable T2M
        merraData["T2M"] = hdf5storage.read("T2M", paths["T2M"])

        # Calculate A matrices correction
        # A_lu
        with rasterio.open(paths["LU"]) as src:
            w = src.read(1)
        rasterData["A_lu"] = np.flipud(w)
        # A_Ross (Temperature coefficients for heating losses)
        rasterData["A_Ross"] = changem(rasterData["A_lu"], param["landuse"]["Ross_coeff"], param["landuse"]["type"]).astype("float16")
        # A_albedo (Reflectivity coefficients)
        rasterData["A_albedo"] = changem(rasterData["A_lu"], param["landuse"]["albedo"], param["landuse"]["type"]).astype("float16")
        # A_WS_Coef wind Speed at 2m above the ground
        A_hellmann = changem(rasterData["A_lu"], landuse["hellmann"], landuse["type"])
        rasterData["A_WindSpeed_Corr"] = ((2 / 50) ** A_hellmann).astype("float16")
        del A_hellmann

    elif tech in ["WindOn", "WindOff"]:
        reg_ind = param["Ind_nz"]
        # A_cf
        if tech == "WindOn":
            paths_corr = paths["CORR_ON"]
        else:
            paths_corr = paths["CORR_OFF"]
        with rasterio.open(paths_corr) as src:
            w = src.read(1)
        rasterData["A_cf"] = np.flipud(w).astype("float16")
        rasterData["A_cf"] = rasterData["A_cf"][reg_ind]
        del w
    return merraData, rasterData<|MERGE_RESOLUTION|>--- conflicted
+++ resolved
@@ -359,11 +359,7 @@
     return missing
 
 
-<<<<<<< HEAD
-def clean_TS_regression(param, paths, tech):
-=======
 def clean_TS_regression(paths, param, tech):
->>>>>>> 15dd3fd8
     """
     This function creates a CSV file containing the model time series used for regression. If the region is present in
     the EMHIRES text files then the TS is extracted directly from it. If the region is not present in the EMHIRES text
@@ -380,10 +376,7 @@
 
     # load IRENA FLH data
     irena = pd.read_csv(paths["FLH_regression"], sep=";", decimal=",", index_col=0)
-<<<<<<< HEAD
-    technologies = param["technology"]
-=======
->>>>>>> 15dd3fd8
+
     # Find intersection between desired regions and irena regions
     list_regions = param["regions_sub"]["NAME_SHORT"].values.tolist()
     list_regions = sorted(list(set(list_regions).intersection(set(irena.index))))
@@ -432,11 +425,7 @@
             # Scale max TS to IRENA
             TS_regression[region] = (GenTS["TS_Max"] * (IRENA_FLH / GenTS["TS_Max"].sum())).values
 
-<<<<<<< HEAD
-    # Save TS_regression as .csv
-=======
     # Save TS_regression as CSV
->>>>>>> 15dd3fd8
     TS_regression.to_csv(paths[tech]["TS_regression"], sep=";", decimal=",", index=True)
     create_json(
         paths[tech]["TS_regression"], param, ["author", "comment", tech, "region_name", "subregions_name", "year"], paths, ["FLH_regression", tech]
