--- conflicted
+++ resolved
@@ -34,11 +34,9 @@
 extensions = ['sphinx.ext.autodoc',
               "sphinx_rtd_theme",
               ]
-<<<<<<< HEAD
 
 master_doc = 'index'
-=======
->>>>>>> f4c0d95b
+
 
 # Add any paths that contain templates here, relative to this directory.
 templates_path = ['ntemplates']
@@ -80,8 +78,4 @@
                         "inspect", "sys", "math", "rasterio", "pandas", "scipy", "geopandas",
                         "shapely", "fiona", "hdf5storage", "multiprocessing", "itertools",
                         "h5netcdf", "cProfile", "pstats", "shutil", "pyomo", "pdb", "logging",
-<<<<<<< HEAD
-                        "networkx"]
-=======
-                        "networkx"]
->>>>>>> f4c0d95b
+                        "networkx"]