--- conflicted
+++ resolved
@@ -326,9 +326,5 @@
     )
     IRENA = IRENA.astype(float)
     IRENA.to_csv(paths["IRENA_summary"], sep=";", decimal=",", index=True)
-<<<<<<< HEAD
-    create_json(paths["IRENA_summary"], param, ["author", "comment", "region_name", "year"], paths, ["IRENA", "IRENA_dict"])
-=======
     create_json(paths["IRENA_summary"], param, ["author", "comment", "region_name", "year"], paths, ["Countries", "IRENA", "IRENA_dict"])
->>>>>>> a6ee121f
     print("files saved: " + paths["IRENA_summary"])