import os
from pathlib import Path
from warnings import warn

import numpy as np


def configuration():
    """
    This function is the main configuration function that calls all the other modules in the code.

    :return (paths, param): The dictionary paths containing all the paths to inputs and outputs, and the dictionary param containing all the user preferences.
    :rtype: tuple(dict, dict)
    """
    paths, param = general_settings()
    paths, param = scope_paths_and_parameters(paths, param)

    param = computation_parameters(param)
    param = weather_data_parameters(param)
    param = file_saving_options(param)
    param = time_series_parameters(param)
    param = landuse_parameters(param)
    param = protected_areas_parameters(param)
    param = pv_parameters(param)
    param = csp_parameters(param)
    param = onshore_wind_parameters(param)
    param = offshore_wind_paramters(param)

    paths = weather_input_folder(paths, param)
    paths, param = global_maps_input_paths(paths, param)
    paths = output_folders(paths, param)
    paths = weather_output_paths(paths, param)
    paths = local_maps_paths(paths, param)
    paths = irena_paths(paths, param)

    for tech in param["technology"]:
        paths[tech] = {}
        paths = regression_paths(paths, param, tech)
        paths = emhires_input_paths(paths, param, tech)
        paths = potential_output_paths(paths, param, tech)
        paths = regional_analysis_output_paths(paths, param, tech)
        paths = discrete_output_paths(paths, param, tech)
    return paths, param


def general_settings():
    """
    This function creates and initializes the dictionaries param and paths. It also creates global variables for the root folder ``root``,
    and the system-dependent file separator ``fs``.

    :return (paths, param): The empty dictionary paths, and the dictionary param including some general information.
    :rtype: tuple(dict, dict)
    """
    # These variables will be initialized here, then read in other modules without modifying them.
    global fs
    global root

    param = {}
    param["author"] = "User"  # the name of the person running the script
    param["comment"] = "Tutorial"

    paths = {}
    fs = os.path.sep
    current_folder = os.path.dirname(os.path.abspath(__file__))
    root = str(Path(current_folder).parent.parent)
    # For use at TUM ENS
    if root[-1] != fs:
        root = root + fs + "Database" + fs
    else:
        root = root + "Database" + fs

    return paths, param


###########################
#### User preferences #####
###########################


def scope_paths_and_parameters(paths, param):
    """
    This function defines the path of the geographic scope of the output *spatial_scope* and of the subregions of interest *subregions*.
    Both paths should point to shapefiles of polygons or multipolygons.
    It also associates two name tags for them, respectively *region_name* and *subregions_name*, which define the names of output folders.
    
    * For *spatial_scope*, only the bounding box around all the features matters.
      Example: In case of Europe, whether a shapefile of Europe as one multipolygon, or as a set of multiple features (countries, states, etc.) is used, does not make a difference.
      Potential maps (theoretical and technical) will be later generated for the whole scope of the bounding box.
    
    * For *subregions*, the shapes of the individual features matter, but not their scope.
      For each individual feature that lies within the scope, you can later generate a summary report and time series.
      The shapefile of *subregions* does not have to have the same bounding box as *spatial_scope*.
      In case it is larger, features that lie completely outside the scope will be ignored, whereas those that lie partly inside it will be cropped using the bounding box
      of *spatial_scope*. In case it is smaller, all features are used with no modification.
    
    * *res_desired* is a numpy array with two numbers. The first number is the resolution in the vertical dimension (in degrees of latitude),
      the second is for the horizontal dimension (in degrees of longitude).
    
    * *year* defines the year of the input data. 
    
    * *technology* defines the list of technologies that you are interested in.
      Currently, four technologies are defined: onshore wind ``'WindOn'``, offshore wind ``'WindOff'``, photovoltaics ``'PV'``, concentrated solar power ``'CSP'``.

    :param paths: Dictionary including the paths.
    :type paths: dict
    :param param: Dictionary including the user preferences.
    :type param: dict

    :return (paths, param): The updated dictionaries paths and param.
    :rtype: tuple(dict, dict)
    """
    # Paths to the shapefiles
    PathTemp = root + "02 Shapefiles for regions" + fs 

    paths["spatial_scope"] = PathTemp + "User-defined" + fs + "gadm36_AUT_0.shp"
    paths["subregions"] = PathTemp + "Clustering outputs" + fs + "Austria" + fs + "Wind_FLH - Solar_FLH" + fs + "05 final_output" + fs + "final_result.shp"

    # Name tags for the scope and the subregions
<<<<<<< HEAD
    param["region_name"] = "Austria"  # Name tag of the spatial scope
    param["subregions_name"] = "Austria"  # Name tag of the subregions
=======
    param["region_name"] = "Ghana"  # Name tag of the spatial scope
    param["subregions_name"] = "Ghana_country"  # Name tag of the subregions
    
    # Desired resolution
    param["res_desired"] = np.array([1 / 8, 1 / 8])
>>>>>>> 26ad0993

    # Year
    param["year"] = 2015

    # Technologies
    param["technology"] = ["WindOn", "PV"]  # ["PV", "CSP", "WindOn", "WindOff"]

    return paths, param


def computation_parameters(param):
    """
    This function defines parameters related to the processing:
    
    * *nproc* is an integer that limits the number of parallel processes (some modules in ``potential.py`` and ``time_series.py`` allow parallel processing).
    
    * *CPU_limit* is a boolean parameter that sets the level of priority for all processes in the multiprocessesing.
      Leave ``True`` if you plan on using the computer while FLH and TS are being computed, ``False`` for fastest computation time.

    :param param: Dictionary including the user preferences.
    :type param: dict

    :return param: The updated dictionary param.
    :rtype: dict
    """
    param["nproc"] = 36
    param["CPU_limit"] = True
    return param


def weather_data_parameters(param):
    """
    This function defines the coverage of the weather data *MERRA_coverage*, and how outliers should be corrected using *MERRA_correction*:
    
    * *MERRA_coverage*: If you have downloaded the MERRA-2 data for the world, enter the name tag ``'World'``. The code will later search for the data in the corresponding folder.
      It is possible to download the MERRA-2 just for the geographic scope of the analysis. In that case, enter another name tag (we recommend using the same one as the spatial scope).
    
    * *MERRA_correction*: MERRA-2 contains some outliers, especially in the wind data. *MERRA_correction* decides whether these outliers are dealt with.
    
    * *MERRA_correction_factor*: if *MERRA_correction* is ``'True'``, this sets the threshold of the relative distance between the yearly mean of the data point
      to the yearly mean of its neighbors.
      
    * *res_weather*: defines the resolution of weather data using a numpy array with two numbers. The first number is the resolution in the vertical dimension (in degrees of latitude),
    the second is for the horizontal dimension (in degrees of longitude).

    :param param: Dictionary including the user preferences.
    :type param: dict

    :return param: The updated dictionary param.
    :rtype: dict
    """
    param["MERRA_coverage"] = "World"
    param["MERRA_correction"] = True
    param["MERRA_correction_factor"] = {"W50M": 0.35, "CLEARNESS": 0.35, "T2M": 0.35}  # Wind Speed  # Clearness index  # Temperature at 2 m
    param["res_weather"] = np.array([1 / 2, 5 / 8])
    return param


def file_saving_options(param):
    """
    This function sets some options for saving files.
    
    * *savetiff* is a boolean that determines whether tif rasters for the potentials are saved (``True``), or whether only mat files are saved (``False``).
      The latter are saved in any case.
    
    * *report_sampling* is an integer that sets the sample size for the sorted FLH values per region (relevant for :mod:`potential.report_potentials`).
    
    :param param: Dictionary including the user preferences.
    :type param: dict

    :return param: The updated dictionary param.
    :rtype: dict
    """
    # Mask / Weight
    param["savetiff"] = True  # Save geotiff files of mask and weight rasters

    # Reporting
    param["report_sampling"] = 100
    return param


def time_series_parameters(param):
    """
    This function determines the time series that will be created.
    
    * *quantiles* is a list of floats between 100 and 0. Within each subregion, the FLH values will be sorted,
      and points with FLH values at a certain quantile will be later selected. The time series will be created for these points.
      The value 100 corresponds to the maximum, 50 to the median, and 0 to the minimum.
      
    * *regression* is a dictionary of options for :mod:`regression.regression_coefficients`:
      
      - *solver* is the name of the solver for the regression.
      - *WindOn* is a dictionary containing a list of hub heights that will be considered in the regression, with a name tag for the list.
      - *WindOff* is a dictionary containing a list of hub heights that will be considered in the regression, with a name tag for the list.
      - *PV* is a dictionary containing a list of orientations that will be considered in the regression, with a name tag for the list.
      - *CSP* is a dictionary containing a list of settings that will be considered in the regression, with a name tag for the list.
    
      If all the available settings should be used, you can leave an empty list.
      
    * *modes* is a dictionary that groups the quantiles and assigns names for each subgroup. You can define the groups as you wish.
      If you want to use all the quantiles in one group without splitting them in subgroups, you can write::
      
       param["modes"] = {"all": param["quantiles"]}
      
    * *combo* is a dictionary of options for :mod:`time_series.generate_stratified_timeseries`:
    
      - *WindOn* is a dictionary containing the different combinations of hub heights for which stratified time series should be generated, with a name tag for each list.
      - *WindOff* is a dictionary containing the different combinations of hub heights for which stratified time series should be generated, with a name tag for each list.
      - *PV* is a dictionary containing the different combinations of orientations for which stratified time series should be generated, with a name tag for each list.
      - *CSP* is a dictionary containing the different combinations of settings for which stratified time series should be generated, with a name tag for each list.
      
      If all the available settings should be used, you can leave an empty list.
    
    :param param: Dictionary including the user preferences.
    :type param: dict

    :return param: The updated dictionary param.
    :rtype: dict
    """
    # Quantiles for time series
    param["quantiles"] = [100, 90, 80, 70, 60, 50, 40, 30, 20, 10, 0]

    # User defined locations
    param["useloc"] = {"Point1": (0, -80), "Point2": (1, 1)}  # {"point name": (latitude, longitude),...}

    # Regression
    param["regression"] = {
        "solver": "gurobi",  # string
        "WindOn": {"all": []},  # dictionary of hub height combinations
        "WindOff": {"80m": []},  # dictionary of hub height combinations
        "PV": {"all": []},  # list of orientation combinations
        "CSP": {"all": []},
    }

    # Stratified time series
    param["modes"] = {"all": param["quantiles"]}
    param["combo"] = {
        # dictionary of hub height and orientation combinations
        "WindOn": {"2015": [80]},
        "WindOff": {"80m": [80], "100m": [100], "120m": [120]},
        "PV": {"Solar": [0]},
        "CSP": {"all": []},
    }

    return param


def landuse_parameters(param):
    """
    This function sets the land use parameters in the dictionary *landuse* inside param:
    
      * *type* is a numpy array of integers that associates a number to each land use type.
      * *type_urban* is the number associated to urban areas (useful for :mod:`input_maps.generate_buffered_population`).
      * *Ross_coeff* is a numpy array of Ross coefficients associated to each land use type (relevant for :mod:`physical_models.loss`).
      * *albedo* is a numpy array of albedo coefficients between 0 and 1 associated to each land use type (relevant for reflected irradiation, see :mod:`physical_models.calc_CF_solar`).
      * *hellmann* is a numpy array of Hellmann coefficients associated to each land use type (relevant for :mod:`correction_functions.generate_wind_correction`).
      * *height* is a numpy array of gradient heights in meter associated to each land use type (relevant for :mod:`correction_functions.generate_wind_correction`).
    
    :param param: Dictionary including the user preferences.
    :type param: dict

    :return param: The updated dictionary param.
    :rtype: dict

    Land use reclassification::

        # 0   -- Water
        # 1   -- Evergreen needle leaf forest
        # 2   -- Evergreen broad leaf forest
        # 3   -- Deciduous needle leaf forest
        # 4   -- deciduous broad leaf forest
        # 5   -- Mixed forests
        # 6   -- Closed shrublands
        # 7   -- Open shrublands
        # 8   -- Woody savannas
        # 9   -- Savannas
        # 10  -- Grasslands
        # 11  -- Permanent wetland
        # 12  -- Croplands
        # 13  -- Urban and built-up
        # 14  -- Croplands / natural vegetation mosaic
        # 15  -- Snow and ice
        # 16  -- Barren or sparsely vegetated
    """
    landuse = {
        "type": np.array([0, 1, 2, 3, 4, 5, 6, 7, 8, 9, 10, 11, 12, 13, 14, 15, 16]),
        "type_urban": 13,
        "Ross_coeff": np.array(
            [0.0208, 0.0208, 0.0208, 0.0208, 0.0208, 0.0208, 0.0208, 0.0208, 0.0208, 0.0208, 0.0208, 0.0208, 0.0208, 0.0208, 0.0208, 0.0208, 0.0208]
        ),
        "albedo": np.array([0.00, 0.20, 0.20, 0.20, 0.20, 0.20, 0.20, 0.20, 0.20, 0.20, 0.20, 0.00, 0.20, 0.20, 0.20, 0.00, 0.20]),
        "hellmann": np.array([0.10, 0.25, 0.25, 0.25, 0.25, 0.25, 0.20, 0.20, 0.25, 0.25, 0.15, 0.15, 0.20, 0.40, 0.20, 0.15, 0.15]),
        "height": np.array([213, 366, 366, 366, 366, 366, 320, 320, 366, 366, 274, 274, 320, 457, 320, 274, 274]),
    }
    param["landuse"] = landuse
    return param


def protected_areas_parameters(param):
    """
    This function sets the parameters for protected areas in the dictionary *protected_areas* inside param:
    
      * *type* is a numpy array of integers that associates a number to each protection type.
      * *IUCN_Category* is an array of strings with names associated to each protection type (for your information).
    
    :param param: Dictionary including the user preferences.
    :type param: dict

    :return param: The updated dictionary param.
    :rtype: dict
    """
    protected_areas = {
        "type": np.array([0, 1, 2, 3, 4, 5, 6, 7, 8, 9, 10]),
        "IUCN_Category": np.array(
            [
                "Not Protected",  # 0
                "Ia",  # 1
                "Ib",  # 2
                "II",  # 3
                "III",  # 4
                "IV",  # 5
                "V",  # 6
                "VI",  # 7
                "Not Applicable",  # 8
                "Not Assigned",  # 9
                "Not Reported",  # 10
            ]
        ),
    }

    param["protected_areas"] = protected_areas
    return param


def pv_parameters(param):
    """
    This function sets the parameters for photovoltaics in the dictionary *pv* inside param:
    
    * *resource* is a dictionary including the parameters related to the resource potential:
    
      * *clearness_correction* is a factor that will be multiplied with the clearness index matrix to correct it. If no correction is required, leave it equal to 1.
    
    * *technical* is a dictionary including the parameters related to the module:
    
      * *T_r* is the rated temperature in °C.
      * *loss_coeff* is the loss coefficient (relevant for :mod:`physical_models.loss`).
      * *tracking* is either 0 for no tracking, 1 for one-axis tracking, or 2 for two-axes tracking.
      * *orientation* is the azimuth orientation of the module in degrees relative to the equator.
      * The tilt angle from the horizontal is chosen optimally in the code, see :mod:`physical_models.angles`.
    
    * *mask* is a dictionary including the parameters related to the masking:
    
      * *slope* is the threshold slope in percent. Areas with a larger slope are excluded.
      * *lu_suitability* is a numpy array of values 0 (unsuitable) or 1 (suitable). It has the same size as the array of land use types.
      * *pa_suitability* is a numpy array of values 0 (unsuitable) or 1 (suitable). It has the same size as the array of protected area categories.
      
    * *weight* is a dictionary including the parameters related to the weighting:
    
      * *GCR* is a dictionary of design settings for the ground cover ratio:
      
        * *shadefree_period* is the number of shadefree hours in the design day.
        * *day_north* is the design day for the northern hemisphere.
        * *day_south* is the design day for the southern hemisphere.
        
      * *lu_availability* is a numpy array of values between 0 (completely not available) and 1 (completely available). It has the same size as the array of land use types.
      * *pa_availability* is a numpy array of values between 0 (completely not available) and 1 (completely available). It has the same size as the array of protected area categories.
      * *power_density* is the power density of PV projects, assuming a GCR = 1, in MW/m².
      * *f_performance* is a number smaller than 1, taking into account all the other losses from the module until the AC substation.
    
    :param param: Dictionary including the user preferences.
    :type param: dict

    :return param: The updated dictionary param.
    :rtype: dict
    :raise Tracking Warning: If *tracking* is not set to 0 and *orientation* is given as a value other than 0 or 180 (South or North), the orientation is ignored.

    """
    pv = {}
    pv["resource"] = {"clearness_correction": 1}
    pv["technical"] = {
        "T_r": 25,  # °C
        "loss_coeff": 0.26,
        "tracking": 0,  # 0 for no tracking, 1 for one-axis tracking, 2 for two-axes tracking
        "orientation": 0,  # | 0: Towards equator | 90: West | 180: Away from equator | -90: East |
    }
    pv["mask"] = {
        "slope": 20,
        "lu_suitability": np.array([0, 0, 0, 0, 0, 0, 0, 1, 1, 1, 1, 0, 1, 1, 1, 0, 1]),
        "pa_suitability": np.array([1, 0, 0, 0, 0, 0, 1, 1, 1, 1, 1]),
    }
    GCR = {"shadefree_period": 8, "day_north": 79, "day_south": 263}
    #GCR = {"shadefree_period": 11, "day_north": 356, "day_south": 172}
    pv["weight"] = {
        "GCR": GCR,
        "lu_availability": np.array([0.00, 0.00, 0.00, 0.00, 0.00, 0.00, 0.00, 0.02, 0.02, 0.02, 0.02, 0.00, 0.02, 0.02, 0.02, 0.00, 0.02]),
        "pa_availability": np.array([1.00, 0.00, 0.00, 0.00, 0.00, 0.00, 0.25, 1.00, 1.00, 1.00, 1.00]),
        "power_density": 0.000217,
        "f_performance": 0.75,
    }
    del GCR
    if pv["technical"]["tracking"] != 0 and pv["technical"]["orientation"] not in [0, 180]:
        warn("WARNING: " + str(pv["technical"]["tracking"]) + " axis tracking, overwrites orientation input: " + str(pv["technical"]["orientation"]))
        pv["technical"]["orientation"] = "track_" + str(pv["technical"]["tracking"])
    param["PV"] = pv
    return param


def csp_parameters(param):
    """
    This function sets the parameters for concentrated solar power in the dictionary *csp* inside param:
    
    * *resource* is a dictionary including the parameters related to the resource potential:
    
      * *clearness_correction* is a factor that will be multiplied with the clearness index matrix to correct it. If no correction is required, leave it equal to 1.
    
    * *technical* is a dictionary including the parameters related to the module:
    
      * *T_avg_HTF* is the average temperature in °C of the heat transfer fluid between the inlet and outlet of the solar field.
      * *loss_coeff* is the the heat loss coefficient in W/(m²K), which does not depend on wind speed (relevant for :mod:`physical_models.calc_CF_solar`).
      * *loss_coeff_wind* is the the heat loss coefficient in W/(m²K(m/s)^0.6), which depends on wind speed (relevant for :mod:`physical_models.calc_CF_solar`).
      * *Flow_coeff* is a factor smaller than 1 for the heat transfer to the HTF (Flow or heat removal factor).
      * *AbRe_ratio* is the ratio between the receiver area and the concentrator aperture.
      * *Wind_cutoff* is the maximum wind speed for effective tracking in m/s.
    
    * *mask* is a dictionary including the parameters related to the masking:
    
      * *slope* is the threshold slope in percent. Areas with a larger slope are excluded.
      * *lu_suitability* is a numpy array of values 0 (unsuitable) or 1 (suitable). It has the same size as the array of land use types.
      * *pa_suitability* is a numpy array of values 0 (unsuitable) or 1 (suitable). It has the same size as the array of protected area categories.
      
    * *weight* is a dictionary including the parameters related to the weighting:
        
      * *lu_availability* is a numpy array of values between 0 (completely not available) and 1 (completely available). It has the same size as the array of land use types.
      * *pa_availability* is a numpy array of values between 0 (completely not available) and 1 (completely available). It has the same size as the array of protected area categories.
      * *power_density* is the power density of CSP projects in MW/m².
      * *f_performance* is a number smaller than 1, taking into account all the other losses from the CSP module until the AC substation.
    
    :param param: Dictionary including the user preferences.
    :type param: dict

    :return param: The updated dictionary param.
    :rtype: dict
    """
    csp = {}
    csp["resource"] = {"clearness_correction": 1}
    csp["technical"] = {
        "T_avg_HTF": 350,  # °C
        "loss_coeff": 1.06,  # Heat Loss coefficient W/(m².K) independent of Wind Speed
        "loss_coeff_wind": 1.19,  # Multiplied with (Wind speed)^(0.6)
        "Flow_coeff": 0.95,  # heat transfer to the HTF factor (Flow or heat removal factor)
        "AbRe_ratio": 0.00079,  # Receiver Area / Concentrator aperture (90mm diameter/8m aperture)
        "Wind_cutoff": 22,  # (m/s)  Maximum Wind Speed for effective tracking (Source:NREL)
    }
    csp["mask"] = {
        "slope": 20,
        "lu_suitability": np.array([0, 0, 0, 0, 0, 0, 0, 1, 1, 1, 1, 0, 1, 1, 1, 0, 1]),
        "pa_suitability": np.array([1, 0, 0, 0, 0, 0, 1, 1, 1, 1, 1]),
    }
    csp["weight"] = {
        "lu_availability": np.array([0.00, 0.00, 0.00, 0.00, 0.00, 0.00, 0.00, 0.02, 0.02, 0.02, 0.02, 0.00, 0.02, 0.02, 0.02, 0.00, 0.02]),
        "pa_availability": np.array([1.00, 0.00, 0.00, 0.00, 0.00, 0.00, 0.25, 1.00, 1.00, 1.00, 1.00]),
        "power_density": 0.000160,
        "f_performance": 0.9 * 0.75,
    }
    param["CSP"] = csp
    return param


def onshore_wind_parameters(param):
    """
    This function sets the parameters for onshore wind in the dictionary *windon* inside param:
    
    * *resource* is a dictionary including the parameters related to the resource potential:
    
      * *res_correction* is either 1 (perform a redistribution of wind speed when increasing the resolution) or 0 (repeat the same value from the low resolution data). It is relevant for :mod:`correction_functions.generate_wind_correction`.
      * *topo_correction* is either 1 (perform a correction of wind speed based on the altitude and the Global Wind Atlas) or 0 (no correction based on altitude).
      * *topo_weight* is only relevant if *topo_correction* = 1. It defines how to weight the correction factors of each country. There are three options: ``'none'`` (all countries have the same weight), ``'size'`` (larger countries have a higher weight), or ``'capacity'`` (countries with a higher installed capacity according to IRENA have a higher weight).
    
    * *technical* is a dictionary including the parameters related to the wind turbine:
    
      * *w_in* is the cut-in speed in m/s.
      * *w_r* is the rated wind speed in m/s.
      * *w_off* is the cut-off wind speed in m/s.
      * *P_r* is the rated power output in MW.
      * *hub_height* is the hub height in m.
    
    * *mask* is a dictionary including the parameters related to the masking:
    
      * *slope* is the threshold slope in percent. Areas with a larger slope are excluded.
      * *lu_suitability* is a numpy array of values 0 (unsuitable) or 1 (suitable). It has the same size as the array of land use types.
      * *pa_suitability* is a numpy array of values 0 (unsuitable) or 1 (suitable). It has the same size as the array of protected area categories.
      * *buffer_pixel_amount* is an integer that defines the number of pixels making a buffer of exclusion around urban areas.
      
    * *weight* is a dictionary including the parameters related to the weighting:
        
      * *lu_availability* is a numpy array of values between 0 (completely not available) and 1 (completely available). It has the same size as the array of land use types.
      * *pa_availability* is a numpy array of values between 0 (completely not available) and 1 (completely available). It has the same size as the array of protected area categories.
      * *power_density* is the power density of onshore wind projects in MW/m².
      * *f_performance* is a number smaller than 1, taking into account all the other losses from the turbine generator until the AC substation.
    
    :param param: Dictionary including the user preferences.
    :type param: dict

    :return param: The updated dictionary param.
    :rtype: dict
    """
    windon = {}
    windon["resource"] = {"res_correction": 1, "topo_correction": 1, "topo_weight": "capacity"}  # 'none' or 'size' or 'capacity'
    windon["technical"] = {"w_in": 4, "w_r": 13, "w_off": 25, "P_r": 3, "hub_height": 80}
    windon["mask"] = {
        "slope": 20,
        "lu_suitability": np.array([0, 1, 1, 1, 1, 1, 1, 1, 1, 1, 1, 0, 1, 0, 1, 0, 1]),
        "pa_suitability": np.array([1, 0, 0, 0, 0, 0, 1, 1, 1, 1, 1]),
        "buffer_pixel_amount": 1,
    }
    windon["weight"] = {
        "lu_availability": np.array([0.00, 0.08, 0.08, 0.08, 0.08, 0.08, 0.08, 0.10, 0.10, 0.10, 0.10, 0.00, 0.10, 0.00, 0.10, 0.00, 0.10]),
        "pa_availability": np.array([1.00, 0.00, 0.00, 0.00, 0.00, 0.00, 0.25, 1.00, 1.00, 1.00, 1.00]),
        "power_density": 0.000008,
        "f_performance": 0.87,
    }
    param["WindOn"] = windon
    return param


def offshore_wind_paramters(param):
    """
    This function sets the parameters for offshore wind in the dictionary *windoff* inside param:
    
    * *resource* is a dictionary including the parameters related to the resource potential:
    
      * *res_correction* is either 1 (perform a redistribution of wind speed when increasing the resolution) or 0 (repeat the same value from the low resolution data).
        It is relevant for :mod:`correction_functions.generate_wind_correction`.
    
    * *technical* is a dictionary including the parameters related to the wind turbine:
    
      * *w_in* is the cut-in speed in m/s.
      * *w_r* is the rated wind speed in m/s.
      * *w_off* is the cut-off wind speed in m/s.
      * *P_r* is the rated power output in MW.
      * *hub_height* is the hub height in m.
    
    * *mask* is a dictionary including the parameters related to the masking:
    
      * *depth* is the threshold depth in meter (negative number). Areas that are deeper are excluded.
      * *pa_suitability* is a numpy array of values 0 (unsuitable) or 1 (suitable). It has the same size as the array of protected area categories.
      
    * *weight* is a dictionary including the parameters related to the weighting:
        
      * *lu_availability* is a numpy array of values between 0 (completely not available) and 1 (completely available). It has the same size as the array of land use types.
      * *pa_availability* is a numpy array of values between 0 (completely not available) and 1 (completely available). It has the same size as the array of protected area categories.
      * *power_density* is the power density of offshore wind projects in MW/m².
      * *f_performance* is a number smaller than 1, taking into account all the other losses from the turbine generator until the AC substation.
    
    :param param: Dictionary including the user preferences.
    :type param: dict

    :return param: The updated dictionary param.
    :rtype: dict
    """
    windoff = {}
    windoff["resource"] = {"res_correction": 1}
    windoff["technical"] = {"w_in": 3, "w_r": 16.5, "w_off": 34, "P_r": 7.58, "hub_height": 100}
    windoff["mask"] = {"depth": -40, "pa_suitability": np.array([1, 0, 0, 0, 0, 0, 1, 1, 1, 1, 1])}
    windoff["weight"] = {
        "lu_availability": np.array([0.10, 0.00, 0.00, 0.00, 0.00, 0.00, 0.00, 0.00, 0.00, 0.00, 0.00, 0.00, 0.00, 0.00, 0.00, 0.00, 0.00]),
        "pa_availability": np.array([1.00, 0.00, 0.00, 0.00, 0.00, 0.00, 0.25, 1.00, 1.00, 1.00, 1.00]),
        "power_density": 0.000020,
        "f_performance": 0.87,
    }
    param["WindOff"] = windoff
    return param


###########################
##### Define Paths ########
###########################


def weather_input_folder(paths, param):
    """
    This function defines the path *MERRA_IN* where the MERRA-2 data is saved. It depends on the coverage of the data and the year.
    
    :param paths: Dictionary including the paths.
    :type paths: dict
    :param param: Dictionary including the user preferences.
    :type param: dict

    :return paths: The updated dictionary paths.
    :rtype: dict
    """
    global root
    global fs

    MERRA_coverage = param["MERRA_coverage"]
    year = str(param["year"])
    paths["MERRA_IN"] = root + "01 Raw inputs" + fs + "Renewable energy" + fs + MERRA_coverage + " " + year + fs

    return paths


def global_maps_input_paths(paths, param):
    """
    This function defines the paths where the global maps are saved:
    
      * *LU_global* for the land use raster
      * *Topo_tiles* for the topography tiles (rasters)
      * *Pop_global* for the global population raster
      * *Bathym_global* for the bathymetry raster
      * *Protected* for the shapefile of protected areas
      * *GWA* for the country data retrieved from the Global Wind Atlas (missing the country code, which will be filled in a for-loop in :mod:correction_functions.calc_gwa_correction)
      * *Countries* for the shapefiles of countries
      * *EEZ_global* for the shapefile of exclusive economic zones of countries
      
    It also defines the resolution of the input rasters (*res_landuse*, *res_topography*, *res_population*, *res_bathymetry*) using numpy arrays with two numbers. The first number is the resolution in the vertical dimension (in degrees of latitude),
    the second is for the horizontal dimension (in degrees of longitude).
    
    :param paths: Dictionary including the paths.
    :type paths: dict
    :param param: Dictionary including the user preferences.
    :type param: dict

    :return (paths, param): The updated dictionaries paths and param.
    :rtype: tuple(dict, dict)
    """
    global root
    global fs

    # Global maps
    PathTemp = root + "01 Raw inputs" + fs + "Maps" + fs
    paths["LU_global"] = PathTemp + "Landuse" + fs + "LCType.tif"
    param["res_landuse"] = np.array([1 / 240, 1 / 240])
    
    paths["Topo_tiles"] = PathTemp + "Topography" + fs
    param["res_topography"] = np.array([1 / 240, 1 / 240])
    
    paths["Pop_global"] = PathTemp + "Population" + fs + "gpw_v4_population_count_rev10_2015_30_sec.tif"
    param["res_population"] = np.array([1 / 120, 1 / 120])
    
    paths["Bathym_global"] = PathTemp + "Bathymetry" + fs + "ETOPO1_Ice_c_geotiff.tif"
    param["res_bathymetry"] = np.array([1 / 60, 1 / 60])
    
    paths["Protected"] = PathTemp + "Protected Areas" + fs + "WDPA_Nov2018-shapefile-polygons.shp"
    paths["GWA"] = PathTemp + "Global Wind Atlas" + fs + fs + "windSpeed.csv"
    paths["Countries"] = PathTemp + "Countries" + fs + "gadm36_0.shp"
    paths["EEZ_global"] = PathTemp + "EEZ" + fs + "eez_v10.shp"

    return paths, param


def output_folders(paths, param):
    """
    This function defines the paths to multiple output folders:
    
      * *region* is the main output folder.
      * *weather_data* is the output folder for the weather data of the spatial scope.
      * *local_maps* is the output folder for the local maps of the spatial scope.
      * *potential* is the output folder for the ressource and technical potential maps.
      * *regional_analysis* is the output folder for the time series and the report of the subregions.
      * *regression_in* is the folder where the regression parameters (FLH, fitting time series) are saved.
      * *regression_out* is the output folder for the regression results.
      
    All the folders are created at the beginning of the calculation, if they do not already exist,
    
    :param paths: Dictionary including the paths.
    :type paths: dict
    :param param: Dictionary including the user preferences.
    :type param: dict

    :return paths: The updated dictionary paths.
    :rtype: dict
    """
    global root
    global fs

    region = param["region_name"]
    subregions = param["subregions_name"]

    # Main output folder
    paths["region"] = root + "03 Intermediate files" + fs + "Files " + region + fs

    # Output folder for weather data
    paths["weather_data"] = paths["region"] + "Weather data" + fs
    if not os.path.isdir(paths["weather_data"]):
        os.makedirs(paths["weather_data"])

    # Output folder for local maps of the scope
    paths["local_maps"] = paths["region"] + "Maps" + fs
    if not os.path.isdir(paths["local_maps"]):
        os.makedirs(paths["local_maps"])

    # Output folder for the potential of the scope
    paths["potential"] = paths["region"] + "Renewable energy" + fs + "Potential" + fs
    if not os.path.isdir(paths["potential"]):
        os.makedirs(paths["potential"])

    # Output folder for the regional analysis
    paths["regional_analysis"] = paths["region"] + "Renewable energy" + fs + "Regional analysis" + fs + subregions + fs
    if not os.path.isdir(paths["regional_analysis"]):
        os.makedirs(paths["regional_analysis"])

    # Output folder for discrete analysis
    paths["discrete_analysis"] = paths["region"] + "Renewable energy" + fs + "Discrete analysis" + fs
    if not os.path.isdir(paths["discrete_analysis"]):
        os.makedirs(paths["discrete_analysis"])

    # Regression parameters
    paths["regression_in"] = paths["regional_analysis"] + "Regression outputs" + fs + "Parameters" + fs
    if not os.path.isdir(paths["regression_in"]):
        os.makedirs(paths["regression_in"])

    # Regression output
    paths["regression_out"] = paths["regional_analysis"] + "Regression outputs" + fs

    return paths


def weather_output_paths(paths, param):
    """
    This function defines the paths to weather filesfor a specific *year*:
    
      * *W50M* is the file for the wind speed at 50m in m/s.
      * *CLEARNESS* is the file for the clearness index, e.g. the ratio between total ground horizontal radiation and total top-of-the-atmosphere horizontal radiation.
      * *T2M* is the file for the temperature at 2m in Kelvin.
    
    :param paths: Dictionary including the paths.
    :type paths: dict
    :param param: Dictionary including the user preferences.
    :type param: dict

    :return paths: The updated dictionary paths.
    :rtype: dict
    """
    year = str(param["year"])
    paths["W50M"] = paths["weather_data"] + "w50m_" + year + ".mat"
    paths["CLEARNESS"] = paths["weather_data"] + "clearness_" + year + ".mat"
    paths["T2M"] = paths["weather_data"] + "t2m_" + year + ".mat"

    return paths


def local_maps_paths(paths, param):
    """
    This function defines the paths where the local maps will be saved:
    
      * *LAND* for the raster of land areas within the scope
      * *EEZ* for the raster of sea areas within the scope
      * *SUB* for the raster of areas covered by subregions (both land and sea) within the scope
      * *LU* for the land use raster within the scope
      * *BATH* for the bathymetry raster within the scope
      * *TOPO* for the topography raster within the scope
      * *SLOPE* for the slope raster within the scope
      * *PA* for the raster of protected areas within the scope
      * *POP* for the population raster within the scope
      * *BUFFER* for the raster of population buffer areas within the scope
      * *CORR_GWA* for correction factors based on the Global Wind Atlas (mat file)
      * *CORR_ON* for the onshore wind correction factors (raster)
      * *CORR_OFF* for the offshore wind correction factors (raster)
      * *AREA* for the area per pixel in m² (mat file)
    
    :param paths: Dictionary including the paths.
    :type paths: dict
    :param param: Dictionary including the user preferences.
    :type param: dict

    :return paths: The updated dictionary paths.
    :rtype: dict
    """
    # Local maps
    PathTemp = paths["local_maps"] + param["region_name"]
    paths["LAND"] = PathTemp + "_Land.tif"  # Land pixels
    paths["EEZ"] = PathTemp + "_EEZ.tif"  # Sea pixels
    paths["SUB"] = PathTemp + "_Subregions.tif"  # Subregions pixels
    paths["LU"] = PathTemp + "_Landuse.tif"  # Land use types
    paths["TOPO"] = PathTemp + "_Topography.tif"  # Topography
    paths["PA"] = PathTemp + "_Protected_areas.tif"  # Protected areas
    paths["SLOPE"] = PathTemp + "_Slope.tif"  # Slope
    paths["BATH"] = PathTemp + "_Bathymetry.tif"  # Bathymetry
    paths["POP"] = PathTemp + "_Population.tif"  # Population
    paths["BUFFER"] = PathTemp + "_Population_Buffered.tif"  # Buffered population
    paths["CORR_GWA"] = PathTemp + "_GWA_Correction.mat"  # Correction factors based on the GWA
    paths["AREA"] = PathTemp + "_Area.mat"  # Area per pixel in m²

    # Correction factors for wind speeds
    turbine_height_on = str(param["WindOn"]["technical"]["hub_height"])
    turbine_height_off = str(param["WindOff"]["technical"]["hub_height"])
    paths["CORR_ON"] = PathTemp + "_WindOn_Correction_" + turbine_height_on + ".tif"
    paths["CORR_OFF"] = PathTemp + "_WindOff_Correction_" + turbine_height_off + ".tif"

    return paths


def irena_paths(paths, param):
    """
    This function defines the paths for the IRENA inputs and outputs:
        
      * *IRENA* is a csv file containing statistics for all countries and technologies for a specific *year*, created using a query tool of IRENA.
      * *IRENA_dict* is a csv file to convert the code names of countries from the IRENA database to the database of the shapefile of countries.
      * *IRENA_summary* is a csv file with a summary of renewable energy statistics for the countries within the scope.
    
    :param paths: Dictionary including the paths.
    :type paths: dict
    :param param: Dictionary including the user preferences.
    :type param: dict

    :return paths: The updated dictionary paths.
    :rtype: dict
    """
    global root
    global fs

    year = str(param["year"])

    # IRENA input
    paths["IRENA"] = (
        root + "01 Raw inputs" + fs + "Renewable energy" + fs + "IRENA" + fs + "IRENA_RE_electricity_statistics_allcountries_alltech_" + year + ".csv"
    )

    current_folder = os.path.dirname(os.path.abspath(__file__))
    PathTemp = str(Path(current_folder).parent)
    if PathTemp[-1] != fs:
        PathTemp = PathTemp + fs
    PathTemp = PathTemp + "assumptions"

    paths["IRENA_dict"] = PathTemp + fs + "dict_countries.csv"

    # IRENA output
    paths["IRENA_summary"] = paths["region"] + "Renewable energy" + fs + "IRENA_summary_" + year + ".csv"

    return paths


def regression_paths(paths, param, tech):
    """
    This function defines the paths for the regression parameters:
    
      * *FLH_regression* is a csv file containing FLH statistics for the subregions and the four technologies for a specific *year*, based on the previously created *IRENA_summary*.
      * *TS_regression* is a csv file containing time series to be match for each subregion and technology, based on EMHIRES time series if available.
    
    :param paths: Dictionary including the paths.
    :type paths: dict

    :return paths: The updated dictionary paths.
    :rtype: dict
    """
    year = str(param["year"])

    paths["FLH_regression"] = paths["regression_in"] + "FLH_regression_" + year + ".csv"
    paths[tech]["TS_regression"] = paths["regression_in"] + "TimeSeries_regression_" + tech + "_" + year + ".csv"

    return paths


def emhires_input_paths(paths, param, tech):
    """
    This function defines the path to the EMHIRES input file for each technology (only ``'WindOn'``,
    ``'WindOff'``, and ``'PV'`` are supported by EMHIRES).
    
    :param paths: Dictionary including the paths.
    :type paths: dict
    :param param: Dictionary including the user preferences.
    :type param: dict
    :param tech: Name of the technology.
    :type tech: string

    :return paths: The updated dictionary paths.
    :rtype: dict
    """
    global root
    global fs

    if tech == "WindOn":
        paths[tech]["EMHIRES"] = root + "01 Raw inputs" + fs + "Renewable energy" + fs + "EMHIRES" + fs + "TS.CF.COUNTRY.30yr.date.txt"
    elif tech == "WindOff":
        paths[tech]["EMHIRES"] = root + "01 Raw inputs" + fs + "Renewable energy" + fs + "EMHIRES" + fs + "TS.CF.OFFSHORE.30yr.date.txt"
    elif tech == "PV":
        paths[tech]["EMHIRES"] = root + "01 Raw inputs" + fs + "Renewable energy" + fs + "EMHIRES" + fs + "EMHIRESPV_TSh_CF_Country_19862015.txt"

    return paths


def potential_output_paths(paths, param, tech):
    """
    This function defines the paths of the files that will be saved in the folder for the potential outputs:
    
      * *FLH* is the file with the full-load hours for all pixels within the scope (mat file).
      * *mask* is the file with the suitable pixels within the scope (mat file).
      * *FLH_mask* is the file with the full-load hours for the suitable pixels within the scope (mat file).
      * *weight* is the power density for all the pixels in the scope (mat file).
      * *FLH_weight* is the potential energy output for all the pixels in the scope (mat file).
    
    :param paths: Dictionary including the paths.
    :type paths: dict
    :param param: Dictionary including the user preferences.
    :type param: dict
    :param tech: Name of the technology.
    :type tech: string

    :return paths: The updated dictionary paths.
    :rtype: dict
    """
    region = param["region_name"]
    year = str(param["year"])

    if tech in ["WindOn", "WindOff"]:
        hubheight = str(param[tech]["technical"]["hub_height"])
        PathTemp = paths["potential"] + region + "_" + tech + "_" + hubheight
    elif tech in ["PV"]:
        if "orientation" in param["PV"]["technical"].keys():
            orientation = str(param[tech]["technical"]["orientation"])
        else:
            orientation = "0"
        PathTemp = paths["potential"] + region + "_" + tech + "_" + orientation
    elif tech in ["CSP"]:
        orientation = "0"
        PathTemp = paths["potential"] + region + "_" + tech + "_" + orientation

    paths[tech]["FLH"] = PathTemp + "_FLH_" + year + ".mat"
    paths[tech]["mask"] = PathTemp + "_mask_" + year + ".mat"
    paths[tech]["FLH_mask"] = PathTemp + "_FLH_mask_" + year + ".mat"
    paths[tech]["weight"] = PathTemp + "_weight_" + year + ".mat"
    paths[tech]["FLH_weight"] = PathTemp + "_FLH_weight_" + year + ".mat"

    return paths


def regional_analysis_output_paths(paths, param, tech):
    """
    This function defines the paths of the files that will be saved in the folder for the regional analysis outputs:
    
      * *Locations* is the shapefile of points that correspond to the selected quantiles in each subregion, for which the time series will be generated.
      * *TS* is the csv file with the time series for all subregions and quantiles.
      * *Region_Stats* is the csv file with the summary report for all subregions.
      * *Sorted_FLH* is the mat file with the sorted samples of FLH for each subregion.
      * *Regression_coefficients* is the path format for a csv files containing the regression coefficients found by the solver
      * *Regression_TS* is the path format for a csv files with the regression resulting timeseries for the tech and settings
    
    :param paths: Dictionary including the paths.
    :type paths: dict
    :param param: Dictionary including the user preferences.
    :type param: dict
    :param tech: Name of the technology.
    :type tech: string

    :return paths: The updated dictionary paths.
    :rtype: dict
    """
    subregions = param["subregions_name"]
    year = str(param["year"])

    if tech in ["WindOn", "WindOff"]:
        hubheight = str(param[tech]["technical"]["hub_height"])
        PathTemp = paths["regional_analysis"] + subregions + "_" + tech + "_" + hubheight
    elif tech in ["PV"]:
        if "orientation" in param["PV"]["technical"].keys():
            orientation = str(param[tech]["technical"]["orientation"])
        else:
            orientation = "0"
        PathTemp = paths["regional_analysis"] + subregions + "_" + tech + "_" + orientation
    elif tech in ["CSP"]:
        orientation = "0"
        PathTemp = paths["regional_analysis"] + subregions + "_" + tech + "_" + orientation

    paths[tech]["Locations"] = PathTemp + "_Locations.shp"
    paths[tech]["TS"] = PathTemp + "_TS_" + year + ".csv"
    paths[tech]["Region_Stats"] = PathTemp + "_Region_stats_" + year + ".csv"
    paths[tech]["Sorted_FLH"] = PathTemp + "_sorted_FLH_sampled_" + year + ".mat"

    paths[tech]["Regression_coefficients"] = paths["regression_out"] + subregions + "_" + tech + "_reg_coefficients_"
    paths[tech]["Regression_TS"] = paths["regression_out"] + subregions + "_" + tech + "_reg_TimeSeries_"

    return paths


def discrete_output_paths(paths, param, tech):

    region = param["region_name"]
    year = str(param["year"])

    if tech in ["WindOn", "WindOff"]:
        hubheight = str(param[tech]["technical"]["hub_height"])
        PathTemp = paths["discrete_analysis"] + region + "_" + tech + "_" + hubheight
    elif tech in ["PV"]:
        if "orientation" in param["PV"]["technical"].keys():
            orientation = str(param[tech]["technical"]["orientation"])
        else:
            orientation = "0"
        PathTemp = paths["discrete_analysis"] + region + "_" + tech + "_" + orientation
    elif tech in ["CSP"]:
        orientation = "0"
        PathTemp = paths["discrete_analysis"] + region + "_" + tech + "_" + orientation

    paths[tech]["TS_discrete"] = PathTemp + "_TS_" + year + ".csv"

    return paths<|MERGE_RESOLUTION|>--- conflicted
+++ resolved
@@ -95,8 +95,8 @@
     
     * *res_desired* is a numpy array with two numbers. The first number is the resolution in the vertical dimension (in degrees of latitude),
       the second is for the horizontal dimension (in degrees of longitude).
-    
-    * *year* defines the year of the input data. 
+
+    * *year* defines the year of the input data.
     
     * *technology* defines the list of technologies that you are interested in.
       Currently, four technologies are defined: onshore wind ``'WindOn'``, offshore wind ``'WindOff'``, photovoltaics ``'PV'``, concentrated solar power ``'CSP'``.
@@ -110,22 +110,17 @@
     :rtype: tuple(dict, dict)
     """
     # Paths to the shapefiles
-    PathTemp = root + "02 Shapefiles for regions" + fs 
+    PathTemp = root + "02 Shapefiles for regions" + fs
 
     paths["spatial_scope"] = PathTemp + "User-defined" + fs + "gadm36_AUT_0.shp"
     paths["subregions"] = PathTemp + "Clustering outputs" + fs + "Austria" + fs + "Wind_FLH - Solar_FLH" + fs + "05 final_output" + fs + "final_result.shp"
 
     # Name tags for the scope and the subregions
-<<<<<<< HEAD
     param["region_name"] = "Austria"  # Name tag of the spatial scope
     param["subregions_name"] = "Austria"  # Name tag of the subregions
-=======
-    param["region_name"] = "Ghana"  # Name tag of the spatial scope
-    param["subregions_name"] = "Ghana_country"  # Name tag of the subregions
-    
+
     # Desired resolution
     param["res_desired"] = np.array([1 / 8, 1 / 8])
->>>>>>> 26ad0993
 
     # Year
     param["year"] = 2015
@@ -151,7 +146,7 @@
     :return param: The updated dictionary param.
     :rtype: dict
     """
-    param["nproc"] = 36
+    param["nproc"] = 6
     param["CPU_limit"] = True
     return param
 
@@ -164,10 +159,10 @@
       It is possible to download the MERRA-2 just for the geographic scope of the analysis. In that case, enter another name tag (we recommend using the same one as the spatial scope).
     
     * *MERRA_correction*: MERRA-2 contains some outliers, especially in the wind data. *MERRA_correction* decides whether these outliers are dealt with.
-    
+
     * *MERRA_correction_factor*: if *MERRA_correction* is ``'True'``, this sets the threshold of the relative distance between the yearly mean of the data point
       to the yearly mean of its neighbors.
-      
+
     * *res_weather*: defines the resolution of weather data using a numpy array with two numbers. The first number is the resolution in the vertical dimension (in degrees of latitude),
     the second is for the horizontal dimension (in degrees of longitude).
 
@@ -407,7 +402,7 @@
     pv["resource"] = {"clearness_correction": 1}
     pv["technical"] = {
         "T_r": 25,  # °C
-        "loss_coeff": 0.26,
+        "loss_coeff": 0.37,
         "tracking": 0,  # 0 for no tracking, 1 for one-axis tracking, 2 for two-axes tracking
         "orientation": 0,  # | 0: Towards equator | 90: West | 180: Away from equator | -90: East |
     }
@@ -416,13 +411,12 @@
         "lu_suitability": np.array([0, 0, 0, 0, 0, 0, 0, 1, 1, 1, 1, 0, 1, 1, 1, 0, 1]),
         "pa_suitability": np.array([1, 0, 0, 0, 0, 0, 1, 1, 1, 1, 1]),
     }
-    GCR = {"shadefree_period": 8, "day_north": 79, "day_south": 263}
-    #GCR = {"shadefree_period": 11, "day_north": 356, "day_south": 172}
+    GCR = {"shadefree_period": 6, "day_north": 79, "day_south": 263}
     pv["weight"] = {
         "GCR": GCR,
         "lu_availability": np.array([0.00, 0.00, 0.00, 0.00, 0.00, 0.00, 0.00, 0.02, 0.02, 0.02, 0.02, 0.00, 0.02, 0.02, 0.02, 0.00, 0.02]),
         "pa_availability": np.array([1.00, 0.00, 0.00, 0.00, 0.00, 0.00, 0.25, 1.00, 1.00, 1.00, 1.00]),
-        "power_density": 0.000217,
+        "power_density": 0.000160,
         "f_performance": 0.75,
     }
     del GCR
@@ -639,10 +633,10 @@
       * *GWA* for the country data retrieved from the Global Wind Atlas (missing the country code, which will be filled in a for-loop in :mod:correction_functions.calc_gwa_correction)
       * *Countries* for the shapefiles of countries
       * *EEZ_global* for the shapefile of exclusive economic zones of countries
-      
+
     It also defines the resolution of the input rasters (*res_landuse*, *res_topography*, *res_population*, *res_bathymetry*) using numpy arrays with two numbers. The first number is the resolution in the vertical dimension (in degrees of latitude),
     the second is for the horizontal dimension (in degrees of longitude).
-    
+
     :param paths: Dictionary including the paths.
     :type paths: dict
     :param param: Dictionary including the user preferences.
@@ -658,16 +652,16 @@
     PathTemp = root + "01 Raw inputs" + fs + "Maps" + fs
     paths["LU_global"] = PathTemp + "Landuse" + fs + "LCType.tif"
     param["res_landuse"] = np.array([1 / 240, 1 / 240])
-    
+
     paths["Topo_tiles"] = PathTemp + "Topography" + fs
     param["res_topography"] = np.array([1 / 240, 1 / 240])
-    
+
     paths["Pop_global"] = PathTemp + "Population" + fs + "gpw_v4_population_count_rev10_2015_30_sec.tif"
     param["res_population"] = np.array([1 / 120, 1 / 120])
-    
+
     paths["Bathym_global"] = PathTemp + "Bathymetry" + fs + "ETOPO1_Ice_c_geotiff.tif"
     param["res_bathymetry"] = np.array([1 / 60, 1 / 60])
-    
+
     paths["Protected"] = PathTemp + "Protected Areas" + fs + "WDPA_Nov2018-shapefile-polygons.shp"
     paths["GWA"] = PathTemp + "Global Wind Atlas" + fs + fs + "windSpeed.csv"
     paths["Countries"] = PathTemp + "Countries" + fs + "gadm36_0.shp"
